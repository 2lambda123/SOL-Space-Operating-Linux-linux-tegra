--- conflicted
+++ resolved
@@ -471,13 +471,10 @@
 	bootmem_init();
 
 
-<<<<<<< HEAD
 	dma_contiguous_remap();
-=======
 	/* Ensure the zero page is visible to the page table walker */
 	dsb();
 
->>>>>>> b479738c
 	/*
 	 * TTBR0 is only used for the identity mapping at this stage. Make it
 	 * point to zero page to avoid speculatively fetching new entries.
