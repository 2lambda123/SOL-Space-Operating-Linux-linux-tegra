/*
 * Low-level CPU initialisation
 * Based on arch/arm/kernel/head.S
 *
 * Copyright (C) 1994-2002 Russell King
 * Copyright (C) 2003-2012 ARM Ltd.
 * Authors:	Catalin Marinas <catalin.marinas@arm.com>
 *		Will Deacon <will.deacon@arm.com>
 *
 * This program is free software; you can redistribute it and/or modify
 * it under the terms of the GNU General Public License version 2 as
 * published by the Free Software Foundation.
 *
 * This program is distributed in the hope that it will be useful,
 * but WITHOUT ANY WARRANTY; without even the implied warranty of
 * MERCHANTABILITY or FITNESS FOR A PARTICULAR PURPOSE.  See the
 * GNU General Public License for more details.
 *
 * You should have received a copy of the GNU General Public License
 * along with this program.  If not, see <http://www.gnu.org/licenses/>.
 */

#include <linux/linkage.h>
#include <linux/init.h>

#include <asm/assembler.h>
#include <asm/ptrace.h>
#include <asm/asm-offsets.h>
#include <asm/cputype.h>
#include <asm/memory.h>
#include <asm/thread_info.h>
#include <asm/pgtable-hwdef.h>
#include <asm/pgtable.h>
#include <asm/page.h>
#include <asm/virt.h>

/*
 * swapper_pg_dir is the virtual address of the initial page table. We place
 * the page tables 3 * PAGE_SIZE below KERNEL_RAM_VADDR. The idmap_pg_dir has
 * 2 pages and is placed below swapper_pg_dir.
 */
#define KERNEL_RAM_VADDR	(PAGE_OFFSET + TEXT_OFFSET)

#if (KERNEL_RAM_VADDR & 0xfffff) != 0x80000
#error KERNEL_RAM_VADDR must start at 0xXXX80000
#endif

#define SWAPPER_DIR_SIZE	(3 * PAGE_SIZE)
#define IDMAP_DIR_SIZE		(2 * PAGE_SIZE)

	.globl	swapper_pg_dir
	.equ	swapper_pg_dir, KERNEL_RAM_VADDR - SWAPPER_DIR_SIZE

	.globl	idmap_pg_dir
	.equ	idmap_pg_dir, swapper_pg_dir - IDMAP_DIR_SIZE

	.macro	pgtbl, ttb0, ttb1, phys
	add	\ttb1, \phys, #TEXT_OFFSET - SWAPPER_DIR_SIZE
	sub	\ttb0, \ttb1, #IDMAP_DIR_SIZE
	.endm

#ifdef CONFIG_ARM64_64K_PAGES
#define BLOCK_SHIFT	PAGE_SHIFT
#define BLOCK_SIZE	PAGE_SIZE
#else
#define BLOCK_SHIFT	SECTION_SHIFT
#define BLOCK_SIZE	SECTION_SIZE
#endif

#define KERNEL_START	KERNEL_RAM_VADDR
#define KERNEL_END	_end

/*
 * Initial memory map attributes.
 */
#ifndef CONFIG_SMP
#define PTE_FLAGS	PTE_TYPE_PAGE | PTE_AF
#define PMD_FLAGS	PMD_TYPE_SECT | PMD_SECT_AF
#else
#define PTE_FLAGS	PTE_TYPE_PAGE | PTE_AF | PTE_SHARED
#define PMD_FLAGS	PMD_TYPE_SECT | PMD_SECT_AF | PMD_SECT_S
#endif

#ifdef CONFIG_ARM64_64K_PAGES
#define MM_MMUFLAGS	PTE_ATTRINDX(MT_NORMAL) | PTE_FLAGS
#else
#define MM_MMUFLAGS	PMD_ATTRINDX(MT_NORMAL) | PMD_FLAGS
#endif

/*
 * Kernel startup entry point.
 * ---------------------------
 *
 * The requirements are:
 *   MMU = off, D-cache = off, I-cache = on or off,
 *   x0 = physical address to the FDT blob.
 *
 * This code is mostly position independent so you call this at
 * __pa(PAGE_OFFSET + TEXT_OFFSET).
 *
 * Note that the callee-saved registers are used for storing variables
 * that are useful before the MMU is enabled. The allocations are described
 * in the entry routines.
 */
	__HEAD

	/*
	 * DO NOT MODIFY. Image header expected by Linux boot-loaders.
	 */
	b	stext				// branch to kernel start, magic
	.long	0				// reserved
	.quad	TEXT_OFFSET			// Image load offset from start of RAM
	.quad	0				// reserved
	.quad	0				// reserved
	.quad	0				// reserved
	.quad	0				// reserved
	.quad	0				// reserved
	.byte	0x41				// Magic number, "ARM\x64"
	.byte	0x52
	.byte	0x4d
	.byte	0x64
	.word	0				// reserved

ENTRY(stext)
	mov	x21, x0				// x21=FDT
	bl	el2_setup			// Drop to EL1, w20=cpu_boot_mode
	bl	__calc_phys_offset		// x24=PHYS_OFFSET, x28=PHYS_OFFSET-PAGE_OFFSET
	bl	set_cpu_boot_mode_flag
	mrs	x22, midr_el1			// x22=cpuid
	mov	x0, x22
	bl	lookup_processor_type
	mov	x23, x0				// x23=current cpu_table
	cbz	x23, __error_p			// invalid processor (x23=0)?
	bl	__vet_fdt
	bl	__create_page_tables		// x25=TTBR0, x26=TTBR1
	/*
	 * The following calls CPU specific code in a position independent
	 * manner. See arch/arm64/mm/proc.S for details. x23 = base of
	 * cpu_info structure selected by lookup_processor_type above.
	 * On return, the CPU will be ready for the MMU to be turned on and
	 * the TCR will have been set.
	 */
	ldr	x27, __switch_data		// address to jump to after
						// MMU has been enabled
	adr	lr, __enable_mmu		// return (PIC) address
	ldr	x12, [x23, #CPU_INFO_SETUP]
	add	x12, x12, x28			// __virt_to_phys
	br	x12				// initialise processor
ENDPROC(stext)

/*
 * If we're fortunate enough to boot at EL2, ensure that the world is
 * sane before dropping to EL1.
 *
 * Returns either BOOT_CPU_MODE_EL1 or BOOT_CPU_MODE_EL2 in x20 if
 * booted in EL1 or EL2 respectively.
 */
ENTRY(el2_setup)
	mrs	x0, CurrentEL
	cmp	x0, #PSR_MODE_EL2t
	ccmp	x0, #PSR_MODE_EL2h, #0x4, ne
	b.ne	1f
	mrs	x0, sctlr_el2
CPU_BE(	orr	x0, x0, #(1 << 25)	)	// Set the EE bit for EL2
CPU_LE(	bic	x0, x0, #(1 << 25)	)	// Clear the EE bit for EL2
	msr	sctlr_el2, x0
	b	2f
1:	mrs	x0, sctlr_el1
CPU_BE(	orr	x0, x0, #(3 << 24)	)	// Set the EE and E0E bits for EL1
CPU_LE(	bic	x0, x0, #(3 << 24)	)	// Clear the EE and E0E bits for EL1
	msr	sctlr_el1, x0
	mov	w20, #BOOT_CPU_MODE_EL1		// This cpu booted in EL1
	isb
	ret

	/* Hyp configuration. */
2:	mov	x0, #(1 << 31)			// 64-bit EL1
	msr	hcr_el2, x0

	/* Generic timers. */
	mrs	x0, cnthctl_el2
	orr	x0, x0, #3			// Enable EL1 physical timers
	msr	cnthctl_el2, x0
	msr	cntvoff_el2, xzr		// Clear virtual offset

	/* Populate ID registers. */
	mrs	x0, midr_el1
	mrs	x1, mpidr_el1
	msr	vpidr_el2, x0
	msr	vmpidr_el2, x1

	/* sctlr_el1 */
	mov	x0, #0x0800			// Set/clear RES{1,0} bits
CPU_BE(	movk	x0, #0x33d0, lsl #16	)	// Set EE and E0E on BE systems
CPU_LE(	movk	x0, #0x30d0, lsl #16	)	// Clear EE and E0E on LE systems
	msr	sctlr_el1, x0

	/* Coprocessor traps. */
	mov	x0, #0x33ff
	msr	cptr_el2, x0			// Disable copro. traps to EL2

#ifdef CONFIG_COMPAT
	msr	hstr_el2, xzr			// Disable CP15 traps to EL2
#endif

	/* Stage-2 translation */
	msr	vttbr_el2, xzr

	/* Hypervisor stub */
	adr	x0, __hyp_stub_vectors
	msr	vbar_el2, x0

	/* spsr */
	mov	x0, #(PSR_F_BIT | PSR_I_BIT | PSR_A_BIT | PSR_D_BIT |\
		      PSR_MODE_EL1h)
	msr	spsr_el2, x0
	msr	elr_el2, lr
	mov	w20, #BOOT_CPU_MODE_EL2		// This CPU booted in EL2
	eret
ENDPROC(el2_setup)

/*
 * Sets the __boot_cpu_mode flag depending on the CPU boot mode passed
 * in x20. See arch/arm64/include/asm/virt.h for more info.
 */
ENTRY(set_cpu_boot_mode_flag)
	ldr	x1, =__boot_cpu_mode		// Compute __boot_cpu_mode
	add	x1, x1, x28
	cmp	w20, #BOOT_CPU_MODE_EL2
	b.ne	1f
	add	x1, x1, #4
1:	str	w20, [x1]			// This CPU has booted in EL1
	ret
ENDPROC(set_cpu_boot_mode_flag)

/*
 * We need to find out the CPU boot mode long after boot, so we need to
 * store it in a writable variable.
 *
 * This is not in .bss, because we set it sufficiently early that the boot-time
 * zeroing of .bss would clobber it.
 */
	.pushsection	.data
ENTRY(__boot_cpu_mode)
	.long	BOOT_CPU_MODE_EL2
	.long	0
	.popsection

	.align	3
2:	.quad	.
	.quad	PAGE_OFFSET

#ifdef CONFIG_SMP
	.align	3
1:	.quad	.
	.quad	secondary_holding_pen_release

	/*
	 * This provides a "holding pen" for platforms to hold all secondary
	 * cores are held until we're ready for them to initialise.
	 */
ENTRY(secondary_holding_pen)
	bl	el2_setup			// Drop to EL1, w20=cpu_boot_mode
	bl	__calc_phys_offset		// x24=PHYS_OFFSET, x28=PHYS_OFFSET-PAGE_OFFSET
	bl	set_cpu_boot_mode_flag
	mrs	x0, mpidr_el1
	ldr     x1, =MPIDR_HWID_BITMASK
	and	x0, x0, x1
	adr	x1, 1b
	ldp	x2, x3, [x1]
	sub	x1, x1, x2
	add	x3, x3, x1
pen:	ldr	x4, [x3]
	cmp	x4, x0
	b.eq	secondary_startup
	wfe
	b	pen
ENDPROC(secondary_holding_pen)

	/*
	 * Secondary entry point that jumps straight into the kernel. Only to
	 * be used where CPUs are brought online dynamically by the kernel.
	 */
ENTRY(secondary_entry)
<<<<<<< HEAD
	bl	__calc_phys_offset		// x2=phys offset
	bl	el2_setup			// Drop to EL1
=======
	bl	el2_setup			// Drop to EL1
	bl	__calc_phys_offset		// x24=PHYS_OFFSET, x28=PHYS_OFFSET-PAGE_OFFSET
	bl	set_cpu_boot_mode_flag
>>>>>>> 7d5e9ecd
	b	secondary_startup
ENDPROC(secondary_entry)

ENTRY(secondary_startup)
	/*
	 * Common entry point for secondary CPUs.
	 */
	mrs	x22, midr_el1			// x22=cpuid
	mov	x0, x22
	bl	lookup_processor_type
	mov	x23, x0				// x23=current cpu_table
	cbz	x23, __error_p			// invalid processor (x23=0)?

	pgtbl	x25, x26, x24			// x25=TTBR0, x26=TTBR1
	ldr	x12, [x23, #CPU_INFO_SETUP]
	add	x12, x12, x28			// __virt_to_phys
	blr	x12				// initialise processor

	ldr	x21, =secondary_data
	ldr	x27, =__secondary_switched	// address to jump to after enabling the MMU
	b	__enable_mmu
ENDPROC(secondary_startup)

ENTRY(__secondary_switched)
	ldr	x0, [x21]			// get secondary_data.stack
	mov	sp, x0
	mov	x29, #0
	b	secondary_start_kernel
ENDPROC(__secondary_switched)
#endif	/* CONFIG_SMP */

/*
 * Setup common bits before finally enabling the MMU. Essentially this is just
 * loading the page table pointer and vector base registers.
 *
 * On entry to this code, x0 must contain the SCTLR_EL1 value for turning on
 * the MMU.
 */
__enable_mmu:
	ldr	x5, =vectors
	msr	vbar_el1, x5
	msr	ttbr0_el1, x25			// load TTBR0
	msr	ttbr1_el1, x26			// load TTBR1
	isb
	b	__turn_mmu_on
ENDPROC(__enable_mmu)

/*
 * Enable the MMU. This completely changes the structure of the visible memory
 * space. You will not be able to trace execution through this.
 *
 *  x0  = system control register
 *  x27 = *virtual* address to jump to upon completion
 *
 * other registers depend on the function called upon completion
 */
	.align	6
__turn_mmu_on:
	msr	sctlr_el1, x0
	isb
	br	x27
ENDPROC(__turn_mmu_on)

/*
 * Calculate the start of physical memory.
 */
__calc_phys_offset:
	adr	x0, 1f
	ldp	x1, x2, [x0]
	sub	x28, x0, x1			// x28 = PHYS_OFFSET - PAGE_OFFSET
	add	x24, x2, x28			// x24 = PHYS_OFFSET
	ret
ENDPROC(__calc_phys_offset)

	.align 3
1:	.quad	.
	.quad	PAGE_OFFSET

/*
 * Macro to populate the PGD for the corresponding block entry in the next
 * level (tbl) for the given virtual address.
 *
 * Preserves:	pgd, tbl, virt
 * Corrupts:	tmp1, tmp2
 */
	.macro	create_pgd_entry, pgd, tbl, virt, tmp1, tmp2
	lsr	\tmp1, \virt, #PGDIR_SHIFT
	and	\tmp1, \tmp1, #PTRS_PER_PGD - 1	// PGD index
	orr	\tmp2, \tbl, #3			// PGD entry table type
	str	\tmp2, [\pgd, \tmp1, lsl #3]
	.endm

/*
 * Macro to populate block entries in the page table for the start..end
 * virtual range (inclusive).
 *
 * Preserves:	tbl, flags
 * Corrupts:	phys, start, end, pstate
 */
	.macro	create_block_map, tbl, flags, phys, start, end, idmap=0
	lsr	\phys, \phys, #BLOCK_SHIFT
	.if	\idmap
	and	\start, \phys, #PTRS_PER_PTE - 1	// table index
	.else
	lsr	\start, \start, #BLOCK_SHIFT
	and	\start, \start, #PTRS_PER_PTE - 1	// table index
	.endif
	orr	\phys, \flags, \phys, lsl #BLOCK_SHIFT	// table entry
	.ifnc	\start,\end
	lsr	\end, \end, #BLOCK_SHIFT
	and	\end, \end, #PTRS_PER_PTE - 1		// table end index
	.endif
9999:	str	\phys, [\tbl, \start, lsl #3]		// store the entry
	.ifnc	\start,\end
	add	\start, \start, #1			// next entry
	add	\phys, \phys, #BLOCK_SIZE		// next block
	cmp	\start, \end
	b.ls	9999b
	.endif
	.endm

/*
 * Setup the initial page tables. We only setup the barest amount which is
 * required to get the kernel running. The following sections are required:
 *   - identity mapping to enable the MMU (low address, TTBR0)
 *   - first few MB of the kernel linear mapping to jump to once the MMU has
 *     been enabled, including the FDT blob (TTBR1)
 *   - UART mapping if CONFIG_EARLY_PRINTK is enabled (TTBR1)
 */
__create_page_tables:
	pgtbl	x25, x26, x24			// idmap_pg_dir and swapper_pg_dir addresses

	/*
	 * Clear the idmap and swapper page tables.
	 */
	mov	x0, x25
	add	x6, x26, #SWAPPER_DIR_SIZE
1:	stp	xzr, xzr, [x0], #16
	stp	xzr, xzr, [x0], #16
	stp	xzr, xzr, [x0], #16
	stp	xzr, xzr, [x0], #16
	cmp	x0, x6
	b.lo	1b

	ldr	x7, =MM_MMUFLAGS

	/*
	 * Create the identity mapping.
	 */
	add	x0, x25, #PAGE_SIZE		// section table address
	adr	x3, __turn_mmu_on		// virtual/physical address
	create_pgd_entry x25, x0, x3, x5, x6
	create_block_map x0, x7, x3, x5, x5, idmap=1

	/*
	 * Map the kernel image (starting with PHYS_OFFSET).
	 */
	add	x0, x26, #PAGE_SIZE		// section table address
	mov	x5, #PAGE_OFFSET
	create_pgd_entry x26, x0, x5, x3, x6
	ldr	x6, =KERNEL_END - 1
	mov	x3, x24				// phys offset
	create_block_map x0, x7, x3, x5, x6

	/*
	 * Map the FDT blob (maximum 2MB; must be within 512MB of
	 * PHYS_OFFSET).
	 */
	mov	x3, x21				// FDT phys address
	and	x3, x3, #~((1 << 21) - 1)	// 2MB aligned
	mov	x6, #PAGE_OFFSET
	sub	x5, x3, x24			// subtract PHYS_OFFSET
	tst	x5, #~((1 << 29) - 1)		// within 512MB?
	csel	x21, xzr, x21, ne		// zero the FDT pointer
	b.ne	1f
	add	x5, x5, x6			// __va(FDT blob)
	add	x6, x5, #1 << 21		// 2MB for the FDT blob
	sub	x6, x6, #1			// inclusive range
	create_block_map x0, x7, x3, x5, x6
1:
#ifdef CONFIG_EARLY_PRINTK
	/*
	 * Create the pgd entry for the UART mapping. The full mapping is done
	 * later based earlyprintk kernel parameter.
	 */
	ldr	x5, =EARLYCON_IOBASE		// UART virtual address
	add	x0, x26, #2 * PAGE_SIZE		// section table address
	create_pgd_entry x26, x0, x5, x6, x7
#endif
	ret
ENDPROC(__create_page_tables)
	.ltorg

	.align	3
	.type	__switch_data, %object
__switch_data:
	.quad	__mmap_switched
	.quad	__bss_start			// x6
	.quad	_end				// x7
	.quad	processor_id			// x4
	.quad	__fdt_pointer			// x5
	.quad	memstart_addr			// x6
	.quad	init_thread_union + THREAD_START_SP // sp

/*
 * The following fragment of code is executed with the MMU on in MMU mode, and
 * uses absolute addresses; this is not position independent.
 */
__mmap_switched:
	adr	x3, __switch_data + 8

	ldp	x6, x7, [x3], #16
1:	cmp	x6, x7
	b.hs	2f
	str	xzr, [x6], #8			// Clear BSS
	b	1b
2:
	ldp	x4, x5, [x3], #16
	ldr	x6, [x3], #8
	ldr	x16, [x3]
	mov	sp, x16
	str	x22, [x4]			// Save processor ID
	str	x21, [x5]			// Save FDT pointer
	str	x24, [x6]			// Save PHYS_OFFSET
	mov	x29, #0
	b	start_kernel
ENDPROC(__mmap_switched)

/*
 * Exception handling. Something went wrong and we can't proceed. We ought to
 * tell the user, but since we don't have any guarantee that we're even
 * running on the right architecture, we do virtually nothing.
 */
__error_p:
ENDPROC(__error_p)

__error:
1:	nop
	b	1b
ENDPROC(__error)

/*
 * This function gets the processor ID in w0 and searches the cpu_table[] for
 * a match. It returns a pointer to the struct cpu_info it found. The
 * cpu_table[] must end with an empty (all zeros) structure.
 *
 * This routine can be called via C code and it needs to work with the MMU
 * both disabled and enabled (the offset is calculated automatically).
 */
ENTRY(lookup_processor_type)
	adr	x1, __lookup_processor_type_data
	ldp	x2, x3, [x1]
	sub	x1, x1, x2			// get offset between VA and PA
	add	x3, x3, x1			// convert VA to PA
1:
	ldp	w5, w6, [x3]			// load cpu_id_val and cpu_id_mask
	cbz	w5, 2f				// end of list?
	and	w6, w6, w0
	cmp	w5, w6
	b.eq	3f
	add	x3, x3, #CPU_INFO_SZ
	b	1b
2:
	mov	x3, #0				// unknown processor
3:
	mov	x0, x3
	ret
ENDPROC(lookup_processor_type)

	.align	3
	.type	__lookup_processor_type_data, %object
__lookup_processor_type_data:
	.quad	.
	.quad	cpu_table
	.size	__lookup_processor_type_data, . - __lookup_processor_type_data

/*
 * Determine validity of the x21 FDT pointer.
 * The dtb must be 8-byte aligned and live in the first 512M of memory.
 */
__vet_fdt:
	tst	x21, #0x7
	b.ne	1f
	cmp	x21, x24
	b.lt	1f
	mov	x0, #(1 << 29)
	add	x0, x0, x24
	cmp	x21, x0
	b.ge	1f
	ret
1:
	mov	x21, #0
	ret
ENDPROC(__vet_fdt)<|MERGE_RESOLUTION|>--- conflicted
+++ resolved
@@ -282,14 +282,9 @@
 	 * be used where CPUs are brought online dynamically by the kernel.
 	 */
 ENTRY(secondary_entry)
-<<<<<<< HEAD
-	bl	__calc_phys_offset		// x2=phys offset
-	bl	el2_setup			// Drop to EL1
-=======
 	bl	el2_setup			// Drop to EL1
 	bl	__calc_phys_offset		// x24=PHYS_OFFSET, x28=PHYS_OFFSET-PAGE_OFFSET
 	bl	set_cpu_boot_mode_flag
->>>>>>> 7d5e9ecd
 	b	secondary_startup
 ENDPROC(secondary_entry)
 
