--- conflicted
+++ resolved
@@ -72,15 +72,9 @@
 				 COMPAT_HWCAP_VFPv3|COMPAT_HWCAP_VFPv4|\
 				 COMPAT_HWCAP_NEON|COMPAT_HWCAP_IDIV)
 unsigned int compat_elf_hwcap __read_mostly = COMPAT_ELF_HWCAP_DEFAULT;
-<<<<<<< HEAD
-#endif
-
-=======
 unsigned int compat_elf_hwcap2 __read_mostly;
 #endif
 
-static const char *cpu_name;
->>>>>>> 88835a3a
 static const char *machine_name;
 
 unsigned int system_rev;
@@ -226,10 +220,7 @@
 	 * The blocks we test below represent incremental functionality
 	 * for non-negative values. Negative values are reserved.
 	 */
-<<<<<<< HEAD
-=======
 	features = read_cpuid(ID_AA64ISAR0_EL1);
->>>>>>> 88835a3a
 	block = (features >> 4) & 0xf;
 	if (!(block & 0x8)) {
 		switch (block) {
@@ -254,8 +245,6 @@
 	block = (features >> 16) & 0xf;
 	if (block && !(block & 0x8))
 		elf_hwcap |= HWCAP_CRC32;
-<<<<<<< HEAD
-=======
 
 #ifdef CONFIG_COMPAT
 	/*
@@ -288,7 +277,6 @@
 	if (block && !(block & 0x8))
 		compat_elf_hwcap2 |= COMPAT_HWCAP2_CRC32;
 #endif
->>>>>>> 88835a3a
 }
 
 #ifdef CONFIG_ARM64_MACH_FRAMEWORK
@@ -574,15 +562,6 @@
 		if (elf_hwcap & (1 << i))
 			seq_printf(m, "%s ", hwcap_str[i]);
 #ifdef CONFIG_ARMV7_COMPAT_CPUINFO
-<<<<<<< HEAD
-	/* Print out the non-optional ARMv8 HW capabilities */
-	seq_printf(m, "wp half thumb fastmult vfp edsp neon vfpv3 tlsi ");
-	seq_printf(m, "vfpv4 idiva idivt ");
-#endif
-
-	seq_printf(m, "\nCPU implementer\t: 0x%02x\n", read_cpuid_id() >> 24);
-	seq_printf(m, "CPU architecture: 8\n");
-=======
 	if (is_compat_task()) {
 		/* Print out the non-optional ARMv8 HW capabilities */
 		seq_printf(m, "wp half thumb fastmult vfp edsp neon vfpv3 tlsi ");
@@ -596,7 +575,6 @@
 			is_compat_task() ? "8" :
 #endif
 			"AArch64");
->>>>>>> 88835a3a
 	seq_printf(m, "CPU variant\t: 0x%x\n", (read_cpuid_id() >> 20) & 15);
 	seq_printf(m, "CPU part\t: 0x%03x\n", (read_cpuid_id() >> 4) & 0xfff);
 	seq_printf(m, "CPU revision\t: %d\n", read_cpuid_id() & 15);
