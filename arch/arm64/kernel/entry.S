/*
 * Low-level exception handling code
 *
 * Copyright (C) 2012 ARM Ltd.
 * Authors:	Catalin Marinas <catalin.marinas@arm.com>
 *		Will Deacon <will.deacon@arm.com>
 *
 * This program is free software; you can redistribute it and/or modify
 * it under the terms of the GNU General Public License version 2 as
 * published by the Free Software Foundation.
 *
 * This program is distributed in the hope that it will be useful,
 * but WITHOUT ANY WARRANTY; without even the implied warranty of
 * MERCHANTABILITY or FITNESS FOR A PARTICULAR PURPOSE.  See the
 * GNU General Public License for more details.
 *
 * You should have received a copy of the GNU General Public License
 * along with this program.  If not, see <http://www.gnu.org/licenses/>.
 */

#include <linux/init.h>
#include <linux/linkage.h>

#include <asm/assembler.h>
#include <asm/asm-offsets.h>
#include <asm/errno.h>
#include <asm/esr.h>
#include <asm/ptrace.h>
#include <asm/thread_info.h>
#include <asm/unistd.h>

/*
 * Bad Abort numbers
 *-----------------
 */
#define BAD_SYNC	0
#define BAD_IRQ		1
#define BAD_FIQ		2
#define BAD_ERROR	3

	.macro	kernel_entry, el, regsize = 64
	sub	sp, sp, #S_FRAME_SIZE - S_LR	// room for LR, SP, SPSR, ELR
	.if	\regsize == 32
	mov	w0, w0				// zero upper 32 bits of x0
	.endif
	push	x28, x29
	push	x26, x27
	push	x24, x25
	push	x22, x23
	push	x20, x21
	push	x18, x19
	push	x16, x17
	push	x14, x15
	push	x12, x13
	push	x10, x11
	push	x8, x9
	push	x6, x7
	push	x4, x5
	push	x2, x3
	push	x0, x1
	.if	\el == 0
	mrs	x21, sp_el0
	.else
	add	x21, sp, #S_FRAME_SIZE
	.endif
	mrs	x22, elr_el1
	mrs	x23, spsr_el1
	stp	lr, x21, [sp, #S_LR]
	stp	x22, x23, [sp, #S_PC]

	/*
	 * Set syscallno to -1 by default (overridden later if real syscall).
	 */
	.if	\el == 0
	mvn	x21, xzr
	str	x21, [sp, #S_SYSCALLNO]
	.endif

	/*
	 * Registers that may be useful after this macro is invoked:
	 *
	 * x21 - aborted SP
	 * x22 - aborted PC
	 * x23 - aborted PSTATE
	*/
	.endm

	.macro	kernel_exit, el, ret = 0
	ldp	x21, x22, [sp, #S_PC]		// load ELR, SPSR
	.if	\el == 0
	ldr	x23, [sp, #S_SP]		// load return stack pointer
	.endif
	.if	\ret
	ldr	x1, [sp, #S_X1]			// preserve x0 (syscall return)
	add	sp, sp, S_X2
	.else
	pop	x0, x1
	.endif
	pop	x2, x3				// load the rest of the registers
	pop	x4, x5
	pop	x6, x7
	pop	x8, x9
	msr	elr_el1, x21			// set up the return data
	msr	spsr_el1, x22
	.if	\el == 0
	msr	sp_el0, x23
	.endif
	pop	x10, x11
	pop	x12, x13
	pop	x14, x15
	pop	x16, x17
	pop	x18, x19
	pop	x20, x21
	pop	x22, x23
	pop	x24, x25
	pop	x26, x27
	pop	x28, x29
	ldr	lr, [sp], #S_FRAME_SIZE - S_LR	// load LR and restore SP
	eret					// return to kernel
	.endm

	.macro	get_thread_info, rd
	mov	\rd, sp
	and	\rd, \rd, #~(THREAD_SIZE - 1)	// top of stack
	.endm

/*
 * These are the registers used in the syscall handler, and allow us to
 * have in theory up to 7 arguments to a function - x0 to x6.
 *
 * x7 is reserved for the system call number in 32-bit mode.
 */
sc_nr	.req	x25		// number of system calls
scno	.req	x26		// syscall number
stbl	.req	x27		// syscall table pointer
tsk	.req	x28		// current thread_info

/*
 * Interrupt handling.
 */
	.macro	irq_handler
	ldr	x1, handle_arch_irq
	mov	x0, sp
	blr	x1
	.endm

	.text

/*
 * Exception vectors.
 */

	.align	11
ENTRY(vectors)
	ventry	el1_sync_invalid		// Synchronous EL1t
	ventry	el1_irq_invalid			// IRQ EL1t
	ventry	el1_fiq_invalid			// FIQ EL1t
	ventry	el1_error_invalid		// Error EL1t

	ventry	el1_sync			// Synchronous EL1h
	ventry	el1_irq				// IRQ EL1h
	ventry	el1_fiq_invalid			// FIQ EL1h
	ventry	el1_error_invalid		// Error EL1h

	ventry	el0_sync			// Synchronous 64-bit EL0
	ventry	el0_irq				// IRQ 64-bit EL0
	ventry	el0_fiq_invalid			// FIQ 64-bit EL0
	ventry	el0_error_invalid		// Error 64-bit EL0

#ifdef CONFIG_COMPAT
	ventry	el0_sync_compat			// Synchronous 32-bit EL0
	ventry	el0_irq_compat			// IRQ 32-bit EL0
	ventry	el0_fiq_invalid_compat		// FIQ 32-bit EL0
	ventry	el0_error_invalid_compat	// Error 32-bit EL0
#else
	ventry	el0_sync_invalid		// Synchronous 32-bit EL0
	ventry	el0_irq_invalid			// IRQ 32-bit EL0
	ventry	el0_fiq_invalid			// FIQ 32-bit EL0
	ventry	el0_error_invalid		// Error 32-bit EL0
#endif
END(vectors)

/*
 * Invalid mode handlers
 */
	.macro	inv_entry, el, reason, regsize = 64
	kernel_entry el, \regsize
	mov	x0, sp
	mov	x1, #\reason
	mrs	x2, esr_el1
	b	bad_mode
	.endm

el0_sync_invalid:
	inv_entry 0, BAD_SYNC
ENDPROC(el0_sync_invalid)

el0_irq_invalid:
	inv_entry 0, BAD_IRQ
ENDPROC(el0_irq_invalid)

el0_fiq_invalid:
	inv_entry 0, BAD_FIQ
ENDPROC(el0_fiq_invalid)

el0_error_invalid:
	inv_entry 0, BAD_ERROR
ENDPROC(el0_error_invalid)

#ifdef CONFIG_COMPAT
el0_fiq_invalid_compat:
	inv_entry 0, BAD_FIQ, 32
ENDPROC(el0_fiq_invalid_compat)

el0_error_invalid_compat:
	inv_entry 0, BAD_ERROR, 32
ENDPROC(el0_error_invalid_compat)
#endif

el1_sync_invalid:
	inv_entry 1, BAD_SYNC
ENDPROC(el1_sync_invalid)

el1_irq_invalid:
	inv_entry 1, BAD_IRQ
ENDPROC(el1_irq_invalid)

el1_fiq_invalid:
	inv_entry 1, BAD_FIQ
ENDPROC(el1_fiq_invalid)

el1_error_invalid:
	inv_entry 1, BAD_ERROR
ENDPROC(el1_error_invalid)

/*
 * EL1 mode handlers.
 */
	.align	6
el1_sync:
	kernel_entry 1
	mrs	x1, esr_el1			// read the syndrome register
	lsr	x24, x1, #ESR_EL1_EC_SHIFT	// exception class
	cmp	x24, #ESR_EL1_EC_DABT_EL1	// data abort in EL1
	b.eq	el1_da
	cmp	x24, #ESR_EL1_EC_SYS64		// configurable trap
	b.eq	el1_undef
	cmp	x24, #ESR_EL1_EC_SP_ALIGN	// stack alignment exception
	b.eq	el1_sp_pc
	cmp	x24, #ESR_EL1_EC_PC_ALIGN	// pc alignment exception
	b.eq	el1_sp_pc
	cmp	x24, #ESR_EL1_EC_UNKNOWN	// unknown exception in EL1
	b.eq	el1_undef
	cmp	x24, #ESR_EL1_EC_BREAKPT_EL1	// debug exception in EL1
	b.ge	el1_dbg
	b	el1_inv
el1_da:
	/*
	 * Data abort handling
	 */
	mrs	x0, far_el1
	enable_dbg_if_not_stepping x2
	// re-enable interrupts if they were enabled in the aborted context
	tbnz	x23, #7, 1f			// PSR_I_BIT
	enable_irq
1:
	mov	x2, sp				// struct pt_regs
	bl	do_mem_abort

	// disable interrupts before pulling preserved data off the stack
	disable_irq
	kernel_exit 1
el1_sp_pc:
	/*
	 * Stack or PC alignment exception handling
	 */
	mrs	x0, far_el1
	mov	x1, x25
	mov	x2, sp
	b	do_sp_pc_abort
el1_undef:
	/*
	 * Undefined instruction
	 */
	mov	x0, sp
	bl	do_undefinstr
	kernel_exit 1
el1_dbg:
	/*
	 * Debug exception handling
	 */
	cmp	x24, #ESR_EL1_EC_BRK64		// if BRK64
	cinc	x24, x24, eq			// set bit '0'
	tbz	x24, #0, el1_inv		// EL1 only
	mrs	x0, far_el1
	mov	x2, sp				// struct pt_regs
	bl	do_debug_exception

	kernel_exit 1
el1_inv:
	// TODO: add support for undefined instructions in kernel mode
	mov	x0, sp
	mov	x1, #BAD_SYNC
	mrs	x2, esr_el1
	b	bad_mode
ENDPROC(el1_sync)

	.align	6
el1_irq:
	kernel_entry 1
	enable_dbg_if_not_stepping x0
#ifdef CONFIG_TRACE_IRQFLAGS
	bl	trace_hardirqs_off
#endif
#ifdef CONFIG_PREEMPT
	get_thread_info tsk
	ldr	w24, [tsk, #TI_PREEMPT]		// get preempt count
	add	w0, w24, #1			// increment it
	str	w0, [tsk, #TI_PREEMPT]
#endif
	irq_handler
#ifdef CONFIG_PREEMPT
	str	w24, [tsk, #TI_PREEMPT]		// restore preempt count
	cbnz	w24, 1f				// preempt count != 0
	ldr	x0, [tsk, #TI_FLAGS]		// get flags
	tbz	x0, #TIF_NEED_RESCHED, 1f	// needs rescheduling?
	bl	el1_preempt
1:
#endif
#ifdef CONFIG_TRACE_IRQFLAGS
	bl	trace_hardirqs_on
#endif
	kernel_exit 1
ENDPROC(el1_irq)

#ifdef CONFIG_PREEMPT
el1_preempt:
	mov	x24, lr
1:	enable_dbg
	bl	preempt_schedule_irq		// irq en/disable is done inside
	ldr	x0, [tsk, #TI_FLAGS]		// get new tasks TI_FLAGS
	tbnz	x0, #TIF_NEED_RESCHED, 1b	// needs rescheduling?
	ret	x24
#endif

/*
 * EL0 mode handlers.
 */
	.align	6
el0_sync:
	kernel_entry 0
	mrs	x25, esr_el1			// read the syndrome register
	lsr	x24, x25, #ESR_EL1_EC_SHIFT	// exception class
	cmp	x24, #ESR_EL1_EC_SVC64		// SVC in 64-bit state
	b.eq	el0_svc
	adr 	x26, el0_da
	cmp	x24, #ESR_EL1_EC_DABT_EL0	// data abort in EL0
	b.eq	el0_sync_tramp
	adr 	x26, el0_ia
	cmp	x24, #ESR_EL1_EC_IABT_EL0	// instruction abort in EL0
	b.eq	el0_sync_tramp
	adr 	x26, el0_fpsimd_acc
	cmp	x24, #ESR_EL1_EC_FP_ASIMD	// FP/ASIMD access
	b.eq	el0_sync_tramp
	adr 	x26, el0_fpsimd_exc
	cmp	x24, #ESR_EL1_EC_FP_EXC64	// FP/ASIMD exception
	b.eq	el0_sync_tramp
	adr	x26, el0_undef
	cmp	x24, #ESR_EL1_EC_SYS64		// configurable trap
	b.eq	el0_sync_tramp
	adr	x26, el0_sp_pc
	cmp	x24, #ESR_EL1_EC_SP_ALIGN	// stack alignment exception
	b.eq	el0_sync_tramp
	adr 	x26, el0_sp_pc
	cmp	x24, #ESR_EL1_EC_PC_ALIGN	// pc alignment exception
	b.eq	el0_sync_tramp
	adr	x26, el0_undef
	cmp	x24, #ESR_EL1_EC_UNKNOWN	// unknown exception in EL0
	b.eq	el0_sync_tramp
	adr	x26, el0_dbg
	cmp	x24, #ESR_EL1_EC_BREAKPT_EL0	// debug exception in EL0
	b.ge	el0_sync_tramp
	b	el0_inv

#ifdef CONFIG_COMPAT
	.align	6
el0_sync_compat:
	kernel_entry 0, 32
	mrs	x25, esr_el1			// read the syndrome register
	lsr	x24, x25, #ESR_EL1_EC_SHIFT	// exception class
	cmp	x24, #ESR_EL1_EC_SVC32		// SVC in 32-bit state
	b.eq	el0_svc_compat
	adr	x26, el0_da
	cmp	x24, #ESR_EL1_EC_DABT_EL0	// data abort in EL0
	b.eq	el0_sync_tramp
	adr	x26, el0_ia
	cmp	x24, #ESR_EL1_EC_IABT_EL0	// instruction abort in EL0
	b.eq	el0_sync_tramp
	adr	x26, el0_fpsimd_acc
	cmp	x24, #ESR_EL1_EC_FP_ASIMD	// FP/ASIMD access
	b.eq	el0_sync_tramp
	adr	x26, el0_fpsimd_exc
	cmp	x24, #ESR_EL1_EC_FP_EXC32	// FP/ASIMD exception
	b.eq	el0_sync_tramp
	adr	x26, el0_undef
	cmp	x24, #ESR_EL1_EC_UNKNOWN	// unknown exception in EL0
	b.eq	el0_sync_tramp
	adr	x26, el0_undef
	cmp	x24, #ESR_EL1_EC_CP15_32	// CP15 MRC/MCR trap
	b.eq	el0_sync_tramp
	adr	x26, el0_undef
	cmp	x24, #ESR_EL1_EC_CP15_64	// CP15 MRRC/MCRR trap
	b.eq	el0_sync_tramp
	adr	x26, el0_undef
	cmp	x24, #ESR_EL1_EC_CP14_MR	// CP14 MRC/MCR trap
	b.eq	el0_sync_tramp
	adr	x26, el0_undef
	cmp	x24, #ESR_EL1_EC_CP14_LS	// CP14 LDC/STC trap
	b.eq	el0_sync_tramp
	adr	x26, el0_undef
	cmp	x24, #ESR_EL1_EC_CP14_64	// CP14 MRRC/MCRR trap
	b.eq	el0_sync_tramp
	adr	x26, el0_dbg
	cmp	x24, #ESR_EL1_EC_BREAKPT_EL0	// debug exception in EL0
	b.ge	el0_sync_tramp
	b	el0_inv
el0_sync_tramp:
	blr	x26
	/* Fall through	*/
/*
 * This is the return code to user mode for abort handlers
 */
ret_from_exception:
	get_thread_info tsk
	b	ret_to_user
ENDPROC(ret_from_exception)

el0_svc_compat:
	/*
	 * AArch32 syscall handling
	 */
	adr	stbl, compat_sys_call_table	// load compat syscall table pointer
	uxtw	scno, w7			// syscall number in w7 (r7)
	mov     sc_nr, #__NR_compat_syscalls
	b	el0_svc_naked

	.align	6
el0_irq_compat:
	kernel_entry 0, 32
	b	el0_irq_naked
#endif

el0_da:
	/*
	 * Data abort handling
	 */
	mrs	x0, far_el1
	bic	x0, x0, #(0xff << 56)
	disable_step x1
	isb
	enable_dbg
	// enable interrupts before calling the main handler
	enable_irq
	mov	x1, x25
	mov	x2, sp
	b	do_mem_abort
el0_ia:
	/*
	 * Instruction abort handling
	 */
	mrs	x0, far_el1
	disable_step x1
	isb
	enable_dbg
	// enable interrupts before calling the main handler
	enable_irq
	orr	x1, x25, #1 << 24		// use reserved ISS bit for instruction aborts
	mov	x2, sp
	b	do_mem_abort
el0_fpsimd_acc:
	/*
	 * Floating Point or Advanced SIMD access
	 */
	mov	x0, x25
	mov	x1, sp
	b	do_fpsimd_acc
el0_fpsimd_exc:
	/*
	 * Floating Point or Advanced SIMD exception
	 */
	mov	x0, x25
	mov	x1, sp
	b	do_fpsimd_exc
el0_sp_pc:
	/*
	 * Stack or PC alignment exception handling
	 */
	mrs	x0, far_el1
	disable_step x1
	isb
	enable_dbg
	// enable interrupts before calling the main handler
	enable_irq
	mov	x1, x25
	mov	x2, sp
	b	do_sp_pc_abort
el0_undef:
	/*
	 * Undefined instruction
	 */
	mov	x0, sp
	// enable interrupts before calling the main handler
	enable_irq
	b	do_undefinstr
el0_dbg:
	/*
	 * Debug exception handling
	 */
	tbnz	x24, #0, el0_inv		// EL0 only
	mrs	x0, far_el1
	disable_step x1
	mov	x1, x25
	mov	x2, sp
	b	do_debug_exception
el0_inv:
	mov	x0, sp
	mov	x1, #BAD_SYNC
	mrs	x2, esr_el1
	b	bad_mode
ENDPROC(el0_sync)

	.align	6
el0_irq:
	kernel_entry 0
el0_irq_naked:
	disable_step x1
	isb
	enable_dbg
#ifdef CONFIG_TRACE_IRQFLAGS
	bl	trace_hardirqs_off
#endif
	get_thread_info tsk
#ifdef CONFIG_PREEMPT
	ldr	w24, [tsk, #TI_PREEMPT]		// get preempt count
	add	w23, w24, #1			// increment it
	str	w23, [tsk, #TI_PREEMPT]
#endif
	irq_handler
#ifdef CONFIG_PREEMPT
	ldr	w0, [tsk, #TI_PREEMPT]
	str	w24, [tsk, #TI_PREEMPT]
	cmp	w0, w23
	b.eq	1f
	mov	x1, #0
	str	x1, [x1]			// BUG
1:
#endif
#ifdef CONFIG_TRACE_IRQFLAGS
	bl	trace_hardirqs_on
#endif
	b	ret_to_user
ENDPROC(el0_irq)

/*
 * Register switch for AArch64. The callee-saved registers need to be saved
 * and restored. On entry:
 *   x0 = previous task_struct (must be preserved across the switch)
 *   x1 = next task_struct
 * Previous and next are guaranteed not to be the same.
 *
 */
ENTRY(cpu_switch_to)
	add	x8, x0, #THREAD_CPU_CONTEXT
	mov	x9, sp
	stp	x19, x20, [x8], #16		// store callee-saved registers
	stp	x21, x22, [x8], #16
	stp	x23, x24, [x8], #16
	stp	x25, x26, [x8], #16
	stp	x27, x28, [x8], #16
	stp	x29, x9, [x8], #16
	str	lr, [x8]
	add	x8, x1, #THREAD_CPU_CONTEXT
	ldp	x19, x20, [x8], #16		// restore callee-saved registers
	ldp	x21, x22, [x8], #16
	ldp	x23, x24, [x8], #16
	ldp	x25, x26, [x8], #16
	ldp	x27, x28, [x8], #16
	ldp	x29, x9, [x8], #16
	ldr	lr, [x8]
	mov	sp, x9
	ret
ENDPROC(cpu_switch_to)

/*
 * SVC handler.
 */
ni_sys:
	mov     x0, sp
	bl      do_ni_syscall
	b       ret_fast_syscall

	.align	6
el0_svc:
	adrp	stbl, sys_call_table		// load syscall table pointer
	uxtw	scno, w8			// syscall number in w8
	mov	sc_nr, #__NR_syscalls
el0_svc_naked:					// compat entry point
	stp	x0, scno, [sp, #S_ORIG_X0]	// save the original x0 and syscall number
	disable_step x16
	isb
	enable_dbg_irq

	get_thread_info tsk
	ldr	x16, [tsk, #TI_FLAGS]		// check for syscall tracing
	tbnz	x16, #TIF_SYSCALL_TRACE, __sys_trace // are we tracing syscalls?
	cmp     scno, sc_nr                     // check upper syscall limit
	b.hs	ni_sys
	ldr	x16, [stbl, scno, lsl #3]	// address in the syscall table
	blr	x16				// call sys_* routine
	/* Fall through */
ENDPROC(el0_svc)

/*
 * This is the fast syscall return path.  We do as little as possible here,
 * and this includes saving x0 back into the kernel stack.
 */
ret_fast_syscall:
	disable_irq				// disable interrupts
	ldr	x1, [tsk, #TI_FLAGS]
	and	x2, x1, #_TIF_WORK_MASK
	cbnz	x2, fast_work_pending
	tbz	x1, #TIF_SINGLESTEP, fast_exit
	disable_dbg
	enable_step x2
fast_exit:
	kernel_exit 0, ret = 1

/*
 * Ok, we need to do extra processing, enter the slow path.
 */
fast_work_pending:
	str	x0, [sp, #S_X0]			// returned x0
work_pending:
	tbnz	x1, #TIF_NEED_RESCHED, work_resched
	/* TIF_SIGPENDING, TIF_NOTIFY_RESUME or TIF_FOREIGN_FPSTATE case */
	ldr	x2, [sp, #S_PSTATE]
	mov	x0, sp				// 'regs'
	tst	x2, #PSR_MODE_MASK		// user mode regs?
	b.ne	no_work_pending			// returning to kernel
	enable_irq				// enable interrupts for do_notify_resume()
	bl	do_notify_resume
	b	ret_to_user
work_resched:
	enable_dbg
	bl	schedule

/*
 * "slow" syscall return path.
 */
ret_to_user:
	disable_irq				// disable interrupts
	ldr	x1, [tsk, #TI_FLAGS]
	and	x2, x1, #_TIF_WORK_MASK
	cbnz	x2, work_pending
	tbz	x1, #TIF_SINGLESTEP, no_work_pending
	disable_dbg
	enable_step x2
no_work_pending:
	kernel_exit 0, ret = 0
ENDPROC(ret_to_user)

/*
 * This is how we return from a fork.
 */
ENTRY(ret_from_fork)
	bl	schedule_tail
	cbz	x19, 1f				// not a kernel thread
	mov	x0, x20
	blr	x19
1:	get_thread_info tsk
	b	ret_to_user
ENDPROC(ret_from_fork)

	/*
	 * This is the really slow path.  We're going to be doing context
	 * switches, and waiting for our parent to respond.
	 */
ni_sys_systrace:
	mov     x0, sp
	bl      do_ni_syscall
	b       __sys_trace_return

__sys_trace:
	mov	x0, sp
	bl	syscall_trace_enter
<<<<<<< HEAD
=======
	adr	lr, __sys_trace_return		// return address
	cmp	w0, #RET_SKIP_SYSCALL_TRACE	// skip syscall and tracing?
	b.eq	ret_to_user
	cmp	w0, #RET_SKIP_SYSCALL		// skip syscall?
	b.eq	__sys_trace_return_skipped
>>>>>>> 13224a7d
	uxtw	scno, w0			// syscall number (possibly new)
	mov	x1, sp				// pointer to regs
	cmp	scno, sc_nr			// check upper syscall limit
	b.hs	ni_sys_systrace
	ldp	x0, x1, [sp]			// restore the syscall args
	ldp	x2, x3, [sp, #S_X2]
	ldp	x4, x5, [sp, #S_X4]
	ldp	x6, x7, [sp, #S_X6]
	ldr	x16, [stbl, scno, lsl #3]	// address in the syscall table
	blr	x16				// call sys_* routine

__sys_trace_return:
	str	x0, [sp]			// save returned x0
__sys_trace_return_skipped:			// x0 already in regs[0]
	mov	x0, sp
	bl	syscall_trace_exit
	b	ret_to_user

/*
 * Special system call wrappers.
 */
ENTRY(sys_rt_sigreturn_wrapper)
	mov	x0, sp
	b	sys_rt_sigreturn
ENDPROC(sys_rt_sigreturn_wrapper)

ENTRY(handle_arch_irq)
	.quad	0<|MERGE_RESOLUTION|>--- conflicted
+++ resolved
@@ -693,14 +693,11 @@
 __sys_trace:
 	mov	x0, sp
 	bl	syscall_trace_enter
-<<<<<<< HEAD
-=======
 	adr	lr, __sys_trace_return		// return address
 	cmp	w0, #RET_SKIP_SYSCALL_TRACE	// skip syscall and tracing?
 	b.eq	ret_to_user
 	cmp	w0, #RET_SKIP_SYSCALL		// skip syscall?
 	b.eq	__sys_trace_return_skipped
->>>>>>> 13224a7d
 	uxtw	scno, w0			// syscall number (possibly new)
 	mov	x1, sp				// pointer to regs
 	cmp	scno, sc_nr			// check upper syscall limit
