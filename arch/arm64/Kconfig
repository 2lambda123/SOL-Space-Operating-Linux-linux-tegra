config ARM64
	def_bool y
	select ARCH_HAS_ATOMIC64_DEC_IF_POSITIVE
	select ARCH_HAVE_CUSTOM_GPIO_H
	select ARCH_USE_CMPXCHG_LOCKREF
	select ARCH_HAS_TICK_BROADCAST if GENERIC_CLOCKEVENTS_BROADCAST
	select ARCH_WANT_OPTIONAL_GPIOLIB
	select ARCH_WANT_COMPAT_IPC_PARSE_VERSION
	select ARCH_WANT_FRAME_POINTERS
	select ARM_AMBA
	select ARM_ARCH_TIMER
	select ARM_GIC
	select BUILDTIME_EXTABLE_SORT
	select CLONE_BACKWARDS
#	select COMMON_CLK
	select CPU_PM if (SUSPEND || CPU_IDLE)
	select DCACHE_WORD_ACCESS
	select GENERIC_CLOCKEVENTS
	select GENERIC_CLOCKEVENTS_BROADCAST if SMP
<<<<<<< HEAD
=======
	select GENERIC_CPU_AUTOPROBE
>>>>>>> 42df511d
	select GENERIC_IOMAP
	select GENERIC_IRQ_PROBE
	select GENERIC_IRQ_SHOW
	select GENERIC_SCHED_CLOCK
	select GENERIC_SMP_IDLE_THREAD
	select GENERIC_STRNCPY_FROM_USER
	select GENERIC_STRNLEN_USER
	select GENERIC_TIME_VSYSCALL
	select HARDIRQS_SW_RESEND
	select GENERIC_PCI_IOMAP
	select HAVE_ARCH_JUMP_LABEL
	select HAVE_ARCH_KGDB
	select HAVE_ARCH_TRACEHOOK
	select HAVE_C_RECORDMCOUNT
	select HAVE_DEBUG_BUGVERBOSE
	select HAVE_DEBUG_KMEMLEAK
	select HAVE_DMA_API_DEBUG
	select HAVE_DMA_ATTRS
	select HAVE_DMA_CONTIGUOUS if MMU
	select HAVE_DYNAMIC_FTRACE
	select HAVE_EFFICIENT_UNALIGNED_ACCESS
	select HAVE_FTRACE_MCOUNT_RECORD
	select HAVE_FUNCTION_TRACER
	select HAVE_FUNCTION_GRAPH_TRACER
	select HAVE_GENERIC_DMA_COHERENT
	select HAVE_GENERIC_HARDIRQS
	select HAVE_HW_BREAKPOINT if PERF_EVENTS
	select HAVE_MEMBLOCK
	select HAVE_PATA_PLATFORM
	select HAVE_PERF_EVENTS
	select HAVE_PERF_REGS
	select HAVE_PERF_USER_STACK_DUMP
	select IRQ_DOMAIN
	select MODULES_USE_ELF_RELA
	select NO_BOOTMEM
	select OF
	select OF_EARLY_FLATTREE
	select PERF_USE_VMALLOC
	select POWER_RESET
	select POWER_SUPPLY
	select RTC_LIB
	select SPARSE_IRQ
	select SYSCTL_EXCEPTION_TRACE
	help
	  ARM 64-bit (AArch64) Linux support.

trysource ../kernel-t18x/arch/arm64/Kconfig

config ARCH_TEGRA_18x_SOC
	bool "Tegra 18x family SOC Kconfig placeholder"
	select ARCH_TEGRA_18x_SOC_PRIVATE
	help
	  Kconfig placeholder for NVIDIA Tegra18x family of SoCs

config NEED_MACH_MEMORY_H
    bool
    help
      Select this when mach/memory.h is required to provide special
      definitions for this platform.  The need for mach/memory.h should
      be avoided when possible.

config ARM64_MACH_FRAMEWORK
	def_bool y
	depends on ARCH_TEGRA_12x_SOC || ARCH_TEGRA_21x_SOC
	help
	  Enable support for the ARM64 machine framework. The machine framework
	  provides hooks for vendors to provide customized machine init
	  routines. WARNING: This feature will be deperacted for future chips.
	  DO NOT enable this feature for future chips.

config 64BIT
	def_bool y

config ARCH_PHYS_ADDR_T_64BIT
	def_bool y

config MMU
	def_bool y

config NO_IOPORT
	bool

config STACKTRACE_SUPPORT
	def_bool y

config LOCKDEP_SUPPORT
	def_bool y

config TRACE_IRQFLAGS_SUPPORT
	def_bool y

config RWSEM_GENERIC_SPINLOCK
	def_bool y

config ARM64_SIMPLE_SPINLOCK
	def_bool n
	help
	  The simple locks are designed to be simpler, faster, and more power
	  efficent than the normal locks when there are not many cores
	  contending for the lock. It does this by minimizing the time before
	  executing wfe in the contention case while minimizing the work in the
	  uncontended case.

config GENERIC_HWEIGHT
	def_bool y

config GENERIC_CSUM
        def_bool y

config GENERIC_CALIBRATE_DELAY
	def_bool y

config ZONE_DMA32
	def_bool y

config ARCH_DMA_ADDR_T_64BIT
	def_bool y

config NEED_DMA_MAP_STATE
	def_bool y

config ARM_HAS_SG_CHAIN
	def_bool y

config NEED_SG_DMA_LENGTH
	def_bool y

config SWIOTLB
	def_bool y if !ARM_DMA_USE_IOMMU

config IOMMU_HELPER
	def_bool SWIOTLB

config ARM_DMA_USE_IOMMU
	select NEED_SG_DMA_LENGTH
	select ARM_HAS_SG_CHAIN
	bool

config MULTI_IRQ_HANDLER
        bool
        help
	  Allow each machine to specify it's own IRQ handler at run time.
config KERNEL_MODE_NEON
	def_bool y

config KERNEL_MODE_NEON
	def_bool y

source "init/Kconfig"

source "kernel/Kconfig.freezer"

menu "Platform selection"

config ARCH_VEXPRESS
	bool "ARMv8 software model (Versatile Express)"
	select ARCH_REQUIRE_GPIOLIB
	select COMMON_CLK_VERSATILE
	select POWER_RESET_VEXPRESS
	select VEXPRESS_CONFIG
	help
	  This enables support for the ARMv8 software model (Versatile
	  Express).

config ARCH_TEGRA
	bool "NVIDIA Tegra"
	select CLKDEV_LOOKUP
	select CLKSRC_MMIO
	select GENERIC_CLOCKEVENTS
	select GENERIC_GPIO
	select HAVE_CLK
	select HAVE_SMP
	select NEED_MACH_MEMORY_H
	select PCI
	help
	  This enables support for NVIDIA Tegra based systems (Tegra APX,
	  Tegra 6xx and Tegra 2 series).

source "arch/arm64/mach-tegra/Kconfig"

endmenu

menu "Bus support"

config ARM_AMBA
	bool

config PCI
	bool "PCI support" if MIGHT_HAVE_PCI
	help
	  Find out whether you have a PCI motherboard. PCI is the name of a
	  bus system, i.e. the way the CPU talks to the other stuff inside
	  your box. Other bus systems are ISA, EISA, MicroChannel (MCA) or
	  VESA. If you have PCI, say Y, otherwise N.

source "drivers/pci/Kconfig"

source "drivers/pci/pcie/Kconfig"

endmenu

menu "Kernel Features"

config ARM64_64K_PAGES
	bool "Enable 64KB pages support"
	help
	  This feature enables 64KB pages support (4KB by default)
	  allowing only two levels of page tables and faster TLB
	  look-up. AArch32 emulation is not available when this feature
	  is enabled.

config CPU_BIG_ENDIAN
       bool "Build big-endian kernel"
       help
         Say Y if you plan on running a kernel in big-endian mode.

config SMP
	bool "Symmetric Multi-Processing"
	help
	  This enables support for systems with more than one CPU.  If
	  you say N here, the kernel will run on single and
	  multiprocessor machines, but will use only one CPU of a
	  multiprocessor machine. If you say Y here, the kernel will run
	  on many, but not all, single processor machines. On a single
	  processor machine, the kernel will run faster if you say N
	  here.

	  If you don't know what to do here, say N.

config NR_CPUS
	int "Maximum number of CPUs (2-32)"
	range 2 32
	depends on SMP
	# These have to remain sorted largest to smallest
	default "8"

config HOTPLUG_CPU
	bool "Support for hot-pluggable CPUs"
	depends on SMP && HOTPLUG
	help
	  Say Y here to experiment with turning CPUs off and on.  CPUs
	  can be controlled through /sys/devices/system/cpu.

	  If you don't know what to do here, say N.

config HOTPLUG_CPU0
	bool "Support for CPU0 hotplug"
	depends on HOTPLUG_CPU
	default n
	help
	  CPU0 hotplug is not supported on all arm64 platforms. Select Y to
	  enable CPU0 hotplug. If you're unsure, leave CPU0 hotplug disabled.

config SWP_EMULATE
	bool "Emulate SWP/SWPB instructions"
	help
	  ARMv6 architecture deprecates use of the SWP/SWPB instructions. ARMv8
	  oblosetes the use of SWP/SWPB instructions. ARMv7 multiprocessing
	  extensions introduce the ability to disable these instructions,
	  triggering an undefined instruction exception when executed. Say Y
	  here to enable software emulation of these instructions for userspace
	  (not kernel) using LDREX/STREX. Also creates /proc/cpu/swp_emulation
	  for statistics.

	  In some older versions of glibc [<=2.8] SWP is used during futex
	  trylock() operations with the assumption that the code will not
	  be preempted. This invalid assumption may be more likely to fail
	  with SWP emulation enabled, leading to deadlock of the user
	  application.

	  NOTE: when accessing uncached shared regions, LDREX/STREX rely
	  on an external transaction monitoring block called a global
	  monitor to maintain update atomicity. If your system does not
	  implement a global monitor, this option can cause programs that
	  perform SWP operations to uncached memory to deadlock.

	  If unsure, say Y.

source kernel/Kconfig.preempt

config ARCH_NR_GPIO
	int
	default 1024 if ARCH_TEGRA
	default 0
	help

	  Maximum number of GPIOs in the system.
	  If unsure, leave the default value.

config HZ
	int
	default 100

config ARCH_HAS_HOLES_MEMORYMODEL
	def_bool y if SPARSEMEM

config ARCH_SPARSEMEM_ENABLE
	def_bool y
	select SPARSEMEM_VMEMMAP_ENABLE

config ARCH_SPARSEMEM_DEFAULT
	def_bool ARCH_SPARSEMEM_ENABLE

config ARCH_SELECT_MEMORY_MODEL
	def_bool ARCH_SPARSEMEM_ENABLE

config HAVE_ARCH_PFN_VALID
	def_bool ARCH_HAS_HOLES_MEMORYMODEL || !SPARSEMEM

config HW_PERF_EVENTS
	bool "Enable hardware performance counter support for perf events"
	depends on PERF_EVENTS
	default y
	help
	  Enable hardware performance counter support for perf events. If
	  disabled, perf events will use software events only.

config ARMV7_COMPAT
	bool "Kernel support for ARMv7 applications"
	depends on COMPAT
	select SWP_EMULATE
	help
	 This option enables features that allow that ran on an ARMv7 or older
	 processor to continue functioning.

	 If you want to execute ARMv7 applications, say Y

config ARMV7_COMPAT_CPUINFO
	bool "Report backwards compatible cpu features in /proc/cpuinfo"
	depends on ARMV7_COMPAT
	default y
	help
	 This option makes /proc/cpuinfo list CPU features that an ARMv7 or
	 earlier kernel would report, but are not optional on an ARMv8 or later
	 processor.

	 If you want to execute ARMv7 applications, say Y

source "mm/Kconfig"

endmenu

menu "Boot options"

config CMDLINE
	string "Default kernel command string"
	default ""
	help
	  Provide a set of default command-line options at build time by
	  entering them here. As a minimum, you should specify the the
	  root device (e.g. root=/dev/nfs).

choice
	prompt "Kernel command line type" if CMDLINE != ""
	default CMDLINE_FROM_BOOTLOADER

config CMDLINE_FROM_BOOTLOADER
	bool "Use bootloader kernel arguments if available"
	help
	  Uses the command-line options passed by the boot loader. If
	  the boot loader doesn't provide any, the default kernel command
	  string provided in CMDLINE will be used.

config CMDLINE_EXTEND
	bool "Extend bootloader kernel arguments"
	help
	  The command-line arguments provided by the boot loader will be
	  appended to the default kernel command string.

config CMDLINE_FORCE
	bool "Always use the default kernel command string"
	help
	  Always use the default kernel command string, even if the boot
	  loader passes other arguments to the kernel.
	  This is useful if you cannot or don't want to change the
	  command-line options your boot loader passes to the kernel.
endchoice

config BUILD_ARM64_APPENDED_DTB_IMAGE
	bool "Build a concatenated Image.gz/dtb by default"
	depends on OF
	help
	  Enabling this option will cause a concatenated Image.gz and list of
	  DTBs to be built by default (instead of a standalone Image.gz.)
	  The image will built in arch/arm64/boot/Image.gz-dtb

config BUILD_ARM64_APPENDED_DTB_IMAGE_NAMES
	string "Default dtb names"
	depends on BUILD_ARM64_APPENDED_DTB_IMAGE
	help
	  Space separated list of names of dtbs to append when
	  building a concatenated Image.gz-dtb.

endmenu

menu "Userspace binary formats"

source "fs/Kconfig.binfmt"

config COMPAT
	bool "Kernel support for 32-bit EL0"
	depends on !ARM64_64K_PAGES
	select COMPAT_BINFMT_ELF
	select HAVE_UID16
	select OLD_SIGSUSPEND3
	select COMPAT_OLD_SIGACTION
	help
	  This option enables support for a 32-bit EL0 running under a 64-bit
	  kernel at EL1. AArch32-specific components such as system calls,
	  the user helper functions, VFP support and the ptrace interface are
	  handled appropriately by the kernel.

	  If you want to execute 32-bit userspace applications, say Y.

config SYSVIPC_COMPAT
	def_bool y
	depends on COMPAT && SYSVIPC

endmenu

menu "Power management options"

source "kernel/power/Kconfig"

config ARCH_SUSPEND_POSSIBLE
	def_bool y

config ARM_CPU_SUSPEND
	def_bool y

config ARM64_CPU_SUSPEND
	bool "ARM64 CPU suspend"
	help
	  This option enables cpu suspend using cpu_ops.

endmenu

menu "CPU Power Management"

source "drivers/cpufreq/Kconfig"

source "drivers/cpuidle/Kconfig"

source "drivers/cpuquiet/Kconfig"

endmenu

source "net/Kconfig"

source "drivers/Kconfig"

source "fs/Kconfig"

source "arch/arm64/Kconfig.debug"

source "security/Kconfig"

source "crypto/Kconfig"
if CRYPTO
source "arch/arm64/crypto/Kconfig"
endif

source "lib/Kconfig"

source "drivers/firmware/tegra/Kconfig"<|MERGE_RESOLUTION|>--- conflicted
+++ resolved
@@ -17,10 +17,7 @@
 	select DCACHE_WORD_ACCESS
 	select GENERIC_CLOCKEVENTS
 	select GENERIC_CLOCKEVENTS_BROADCAST if SMP
-<<<<<<< HEAD
-=======
 	select GENERIC_CPU_AUTOPROBE
->>>>>>> 42df511d
 	select GENERIC_IOMAP
 	select GENERIC_IRQ_PROBE
 	select GENERIC_IRQ_SHOW
