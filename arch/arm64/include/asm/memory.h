--- conflicted
+++ resolved
@@ -49,16 +49,10 @@
  * and PAGE_OFFSET - it must be within 128MB of the kernel text.
  */
 #define VA_BITS			(CONFIG_ARM64_VA_BITS)
-<<<<<<< HEAD
-#define VA_START		(UL(0xffffffffffffffff) << VA_BITS)
-#define PAGE_OFFSET		(UL(0xffffffffffffffff) << (VA_BITS - 1))
-#define PAGE_OFFSET_LD		(0xffffffffffffffff << (VA_BITS - 1))
-=======
 #define VA_START		(UL(0xffffffffffffffff) - \
 	(UL(1) << VA_BITS) + 1)
 #define PAGE_OFFSET		(UL(0xffffffffffffffff) - \
 	(UL(1) << (VA_BITS - 1)) + 1)
->>>>>>> 69847b97
 #define MODULES_END		(PAGE_OFFSET)
 #define MODULES_VADDR		(MODULES_END - SZ_64M)
 #define PCI_IO_END		(MODULES_VADDR - SZ_2M)
