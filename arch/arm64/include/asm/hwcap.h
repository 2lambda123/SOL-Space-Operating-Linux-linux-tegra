/*
 * Copyright (C) 2012 ARM Ltd.
 *
 * This program is free software; you can redistribute it and/or modify
 * it under the terms of the GNU General Public License version 2 as
 * published by the Free Software Foundation.
 *
 * This program is distributed in the hope that it will be useful,
 * but WITHOUT ANY WARRANTY; without even the implied warranty of
 * MERCHANTABILITY or FITNESS FOR A PARTICULAR PURPOSE.  See the
 * GNU General Public License for more details.
 *
 * You should have received a copy of the GNU General Public License
 * along with this program.  If not, see <http://www.gnu.org/licenses/>.
 */
#ifndef __ASM_HWCAP_H
#define __ASM_HWCAP_H

#include <uapi/asm/hwcap.h>

#define COMPAT_HWCAP_HALF	(1 << 1)
#define COMPAT_HWCAP_THUMB	(1 << 2)
#define COMPAT_HWCAP_FAST_MULT	(1 << 4)
#define COMPAT_HWCAP_VFP	(1 << 6)
#define COMPAT_HWCAP_EDSP	(1 << 7)
#define COMPAT_HWCAP_NEON	(1 << 12)
#define COMPAT_HWCAP_VFPv3	(1 << 13)
#define COMPAT_HWCAP_TLS	(1 << 15)
#define COMPAT_HWCAP_VFPv4	(1 << 16)
#define COMPAT_HWCAP_IDIVA	(1 << 17)
#define COMPAT_HWCAP_IDIVT	(1 << 18)
#define COMPAT_HWCAP_IDIV	(COMPAT_HWCAP_IDIVA|COMPAT_HWCAP_IDIVT)
#define COMPAT_HWCAP_EVTSTRM	(1 << 21)

#ifndef __ASSEMBLY__
/*
 * This yields a mask that user programs can use to figure out what
 * instruction set this cpu supports.
 */
#define ELF_HWCAP		(elf_hwcap)
<<<<<<< HEAD

#ifdef CONFIG_COMPAT
#define COMPAT_ELF_HWCAP	(compat_elf_hwcap)
extern unsigned int compat_elf_hwcap;
#endif
=======
>>>>>>> 7d5e9ecd

#ifdef CONFIG_COMPAT
#define COMPAT_ELF_HWCAP	(compat_elf_hwcap)
extern unsigned int compat_elf_hwcap;
#endif

extern unsigned long elf_hwcap;
#endif
#endif<|MERGE_RESOLUTION|>--- conflicted
+++ resolved
@@ -38,14 +38,11 @@
  * instruction set this cpu supports.
  */
 #define ELF_HWCAP		(elf_hwcap)
-<<<<<<< HEAD
 
 #ifdef CONFIG_COMPAT
 #define COMPAT_ELF_HWCAP	(compat_elf_hwcap)
 extern unsigned int compat_elf_hwcap;
 #endif
-=======
->>>>>>> 7d5e9ecd
 
 #ifdef CONFIG_COMPAT
 #define COMPAT_ELF_HWCAP	(compat_elf_hwcap)
