/*
 * Split spinlock implementation out into its own file, so it can be
 * compiled in a FTRACE-compatible way.
 */
#include <linux/kernel_stat.h>
#include <linux/spinlock.h>
#include <linux/debugfs.h>
#include <linux/log2.h>
#include <linux/gfp.h>
#include <linux/slab.h>

#include <asm/paravirt.h>

#include <xen/interface/xen.h>
#include <xen/events.h>

#include "xen-ops.h"
#include "debugfs.h"

enum xen_contention_stat {
	TAKEN_SLOW,
	TAKEN_SLOW_PICKUP,
	TAKEN_SLOW_SPURIOUS,
	RELEASED_SLOW,
	RELEASED_SLOW_KICKED,
	NR_CONTENTION_STATS
};


#ifdef CONFIG_XEN_DEBUG_FS
#define HISTO_BUCKETS	30
static struct xen_spinlock_stats
{
	u32 contention_stats[NR_CONTENTION_STATS];
	u32 histo_spin_blocked[HISTO_BUCKETS+1];
	u64 time_blocked;
} spinlock_stats;

static u8 zero_stats;

static inline void check_zero(void)
{
	u8 ret;
	u8 old = ACCESS_ONCE(zero_stats);
	if (unlikely(old)) {
		ret = cmpxchg(&zero_stats, old, 0);
		/* This ensures only one fellow resets the stat */
		if (ret == old)
			memset(&spinlock_stats, 0, sizeof(spinlock_stats));
	}
}

static inline void add_stats(enum xen_contention_stat var, u32 val)
{
	check_zero();
	spinlock_stats.contention_stats[var] += val;
}

static inline u64 spin_time_start(void)
{
	return xen_clocksource_read();
}

static void __spin_time_accum(u64 delta, u32 *array)
{
	unsigned index = ilog2(delta);

	check_zero();

	if (index < HISTO_BUCKETS)
		array[index]++;
	else
		array[HISTO_BUCKETS]++;
}

static inline void spin_time_accum_blocked(u64 start)
{
	u32 delta = xen_clocksource_read() - start;

	__spin_time_accum(delta, spinlock_stats.histo_spin_blocked);
	spinlock_stats.time_blocked += delta;
}
#else  /* !CONFIG_XEN_DEBUG_FS */
<<<<<<< HEAD
#define TIMEOUT			(1 << 10)
=======
>>>>>>> c3b7cb1f
static inline void add_stats(enum xen_contention_stat var, u32 val)
{
}

static inline u64 spin_time_start(void)
{
	return 0;
}

static inline void spin_time_accum_blocked(u64 start)
{
}
#endif  /* CONFIG_XEN_DEBUG_FS */

<<<<<<< HEAD
/*
 * Size struct xen_spinlock so it's the same as arch_spinlock_t.
 */
#if NR_CPUS < 256
typedef u8 xen_spinners_t;
# define inc_spinners(xl) \
	asm(LOCK_PREFIX " incb %0" : "+m" ((xl)->spinners) : : "memory");
# define dec_spinners(xl) \
	asm(LOCK_PREFIX " decb %0" : "+m" ((xl)->spinners) : : "memory");
#else
typedef u16 xen_spinners_t;
# define inc_spinners(xl) \
	asm(LOCK_PREFIX " incw %0" : "+m" ((xl)->spinners) : : "memory");
# define dec_spinners(xl) \
	asm(LOCK_PREFIX " decw %0" : "+m" ((xl)->spinners) : : "memory");
#endif

=======
>>>>>>> c3b7cb1f
struct xen_lock_waiting {
	struct arch_spinlock *lock;
	__ticket_t want;
};

static DEFINE_PER_CPU(int, lock_kicker_irq) = -1;
static DEFINE_PER_CPU(char *, irq_name);
static DEFINE_PER_CPU(struct xen_lock_waiting, lock_waiting);
static cpumask_t waiting_cpus;

<<<<<<< HEAD
=======
static bool xen_pvspin = true;
>>>>>>> c3b7cb1f
static void xen_lock_spinning(struct arch_spinlock *lock, __ticket_t want)
{
	int irq = __this_cpu_read(lock_kicker_irq);
	struct xen_lock_waiting *w = &__get_cpu_var(lock_waiting);
	int cpu = smp_processor_id();
	u64 start;
	unsigned long flags;

	/* If kicker interrupts not initialized yet, just spin */
	if (irq == -1)
		return;

	start = spin_time_start();

	/*
	 * Make sure an interrupt handler can't upset things in a
	 * partially setup state.
	 */
	local_irq_save(flags);
	/*
	 * We don't really care if we're overwriting some other
	 * (lock,want) pair, as that would mean that we're currently
	 * in an interrupt context, and the outer context had
	 * interrupts enabled.  That has already kicked the VCPU out
	 * of xen_poll_irq(), so it will just return spuriously and
	 * retry with newly setup (lock,want).
	 *
	 * The ordering protocol on this is that the "lock" pointer
	 * may only be set non-NULL if the "want" ticket is correct.
	 * If we're updating "want", we must first clear "lock".
	 */
	w->lock = NULL;
	smp_wmb();
	w->want = want;
	smp_wmb();
	w->lock = lock;

	/* This uses set_bit, which atomic and therefore a barrier */
	cpumask_set_cpu(cpu, &waiting_cpus);
	add_stats(TAKEN_SLOW, 1);

	/* clear pending */
	xen_clear_irq_pending(irq);

	/* Only check lock once pending cleared */
	barrier();

	/*
	 * Mark entry to slowpath before doing the pickup test to make
	 * sure we don't deadlock with an unlocker.
	 */
	__ticket_enter_slowpath(lock);

	/*
	 * check again make sure it didn't become free while
	 * we weren't looking
	 */
	if (ACCESS_ONCE(lock->tickets.head) == want) {
		add_stats(TAKEN_SLOW_PICKUP, 1);
		goto out;
	}

	/* Allow interrupts while blocked */
	local_irq_restore(flags);

	/*
	 * If an interrupt happens here, it will leave the wakeup irq
	 * pending, which will cause xen_poll_irq() to return
	 * immediately.
	 */

	/* Block until irq becomes pending (or perhaps a spurious wakeup) */
	xen_poll_irq(irq);
	add_stats(TAKEN_SLOW_SPURIOUS, !xen_test_irq_pending(irq));

	local_irq_save(flags);

	kstat_incr_irqs_this_cpu(irq, irq_to_desc(irq));
out:
	cpumask_clear_cpu(cpu, &waiting_cpus);
	w->lock = NULL;

	local_irq_restore(flags);

	spin_time_accum_blocked(start);
}
PV_CALLEE_SAVE_REGS_THUNK(xen_lock_spinning);

static void xen_unlock_kick(struct arch_spinlock *lock, __ticket_t next)
{
	int cpu;

	add_stats(RELEASED_SLOW, 1);
<<<<<<< HEAD

	for_each_cpu(cpu, &waiting_cpus) {
		const struct xen_lock_waiting *w = &per_cpu(lock_waiting, cpu);

=======

	for_each_cpu(cpu, &waiting_cpus) {
		const struct xen_lock_waiting *w = &per_cpu(lock_waiting, cpu);

>>>>>>> c3b7cb1f
		/* Make sure we read lock before want */
		if (ACCESS_ONCE(w->lock) == lock &&
		    ACCESS_ONCE(w->want) == next) {
			add_stats(RELEASED_SLOW_KICKED, 1);
			xen_send_IPI_one(cpu, XEN_SPIN_UNLOCK_VECTOR);
			break;
		}
	}
}

static irqreturn_t dummy_handler(int irq, void *dev_id)
{
	BUG();
	return IRQ_HANDLED;
}

void xen_init_lock_cpu(int cpu)
{
	int irq;
	char *name;

	if (!xen_pvspin)
		return;

	WARN(per_cpu(lock_kicker_irq, cpu) >= 0, "spinlock on CPU%d exists on IRQ%d!\n",
	     cpu, per_cpu(lock_kicker_irq, cpu));

	name = kasprintf(GFP_KERNEL, "spinlock%d", cpu);
	irq = bind_ipi_to_irqhandler(XEN_SPIN_UNLOCK_VECTOR,
				     cpu,
				     dummy_handler,
				     IRQF_DISABLED|IRQF_PERCPU|IRQF_NOBALANCING,
				     name,
				     NULL);

	if (irq >= 0) {
		disable_irq(irq); /* make sure it's never delivered */
		per_cpu(lock_kicker_irq, cpu) = irq;
		per_cpu(irq_name, cpu) = name;
	}

	printk("cpu %d spinlock event irq %d\n", cpu, irq);
}

void xen_uninit_lock_cpu(int cpu)
{
	if (!xen_pvspin)
		return;

	unbind_from_irqhandler(per_cpu(lock_kicker_irq, cpu), NULL);
	per_cpu(lock_kicker_irq, cpu) = -1;
	kfree(per_cpu(irq_name, cpu));
	per_cpu(irq_name, cpu) = NULL;
}

<<<<<<< HEAD
static bool xen_pvspin __initdata = true;
=======
>>>>>>> c3b7cb1f

void __init xen_init_spinlocks(void)
{

	if (!xen_pvspin) {
		printk(KERN_DEBUG "xen: PV spinlocks disabled\n");
		return;
	}

<<<<<<< HEAD
	if (!xen_pvspin) {
		printk(KERN_DEBUG "xen: PV spinlocks disabled\n");
		return;
	}

	static_key_slow_inc(&paravirt_ticketlocks_enabled);

	pv_lock_ops.lock_spinning = PV_CALLEE_SAVE(xen_lock_spinning);
	pv_lock_ops.unlock_kick = xen_unlock_kick;
}

static __init int xen_parse_nopvspin(char *arg)
{
	xen_pvspin = false;
	return 0;
=======
	static_key_slow_inc(&paravirt_ticketlocks_enabled);

	pv_lock_ops.lock_spinning = PV_CALLEE_SAVE(xen_lock_spinning);
	pv_lock_ops.unlock_kick = xen_unlock_kick;
>>>>>>> c3b7cb1f
}
early_param("xen_nopvspin", xen_parse_nopvspin);

static __init int xen_parse_nopvspin(char *arg)
{
	xen_pvspin = false;
	return 0;
}
early_param("xen_nopvspin", xen_parse_nopvspin);

#ifdef CONFIG_XEN_DEBUG_FS

static struct dentry *d_spin_debug;

static int __init xen_spinlock_debugfs(void)
{
	struct dentry *d_xen = xen_init_debugfs();

	if (d_xen == NULL)
		return -ENOMEM;

	if (!xen_pvspin)
		return 0;

	d_spin_debug = debugfs_create_dir("spinlocks", d_xen);

	debugfs_create_u8("zero_stats", 0644, d_spin_debug, &zero_stats);

	debugfs_create_u32("taken_slow", 0444, d_spin_debug,
			   &spinlock_stats.contention_stats[TAKEN_SLOW]);
	debugfs_create_u32("taken_slow_pickup", 0444, d_spin_debug,
			   &spinlock_stats.contention_stats[TAKEN_SLOW_PICKUP]);
	debugfs_create_u32("taken_slow_spurious", 0444, d_spin_debug,
			   &spinlock_stats.contention_stats[TAKEN_SLOW_SPURIOUS]);

	debugfs_create_u32("released_slow", 0444, d_spin_debug,
			   &spinlock_stats.contention_stats[RELEASED_SLOW]);
	debugfs_create_u32("released_slow_kicked", 0444, d_spin_debug,
			   &spinlock_stats.contention_stats[RELEASED_SLOW_KICKED]);

	debugfs_create_u64("time_blocked", 0444, d_spin_debug,
			   &spinlock_stats.time_blocked);

	debugfs_create_u32_array("histo_blocked", 0444, d_spin_debug,
				spinlock_stats.histo_spin_blocked, HISTO_BUCKETS + 1);

	return 0;
}
fs_initcall(xen_spinlock_debugfs);

#endif	/* CONFIG_XEN_DEBUG_FS */<|MERGE_RESOLUTION|>--- conflicted
+++ resolved
@@ -81,10 +81,6 @@
 	spinlock_stats.time_blocked += delta;
 }
 #else  /* !CONFIG_XEN_DEBUG_FS */
-<<<<<<< HEAD
-#define TIMEOUT			(1 << 10)
-=======
->>>>>>> c3b7cb1f
 static inline void add_stats(enum xen_contention_stat var, u32 val)
 {
 }
@@ -99,26 +95,6 @@
 }
 #endif  /* CONFIG_XEN_DEBUG_FS */
 
-<<<<<<< HEAD
-/*
- * Size struct xen_spinlock so it's the same as arch_spinlock_t.
- */
-#if NR_CPUS < 256
-typedef u8 xen_spinners_t;
-# define inc_spinners(xl) \
-	asm(LOCK_PREFIX " incb %0" : "+m" ((xl)->spinners) : : "memory");
-# define dec_spinners(xl) \
-	asm(LOCK_PREFIX " decb %0" : "+m" ((xl)->spinners) : : "memory");
-#else
-typedef u16 xen_spinners_t;
-# define inc_spinners(xl) \
-	asm(LOCK_PREFIX " incw %0" : "+m" ((xl)->spinners) : : "memory");
-# define dec_spinners(xl) \
-	asm(LOCK_PREFIX " decw %0" : "+m" ((xl)->spinners) : : "memory");
-#endif
-
-=======
->>>>>>> c3b7cb1f
 struct xen_lock_waiting {
 	struct arch_spinlock *lock;
 	__ticket_t want;
@@ -129,10 +105,7 @@
 static DEFINE_PER_CPU(struct xen_lock_waiting, lock_waiting);
 static cpumask_t waiting_cpus;
 
-<<<<<<< HEAD
-=======
 static bool xen_pvspin = true;
->>>>>>> c3b7cb1f
 static void xen_lock_spinning(struct arch_spinlock *lock, __ticket_t want)
 {
 	int irq = __this_cpu_read(lock_kicker_irq);
@@ -226,17 +199,10 @@
 	int cpu;
 
 	add_stats(RELEASED_SLOW, 1);
-<<<<<<< HEAD
 
 	for_each_cpu(cpu, &waiting_cpus) {
 		const struct xen_lock_waiting *w = &per_cpu(lock_waiting, cpu);
 
-=======
-
-	for_each_cpu(cpu, &waiting_cpus) {
-		const struct xen_lock_waiting *w = &per_cpu(lock_waiting, cpu);
-
->>>>>>> c3b7cb1f
 		/* Make sure we read lock before want */
 		if (ACCESS_ONCE(w->lock) == lock &&
 		    ACCESS_ONCE(w->want) == next) {
@@ -292,10 +258,6 @@
 	per_cpu(irq_name, cpu) = NULL;
 }
 
-<<<<<<< HEAD
-static bool xen_pvspin __initdata = true;
-=======
->>>>>>> c3b7cb1f
 
 void __init xen_init_spinlocks(void)
 {
@@ -305,30 +267,11 @@
 		return;
 	}
 
-<<<<<<< HEAD
-	if (!xen_pvspin) {
-		printk(KERN_DEBUG "xen: PV spinlocks disabled\n");
-		return;
-	}
-
 	static_key_slow_inc(&paravirt_ticketlocks_enabled);
 
 	pv_lock_ops.lock_spinning = PV_CALLEE_SAVE(xen_lock_spinning);
 	pv_lock_ops.unlock_kick = xen_unlock_kick;
 }
-
-static __init int xen_parse_nopvspin(char *arg)
-{
-	xen_pvspin = false;
-	return 0;
-=======
-	static_key_slow_inc(&paravirt_ticketlocks_enabled);
-
-	pv_lock_ops.lock_spinning = PV_CALLEE_SAVE(xen_lock_spinning);
-	pv_lock_ops.unlock_kick = xen_unlock_kick;
->>>>>>> c3b7cb1f
-}
-early_param("xen_nopvspin", xen_parse_nopvspin);
 
 static __init int xen_parse_nopvspin(char *arg)
 {
