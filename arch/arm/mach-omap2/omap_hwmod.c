/*
 * omap_hwmod implementation for OMAP2/3/4
 *
 * Copyright (C) 2009-2011 Nokia Corporation
 * Copyright (C) 2011-2012 Texas Instruments, Inc.
 *
 * Paul Walmsley, Benoît Cousson, Kevin Hilman
 *
 * Created in collaboration with (alphabetical order): Thara Gopinath,
 * Tony Lindgren, Rajendra Nayak, Vikram Pandita, Sakari Poussa, Anand
 * Sawant, Santosh Shilimkar, Richard Woodruff
 *
 * This program is free software; you can redistribute it and/or modify
 * it under the terms of the GNU General Public License version 2 as
 * published by the Free Software Foundation.
 *
 * Introduction
 * ------------
 * One way to view an OMAP SoC is as a collection of largely unrelated
 * IP blocks connected by interconnects.  The IP blocks include
 * devices such as ARM processors, audio serial interfaces, UARTs,
 * etc.  Some of these devices, like the DSP, are created by TI;
 * others, like the SGX, largely originate from external vendors.  In
 * TI's documentation, on-chip devices are referred to as "OMAP
 * modules."  Some of these IP blocks are identical across several
 * OMAP versions.  Others are revised frequently.
 *
 * These OMAP modules are tied together by various interconnects.
 * Most of the address and data flow between modules is via OCP-based
 * interconnects such as the L3 and L4 buses; but there are other
 * interconnects that distribute the hardware clock tree, handle idle
 * and reset signaling, supply power, and connect the modules to
 * various pads or balls on the OMAP package.
 *
 * OMAP hwmod provides a consistent way to describe the on-chip
 * hardware blocks and their integration into the rest of the chip.
 * This description can be automatically generated from the TI
 * hardware database.  OMAP hwmod provides a standard, consistent API
 * to reset, enable, idle, and disable these hardware blocks.  And
 * hwmod provides a way for other core code, such as the Linux device
 * code or the OMAP power management and address space mapping code,
 * to query the hardware database.
 *
 * Using hwmod
 * -----------
 * Drivers won't call hwmod functions directly.  That is done by the
 * omap_device code, and in rare occasions, by custom integration code
 * in arch/arm/ *omap*.  The omap_device code includes functions to
 * build a struct platform_device using omap_hwmod data, and that is
 * currently how hwmod data is communicated to drivers and to the
 * Linux driver model.  Most drivers will call omap_hwmod functions only
 * indirectly, via pm_runtime*() functions.
 *
 * From a layering perspective, here is where the OMAP hwmod code
 * fits into the kernel software stack:
 *
 *            +-------------------------------+
 *            |      Device driver code       |
 *            |      (e.g., drivers/)         |
 *            +-------------------------------+
 *            |      Linux driver model       |
 *            |     (platform_device /        |
 *            |  platform_driver data/code)   |
 *            +-------------------------------+
 *            | OMAP core-driver integration  |
 *            |(arch/arm/mach-omap2/devices.c)|
 *            +-------------------------------+
 *            |      omap_device code         |
 *            | (../plat-omap/omap_device.c)  |
 *            +-------------------------------+
 *   ---->    |    omap_hwmod code/data       |    <-----
 *            | (../mach-omap2/omap_hwmod*)   |
 *            +-------------------------------+
 *            | OMAP clock/PRCM/register fns  |
 *            | (__raw_{read,write}l, clk*)   |
 *            +-------------------------------+
 *
 * Device drivers should not contain any OMAP-specific code or data in
 * them.  They should only contain code to operate the IP block that
 * the driver is responsible for.  This is because these IP blocks can
 * also appear in other SoCs, either from TI (such as DaVinci) or from
 * other manufacturers; and drivers should be reusable across other
 * platforms.
 *
 * The OMAP hwmod code also will attempt to reset and idle all on-chip
 * devices upon boot.  The goal here is for the kernel to be
 * completely self-reliant and independent from bootloaders.  This is
 * to ensure a repeatable configuration, both to ensure consistent
 * runtime behavior, and to make it easier for others to reproduce
 * bugs.
 *
 * OMAP module activity states
 * ---------------------------
 * The hwmod code considers modules to be in one of several activity
 * states.  IP blocks start out in an UNKNOWN state, then once they
 * are registered via the hwmod code, proceed to the REGISTERED state.
 * Once their clock names are resolved to clock pointers, the module
 * enters the CLKS_INITED state; and finally, once the module has been
 * reset and the integration registers programmed, the INITIALIZED state
 * is entered.  The hwmod code will then place the module into either
 * the IDLE state to save power, or in the case of a critical system
 * module, the ENABLED state.
 *
 * OMAP core integration code can then call omap_hwmod*() functions
 * directly to move the module between the IDLE, ENABLED, and DISABLED
 * states, as needed.  This is done during both the PM idle loop, and
 * in the OMAP core integration code's implementation of the PM runtime
 * functions.
 *
 * References
 * ----------
 * This is a partial list.
 * - OMAP2420 Multimedia Processor Silicon Revision 2.1.1, 2.2 (SWPU064)
 * - OMAP2430 Multimedia Device POP Silicon Revision 2.1 (SWPU090)
 * - OMAP34xx Multimedia Device Silicon Revision 3.1 (SWPU108)
 * - OMAP4430 Multimedia Device Silicon Revision 1.0 (SWPU140)
 * - Open Core Protocol Specification 2.2
 *
 * To do:
 * - handle IO mapping
 * - bus throughput & module latency measurement code
 *
 * XXX add tests at the beginning of each function to ensure the hwmod is
 * in the appropriate state
 * XXX error return values should be checked to ensure that they are
 * appropriate
 */
#undef DEBUG

#include <linux/kernel.h>
#include <linux/errno.h>
#include <linux/io.h>
#include <linux/clk.h>
#include <linux/delay.h>
#include <linux/err.h>
#include <linux/list.h>
#include <linux/mutex.h>
#include <linux/spinlock.h>
#include <linux/slab.h>
#include <linux/bootmem.h>

#include <plat/clock.h>
#include <plat/omap_hwmod.h>
#include <plat/prcm.h>

#include "soc.h"
#include "common.h"
#include "clockdomain.h"
#include "powerdomain.h"
#include "cm2xxx_3xxx.h"
#include "cminst44xx.h"
#include "prm2xxx_3xxx.h"
#include "prm44xx.h"
#include "prminst44xx.h"
#include "mux.h"
#include "pm.h"

/* Maximum microseconds to wait for OMAP module to softreset */
#define MAX_MODULE_SOFTRESET_WAIT	10000

/* Name of the OMAP hwmod for the MPU */
#define MPU_INITIATOR_NAME		"mpu"

/*
 * Number of struct omap_hwmod_link records per struct
 * omap_hwmod_ocp_if record (master->slave and slave->master)
 */
#define LINKS_PER_OCP_IF		2

/**
 * struct omap_hwmod_soc_ops - fn ptrs for some SoC-specific operations
 * @enable_module: function to enable a module (via MODULEMODE)
 * @disable_module: function to disable a module (via MODULEMODE)
 *
 * XXX Eventually this functionality will be hidden inside the PRM/CM
 * device drivers.  Until then, this should avoid huge blocks of cpu_is_*()
 * conditionals in this code.
 */
struct omap_hwmod_soc_ops {
	void (*enable_module)(struct omap_hwmod *oh);
	int (*disable_module)(struct omap_hwmod *oh);
	int (*wait_target_ready)(struct omap_hwmod *oh);
	int (*assert_hardreset)(struct omap_hwmod *oh,
				struct omap_hwmod_rst_info *ohri);
	int (*deassert_hardreset)(struct omap_hwmod *oh,
				  struct omap_hwmod_rst_info *ohri);
	int (*is_hardreset_asserted)(struct omap_hwmod *oh,
				     struct omap_hwmod_rst_info *ohri);
	int (*init_clkdm)(struct omap_hwmod *oh);
};

/* soc_ops: adapts the omap_hwmod code to the currently-booted SoC */
static struct omap_hwmod_soc_ops soc_ops;

/* omap_hwmod_list contains all registered struct omap_hwmods */
static LIST_HEAD(omap_hwmod_list);

/* mpu_oh: used to add/remove MPU initiator from sleepdep list */
static struct omap_hwmod *mpu_oh;

/* io_chain_lock: used to serialize reconfigurations of the I/O chain */
static DEFINE_SPINLOCK(io_chain_lock);

/*
 * linkspace: ptr to a buffer that struct omap_hwmod_link records are
 * allocated from - used to reduce the number of small memory
 * allocations, which has a significant impact on performance
 */
static struct omap_hwmod_link *linkspace;

/*
 * free_ls, max_ls: array indexes into linkspace; representing the
 * next free struct omap_hwmod_link index, and the maximum number of
 * struct omap_hwmod_link records allocated (respectively)
 */
static unsigned short free_ls, max_ls, ls_supp;

/* inited: set to true once the hwmod code is initialized */
static bool inited;

/* Private functions */

/**
 * _fetch_next_ocp_if - return the next OCP interface in a list
 * @p: ptr to a ptr to the list_head inside the ocp_if to return
 * @i: pointer to the index of the element pointed to by @p in the list
 *
 * Return a pointer to the struct omap_hwmod_ocp_if record
 * containing the struct list_head pointed to by @p, and increment
 * @p such that a future call to this routine will return the next
 * record.
 */
static struct omap_hwmod_ocp_if *_fetch_next_ocp_if(struct list_head **p,
						    int *i)
{
	struct omap_hwmod_ocp_if *oi;

	oi = list_entry(*p, struct omap_hwmod_link, node)->ocp_if;
	*p = (*p)->next;

	*i = *i + 1;

	return oi;
}

/**
 * _update_sysc_cache - return the module OCP_SYSCONFIG register, keep copy
 * @oh: struct omap_hwmod *
 *
 * Load the current value of the hwmod OCP_SYSCONFIG register into the
 * struct omap_hwmod for later use.  Returns -EINVAL if the hwmod has no
 * OCP_SYSCONFIG register or 0 upon success.
 */
static int _update_sysc_cache(struct omap_hwmod *oh)
{
	if (!oh->class->sysc) {
		WARN(1, "omap_hwmod: %s: cannot read OCP_SYSCONFIG: not defined on hwmod's class\n", oh->name);
		return -EINVAL;
	}

	/* XXX ensure module interface clock is up */

	oh->_sysc_cache = omap_hwmod_read(oh, oh->class->sysc->sysc_offs);

	if (!(oh->class->sysc->sysc_flags & SYSC_NO_CACHE))
		oh->_int_flags |= _HWMOD_SYSCONFIG_LOADED;

	return 0;
}

/**
 * _write_sysconfig - write a value to the module's OCP_SYSCONFIG register
 * @v: OCP_SYSCONFIG value to write
 * @oh: struct omap_hwmod *
 *
 * Write @v into the module class' OCP_SYSCONFIG register, if it has
 * one.  No return value.
 */
static void _write_sysconfig(u32 v, struct omap_hwmod *oh)
{
	if (!oh->class->sysc) {
		WARN(1, "omap_hwmod: %s: cannot write OCP_SYSCONFIG: not defined on hwmod's class\n", oh->name);
		return;
	}

	/* XXX ensure module interface clock is up */

	/* Module might have lost context, always update cache and register */
	oh->_sysc_cache = v;
	omap_hwmod_write(v, oh, oh->class->sysc->sysc_offs);
}

/**
 * _set_master_standbymode: set the OCP_SYSCONFIG MIDLEMODE field in @v
 * @oh: struct omap_hwmod *
 * @standbymode: MIDLEMODE field bits
 * @v: pointer to register contents to modify
 *
 * Update the master standby mode bits in @v to be @standbymode for
 * the @oh hwmod.  Does not write to the hardware.  Returns -EINVAL
 * upon error or 0 upon success.
 */
static int _set_master_standbymode(struct omap_hwmod *oh, u8 standbymode,
				   u32 *v)
{
	u32 mstandby_mask;
	u8 mstandby_shift;

	if (!oh->class->sysc ||
	    !(oh->class->sysc->sysc_flags & SYSC_HAS_MIDLEMODE))
		return -EINVAL;

	if (!oh->class->sysc->sysc_fields) {
		WARN(1, "omap_hwmod: %s: offset struct for sysconfig not provided in class\n", oh->name);
		return -EINVAL;
	}

	mstandby_shift = oh->class->sysc->sysc_fields->midle_shift;
	mstandby_mask = (0x3 << mstandby_shift);

	*v &= ~mstandby_mask;
	*v |= __ffs(standbymode) << mstandby_shift;

	return 0;
}

/**
 * _set_slave_idlemode: set the OCP_SYSCONFIG SIDLEMODE field in @v
 * @oh: struct omap_hwmod *
 * @idlemode: SIDLEMODE field bits
 * @v: pointer to register contents to modify
 *
 * Update the slave idle mode bits in @v to be @idlemode for the @oh
 * hwmod.  Does not write to the hardware.  Returns -EINVAL upon error
 * or 0 upon success.
 */
static int _set_slave_idlemode(struct omap_hwmod *oh, u8 idlemode, u32 *v)
{
	u32 sidle_mask;
	u8 sidle_shift;

	if (!oh->class->sysc ||
	    !(oh->class->sysc->sysc_flags & SYSC_HAS_SIDLEMODE))
		return -EINVAL;

	if (!oh->class->sysc->sysc_fields) {
		WARN(1, "omap_hwmod: %s: offset struct for sysconfig not provided in class\n", oh->name);
		return -EINVAL;
	}

	sidle_shift = oh->class->sysc->sysc_fields->sidle_shift;
	sidle_mask = (0x3 << sidle_shift);

	*v &= ~sidle_mask;
	*v |= __ffs(idlemode) << sidle_shift;

	return 0;
}

/**
 * _set_clockactivity: set OCP_SYSCONFIG.CLOCKACTIVITY bits in @v
 * @oh: struct omap_hwmod *
 * @clockact: CLOCKACTIVITY field bits
 * @v: pointer to register contents to modify
 *
 * Update the clockactivity mode bits in @v to be @clockact for the
 * @oh hwmod.  Used for additional powersaving on some modules.  Does
 * not write to the hardware.  Returns -EINVAL upon error or 0 upon
 * success.
 */
static int _set_clockactivity(struct omap_hwmod *oh, u8 clockact, u32 *v)
{
	u32 clkact_mask;
	u8  clkact_shift;

	if (!oh->class->sysc ||
	    !(oh->class->sysc->sysc_flags & SYSC_HAS_CLOCKACTIVITY))
		return -EINVAL;

	if (!oh->class->sysc->sysc_fields) {
		WARN(1, "omap_hwmod: %s: offset struct for sysconfig not provided in class\n", oh->name);
		return -EINVAL;
	}

	clkact_shift = oh->class->sysc->sysc_fields->clkact_shift;
	clkact_mask = (0x3 << clkact_shift);

	*v &= ~clkact_mask;
	*v |= clockact << clkact_shift;

	return 0;
}

/**
 * _set_softreset: set OCP_SYSCONFIG.CLOCKACTIVITY bits in @v
 * @oh: struct omap_hwmod *
 * @v: pointer to register contents to modify
 *
 * Set the SOFTRESET bit in @v for hwmod @oh.  Returns -EINVAL upon
 * error or 0 upon success.
 */
static int _set_softreset(struct omap_hwmod *oh, u32 *v)
{
	u32 softrst_mask;

	if (!oh->class->sysc ||
	    !(oh->class->sysc->sysc_flags & SYSC_HAS_SOFTRESET))
		return -EINVAL;

	if (!oh->class->sysc->sysc_fields) {
		WARN(1, "omap_hwmod: %s: offset struct for sysconfig not provided in class\n", oh->name);
		return -EINVAL;
	}

	softrst_mask = (0x1 << oh->class->sysc->sysc_fields->srst_shift);

	*v |= softrst_mask;

	return 0;
}

/**
 * _set_dmadisable: set OCP_SYSCONFIG.DMADISABLE bit in @v
 * @oh: struct omap_hwmod *
 *
 * The DMADISABLE bit is a semi-automatic bit present in sysconfig register
 * of some modules. When the DMA must perform read/write accesses, the
 * DMADISABLE bit is cleared by the hardware. But when the DMA must stop
 * for power management, software must set the DMADISABLE bit back to 1.
 *
 * Set the DMADISABLE bit in @v for hwmod @oh.  Returns -EINVAL upon
 * error or 0 upon success.
 */
static int _set_dmadisable(struct omap_hwmod *oh)
{
	u32 v;
	u32 dmadisable_mask;

	if (!oh->class->sysc ||
	    !(oh->class->sysc->sysc_flags & SYSC_HAS_DMADISABLE))
		return -EINVAL;

	if (!oh->class->sysc->sysc_fields) {
		WARN(1, "omap_hwmod: %s: offset struct for sysconfig not provided in class\n", oh->name);
		return -EINVAL;
	}

	/* clocks must be on for this operation */
	if (oh->_state != _HWMOD_STATE_ENABLED) {
		pr_warn("omap_hwmod: %s: dma can be disabled only from enabled state\n", oh->name);
		return -EINVAL;
	}

	pr_debug("omap_hwmod: %s: setting DMADISABLE\n", oh->name);

	v = oh->_sysc_cache;
	dmadisable_mask =
		(0x1 << oh->class->sysc->sysc_fields->dmadisable_shift);
	v |= dmadisable_mask;
	_write_sysconfig(v, oh);

	return 0;
}

/**
 * _set_module_autoidle: set the OCP_SYSCONFIG AUTOIDLE field in @v
 * @oh: struct omap_hwmod *
 * @autoidle: desired AUTOIDLE bitfield value (0 or 1)
 * @v: pointer to register contents to modify
 *
 * Update the module autoidle bit in @v to be @autoidle for the @oh
 * hwmod.  The autoidle bit controls whether the module can gate
 * internal clocks automatically when it isn't doing anything; the
 * exact function of this bit varies on a per-module basis.  This
 * function does not write to the hardware.  Returns -EINVAL upon
 * error or 0 upon success.
 */
static int _set_module_autoidle(struct omap_hwmod *oh, u8 autoidle,
				u32 *v)
{
	u32 autoidle_mask;
	u8 autoidle_shift;

	if (!oh->class->sysc ||
	    !(oh->class->sysc->sysc_flags & SYSC_HAS_AUTOIDLE))
		return -EINVAL;

	if (!oh->class->sysc->sysc_fields) {
		WARN(1, "omap_hwmod: %s: offset struct for sysconfig not provided in class\n", oh->name);
		return -EINVAL;
	}

	autoidle_shift = oh->class->sysc->sysc_fields->autoidle_shift;
	autoidle_mask = (0x1 << autoidle_shift);

	*v &= ~autoidle_mask;
	*v |= autoidle << autoidle_shift;

	return 0;
}

/**
 * _set_idle_ioring_wakeup - enable/disable IO pad wakeup on hwmod idle for mux
 * @oh: struct omap_hwmod *
 * @set_wake: bool value indicating to set (true) or clear (false) wakeup enable
 *
 * Set or clear the I/O pad wakeup flag in the mux entries for the
 * hwmod @oh.  This function changes the @oh->mux->pads_dynamic array
 * in memory.  If the hwmod is currently idled, and the new idle
 * values don't match the previous ones, this function will also
 * update the SCM PADCTRL registers.  Otherwise, if the hwmod is not
 * currently idled, this function won't touch the hardware: the new
 * mux settings are written to the SCM PADCTRL registers when the
 * hwmod is idled.  No return value.
 */
static void _set_idle_ioring_wakeup(struct omap_hwmod *oh, bool set_wake)
{
	struct omap_device_pad *pad;
	bool change = false;
	u16 prev_idle;
	int j;

	if (!oh->mux || !oh->mux->enabled)
		return;

	for (j = 0; j < oh->mux->nr_pads_dynamic; j++) {
		pad = oh->mux->pads_dynamic[j];

		if (!(pad->flags & OMAP_DEVICE_PAD_WAKEUP))
			continue;

		prev_idle = pad->idle;

		if (set_wake)
			pad->idle |= OMAP_WAKEUP_EN;
		else
			pad->idle &= ~OMAP_WAKEUP_EN;

		if (prev_idle != pad->idle)
			change = true;
	}

	if (change && oh->_state == _HWMOD_STATE_IDLE)
		omap_hwmod_mux(oh->mux, _HWMOD_STATE_IDLE);
}

/**
 * _enable_wakeup: set OCP_SYSCONFIG.ENAWAKEUP bit in the hardware
 * @oh: struct omap_hwmod *
 *
 * Allow the hardware module @oh to send wakeups.  Returns -EINVAL
 * upon error or 0 upon success.
 */
static int _enable_wakeup(struct omap_hwmod *oh, u32 *v)
{
	if (!oh->class->sysc ||
	    !((oh->class->sysc->sysc_flags & SYSC_HAS_ENAWAKEUP) ||
	      (oh->class->sysc->idlemodes & SIDLE_SMART_WKUP) ||
	      (oh->class->sysc->idlemodes & MSTANDBY_SMART_WKUP)))
		return -EINVAL;

	if (!oh->class->sysc->sysc_fields) {
		WARN(1, "omap_hwmod: %s: offset struct for sysconfig not provided in class\n", oh->name);
		return -EINVAL;
	}

	if (oh->class->sysc->sysc_flags & SYSC_HAS_ENAWAKEUP)
		*v |= 0x1 << oh->class->sysc->sysc_fields->enwkup_shift;

	if (oh->class->sysc->idlemodes & SIDLE_SMART_WKUP)
		_set_slave_idlemode(oh, HWMOD_IDLEMODE_SMART_WKUP, v);
	if (oh->class->sysc->idlemodes & MSTANDBY_SMART_WKUP)
		_set_master_standbymode(oh, HWMOD_IDLEMODE_SMART_WKUP, v);

	/* XXX test pwrdm_get_wken for this hwmod's subsystem */

	oh->_int_flags |= _HWMOD_WAKEUP_ENABLED;

	return 0;
}

/**
 * _disable_wakeup: clear OCP_SYSCONFIG.ENAWAKEUP bit in the hardware
 * @oh: struct omap_hwmod *
 *
 * Prevent the hardware module @oh to send wakeups.  Returns -EINVAL
 * upon error or 0 upon success.
 */
static int _disable_wakeup(struct omap_hwmod *oh, u32 *v)
{
	if (!oh->class->sysc ||
	    !((oh->class->sysc->sysc_flags & SYSC_HAS_ENAWAKEUP) ||
	      (oh->class->sysc->idlemodes & SIDLE_SMART_WKUP) ||
	      (oh->class->sysc->idlemodes & MSTANDBY_SMART_WKUP)))
		return -EINVAL;

	if (!oh->class->sysc->sysc_fields) {
		WARN(1, "omap_hwmod: %s: offset struct for sysconfig not provided in class\n", oh->name);
		return -EINVAL;
	}

	if (oh->class->sysc->sysc_flags & SYSC_HAS_ENAWAKEUP)
		*v &= ~(0x1 << oh->class->sysc->sysc_fields->enwkup_shift);

	if (oh->class->sysc->idlemodes & SIDLE_SMART_WKUP)
		_set_slave_idlemode(oh, HWMOD_IDLEMODE_SMART, v);
	if (oh->class->sysc->idlemodes & MSTANDBY_SMART_WKUP)
		_set_master_standbymode(oh, HWMOD_IDLEMODE_SMART, v);

	/* XXX test pwrdm_get_wken for this hwmod's subsystem */

	oh->_int_flags &= ~_HWMOD_WAKEUP_ENABLED;

	return 0;
}

/**
 * _add_initiator_dep: prevent @oh from smart-idling while @init_oh is active
 * @oh: struct omap_hwmod *
 *
 * Prevent the hardware module @oh from entering idle while the
 * hardare module initiator @init_oh is active.  Useful when a module
 * will be accessed by a particular initiator (e.g., if a module will
 * be accessed by the IVA, there should be a sleepdep between the IVA
 * initiator and the module).  Only applies to modules in smart-idle
 * mode.  If the clockdomain is marked as not needing autodeps, return
 * 0 without doing anything.  Otherwise, returns -EINVAL upon error or
 * passes along clkdm_add_sleepdep() value upon success.
 */
static int _add_initiator_dep(struct omap_hwmod *oh, struct omap_hwmod *init_oh)
{
	if (!oh->_clk)
		return -EINVAL;

	if (oh->_clk->clkdm && oh->_clk->clkdm->flags & CLKDM_NO_AUTODEPS)
		return 0;

	return clkdm_add_sleepdep(oh->_clk->clkdm, init_oh->_clk->clkdm);
}

/**
 * _del_initiator_dep: allow @oh to smart-idle even if @init_oh is active
 * @oh: struct omap_hwmod *
 *
 * Allow the hardware module @oh to enter idle while the hardare
 * module initiator @init_oh is active.  Useful when a module will not
 * be accessed by a particular initiator (e.g., if a module will not
 * be accessed by the IVA, there should be no sleepdep between the IVA
 * initiator and the module).  Only applies to modules in smart-idle
 * mode.  If the clockdomain is marked as not needing autodeps, return
 * 0 without doing anything.  Returns -EINVAL upon error or passes
 * along clkdm_del_sleepdep() value upon success.
 */
static int _del_initiator_dep(struct omap_hwmod *oh, struct omap_hwmod *init_oh)
{
	if (!oh->_clk)
		return -EINVAL;

	if (oh->_clk->clkdm && oh->_clk->clkdm->flags & CLKDM_NO_AUTODEPS)
		return 0;

	return clkdm_del_sleepdep(oh->_clk->clkdm, init_oh->_clk->clkdm);
}

/**
 * _init_main_clk - get a struct clk * for the the hwmod's main functional clk
 * @oh: struct omap_hwmod *
 *
 * Called from _init_clocks().  Populates the @oh _clk (main
 * functional clock pointer) if a main_clk is present.  Returns 0 on
 * success or -EINVAL on error.
 */
static int _init_main_clk(struct omap_hwmod *oh)
{
	int ret = 0;

	if (!oh->main_clk)
		return 0;

	oh->_clk = omap_clk_get_by_name(oh->main_clk);
	if (!oh->_clk) {
		pr_warning("omap_hwmod: %s: cannot clk_get main_clk %s\n",
			   oh->name, oh->main_clk);
		return -EINVAL;
	}

	if (!oh->_clk->clkdm)
		pr_warning("omap_hwmod: %s: missing clockdomain for %s.\n",
			   oh->main_clk, oh->_clk->name);

	return ret;
}

/**
 * _init_interface_clks - get a struct clk * for the the hwmod's interface clks
 * @oh: struct omap_hwmod *
 *
 * Called from _init_clocks().  Populates the @oh OCP slave interface
 * clock pointers.  Returns 0 on success or -EINVAL on error.
 */
static int _init_interface_clks(struct omap_hwmod *oh)
{
	struct omap_hwmod_ocp_if *os;
	struct list_head *p;
	struct clk *c;
	int i = 0;
	int ret = 0;

	p = oh->slave_ports.next;

	while (i < oh->slaves_cnt) {
		os = _fetch_next_ocp_if(&p, &i);
		if (!os->clk)
			continue;

		c = omap_clk_get_by_name(os->clk);
		if (!c) {
			pr_warning("omap_hwmod: %s: cannot clk_get interface_clk %s\n",
				   oh->name, os->clk);
			ret = -EINVAL;
		}
		os->_clk = c;
	}

	return ret;
}

/**
 * _init_opt_clk - get a struct clk * for the the hwmod's optional clocks
 * @oh: struct omap_hwmod *
 *
 * Called from _init_clocks().  Populates the @oh omap_hwmod_opt_clk
 * clock pointers.  Returns 0 on success or -EINVAL on error.
 */
static int _init_opt_clks(struct omap_hwmod *oh)
{
	struct omap_hwmod_opt_clk *oc;
	struct clk *c;
	int i;
	int ret = 0;

	for (i = oh->opt_clks_cnt, oc = oh->opt_clks; i > 0; i--, oc++) {
		c = omap_clk_get_by_name(oc->clk);
		if (!c) {
			pr_warning("omap_hwmod: %s: cannot clk_get opt_clk %s\n",
				   oh->name, oc->clk);
			ret = -EINVAL;
		}
		oc->_clk = c;
	}

	return ret;
}

/**
 * _enable_clocks - enable hwmod main clock and interface clocks
 * @oh: struct omap_hwmod *
 *
 * Enables all clocks necessary for register reads and writes to succeed
 * on the hwmod @oh.  Returns 0.
 */
static int _enable_clocks(struct omap_hwmod *oh)
{
	struct omap_hwmod_ocp_if *os;
	struct list_head *p;
	int i = 0;

	pr_debug("omap_hwmod: %s: enabling clocks\n", oh->name);

	if (oh->_clk)
		clk_enable(oh->_clk);

	p = oh->slave_ports.next;

	while (i < oh->slaves_cnt) {
		os = _fetch_next_ocp_if(&p, &i);

		if (os->_clk && (os->flags & OCPIF_SWSUP_IDLE))
			clk_enable(os->_clk);
	}

	/* The opt clocks are controlled by the device driver. */

	return 0;
}

/**
 * _disable_clocks - disable hwmod main clock and interface clocks
 * @oh: struct omap_hwmod *
 *
 * Disables the hwmod @oh main functional and interface clocks.  Returns 0.
 */
static int _disable_clocks(struct omap_hwmod *oh)
{
	struct omap_hwmod_ocp_if *os;
	struct list_head *p;
	int i = 0;

	pr_debug("omap_hwmod: %s: disabling clocks\n", oh->name);

	if (oh->_clk)
		clk_disable(oh->_clk);

	p = oh->slave_ports.next;

	while (i < oh->slaves_cnt) {
		os = _fetch_next_ocp_if(&p, &i);

		if (os->_clk && (os->flags & OCPIF_SWSUP_IDLE))
			clk_disable(os->_clk);
	}

	/* The opt clocks are controlled by the device driver. */

	return 0;
}

static void _enable_optional_clocks(struct omap_hwmod *oh)
{
	struct omap_hwmod_opt_clk *oc;
	int i;

	pr_debug("omap_hwmod: %s: enabling optional clocks\n", oh->name);

	for (i = oh->opt_clks_cnt, oc = oh->opt_clks; i > 0; i--, oc++)
		if (oc->_clk) {
			pr_debug("omap_hwmod: enable %s:%s\n", oc->role,
				 oc->_clk->name);
			clk_enable(oc->_clk);
		}
}

static void _disable_optional_clocks(struct omap_hwmod *oh)
{
	struct omap_hwmod_opt_clk *oc;
	int i;

	pr_debug("omap_hwmod: %s: disabling optional clocks\n", oh->name);

	for (i = oh->opt_clks_cnt, oc = oh->opt_clks; i > 0; i--, oc++)
		if (oc->_clk) {
			pr_debug("omap_hwmod: disable %s:%s\n", oc->role,
				 oc->_clk->name);
			clk_disable(oc->_clk);
		}
}

/**
 * _omap4_enable_module - enable CLKCTRL modulemode on OMAP4
 * @oh: struct omap_hwmod *
 *
 * Enables the PRCM module mode related to the hwmod @oh.
 * No return value.
 */
static void _omap4_enable_module(struct omap_hwmod *oh)
{
	if (!oh->clkdm || !oh->prcm.omap4.modulemode)
		return;

	pr_debug("omap_hwmod: %s: %s: %d\n",
		 oh->name, __func__, oh->prcm.omap4.modulemode);

	omap4_cminst_module_enable(oh->prcm.omap4.modulemode,
				   oh->clkdm->prcm_partition,
				   oh->clkdm->cm_inst,
				   oh->clkdm->clkdm_offs,
				   oh->prcm.omap4.clkctrl_offs);
}

/**
 * _omap4_wait_target_disable - wait for a module to be disabled on OMAP4
 * @oh: struct omap_hwmod *
 *
 * Wait for a module @oh to enter slave idle.  Returns 0 if the module
 * does not have an IDLEST bit or if the module successfully enters
 * slave idle; otherwise, pass along the return value of the
 * appropriate *_cm*_wait_module_idle() function.
 */
static int _omap4_wait_target_disable(struct omap_hwmod *oh)
{
	if (!oh || !oh->clkdm)
		return -EINVAL;

	if (oh->_int_flags & _HWMOD_NO_MPU_PORT)
		return 0;

	if (oh->flags & HWMOD_NO_IDLEST)
		return 0;

	return omap4_cminst_wait_module_idle(oh->clkdm->prcm_partition,
					     oh->clkdm->cm_inst,
					     oh->clkdm->clkdm_offs,
					     oh->prcm.omap4.clkctrl_offs);
}

/**
 * _count_mpu_irqs - count the number of MPU IRQ lines associated with @oh
 * @oh: struct omap_hwmod *oh
 *
 * Count and return the number of MPU IRQs associated with the hwmod
 * @oh.  Used to allocate struct resource data.  Returns 0 if @oh is
 * NULL.
 */
static int _count_mpu_irqs(struct omap_hwmod *oh)
{
	struct omap_hwmod_irq_info *ohii;
	int i = 0;

	if (!oh || !oh->mpu_irqs)
		return 0;

	do {
		ohii = &oh->mpu_irqs[i++];
	} while (ohii->irq != -1);

	return i-1;
}

/**
 * _count_sdma_reqs - count the number of SDMA request lines associated with @oh
 * @oh: struct omap_hwmod *oh
 *
 * Count and return the number of SDMA request lines associated with
 * the hwmod @oh.  Used to allocate struct resource data.  Returns 0
 * if @oh is NULL.
 */
static int _count_sdma_reqs(struct omap_hwmod *oh)
{
	struct omap_hwmod_dma_info *ohdi;
	int i = 0;

	if (!oh || !oh->sdma_reqs)
		return 0;

	do {
		ohdi = &oh->sdma_reqs[i++];
	} while (ohdi->dma_req != -1);

	return i-1;
}

/**
 * _count_ocp_if_addr_spaces - count the number of address space entries for @oh
 * @oh: struct omap_hwmod *oh
 *
 * Count and return the number of address space ranges associated with
 * the hwmod @oh.  Used to allocate struct resource data.  Returns 0
 * if @oh is NULL.
 */
static int _count_ocp_if_addr_spaces(struct omap_hwmod_ocp_if *os)
{
	struct omap_hwmod_addr_space *mem;
	int i = 0;

	if (!os || !os->addr)
		return 0;

	do {
		mem = &os->addr[i++];
	} while (mem->pa_start != mem->pa_end);

	return i-1;
}

/**
 * _get_mpu_irq_by_name - fetch MPU interrupt line number by name
 * @oh: struct omap_hwmod * to operate on
 * @name: pointer to the name of the MPU interrupt number to fetch (optional)
 * @irq: pointer to an unsigned int to store the MPU IRQ number to
 *
 * Retrieve a MPU hardware IRQ line number named by @name associated
 * with the IP block pointed to by @oh.  The IRQ number will be filled
 * into the address pointed to by @dma.  When @name is non-null, the
 * IRQ line number associated with the named entry will be returned.
 * If @name is null, the first matching entry will be returned.  Data
 * order is not meaningful in hwmod data, so callers are strongly
 * encouraged to use a non-null @name whenever possible to avoid
 * unpredictable effects if hwmod data is later added that causes data
 * ordering to change.  Returns 0 upon success or a negative error
 * code upon error.
 */
static int _get_mpu_irq_by_name(struct omap_hwmod *oh, const char *name,
				unsigned int *irq)
{
	int i;
	bool found = false;

	if (!oh->mpu_irqs)
		return -ENOENT;

	i = 0;
	while (oh->mpu_irqs[i].irq != -1) {
		if (name == oh->mpu_irqs[i].name ||
		    !strcmp(name, oh->mpu_irqs[i].name)) {
			found = true;
			break;
		}
		i++;
	}

	if (!found)
		return -ENOENT;

	*irq = oh->mpu_irqs[i].irq;

	return 0;
}

/**
 * _get_sdma_req_by_name - fetch SDMA request line ID by name
 * @oh: struct omap_hwmod * to operate on
 * @name: pointer to the name of the SDMA request line to fetch (optional)
 * @dma: pointer to an unsigned int to store the request line ID to
 *
 * Retrieve an SDMA request line ID named by @name on the IP block
 * pointed to by @oh.  The ID will be filled into the address pointed
 * to by @dma.  When @name is non-null, the request line ID associated
 * with the named entry will be returned.  If @name is null, the first
 * matching entry will be returned.  Data order is not meaningful in
 * hwmod data, so callers are strongly encouraged to use a non-null
 * @name whenever possible to avoid unpredictable effects if hwmod
 * data is later added that causes data ordering to change.  Returns 0
 * upon success or a negative error code upon error.
 */
static int _get_sdma_req_by_name(struct omap_hwmod *oh, const char *name,
				 unsigned int *dma)
{
	int i;
	bool found = false;

	if (!oh->sdma_reqs)
		return -ENOENT;

	i = 0;
	while (oh->sdma_reqs[i].dma_req != -1) {
		if (name == oh->sdma_reqs[i].name ||
		    !strcmp(name, oh->sdma_reqs[i].name)) {
			found = true;
			break;
		}
		i++;
	}

	if (!found)
		return -ENOENT;

	*dma = oh->sdma_reqs[i].dma_req;

	return 0;
}

/**
 * _get_addr_space_by_name - fetch address space start & end by name
 * @oh: struct omap_hwmod * to operate on
 * @name: pointer to the name of the address space to fetch (optional)
 * @pa_start: pointer to a u32 to store the starting address to
 * @pa_end: pointer to a u32 to store the ending address to
 *
 * Retrieve address space start and end addresses for the IP block
 * pointed to by @oh.  The data will be filled into the addresses
 * pointed to by @pa_start and @pa_end.  When @name is non-null, the
 * address space data associated with the named entry will be
 * returned.  If @name is null, the first matching entry will be
 * returned.  Data order is not meaningful in hwmod data, so callers
 * are strongly encouraged to use a non-null @name whenever possible
 * to avoid unpredictable effects if hwmod data is later added that
 * causes data ordering to change.  Returns 0 upon success or a
 * negative error code upon error.
 */
static int _get_addr_space_by_name(struct omap_hwmod *oh, const char *name,
				   u32 *pa_start, u32 *pa_end)
{
	int i, j;
	struct omap_hwmod_ocp_if *os;
	struct list_head *p = NULL;
	bool found = false;

	p = oh->slave_ports.next;

	i = 0;
	while (i < oh->slaves_cnt) {
		os = _fetch_next_ocp_if(&p, &i);

		if (!os->addr)
			return -ENOENT;

		j = 0;
		while (os->addr[j].pa_start != os->addr[j].pa_end) {
			if (name == os->addr[j].name ||
			    !strcmp(name, os->addr[j].name)) {
				found = true;
				break;
			}
			j++;
		}

		if (found)
			break;
	}

	if (!found)
		return -ENOENT;

	*pa_start = os->addr[j].pa_start;
	*pa_end = os->addr[j].pa_end;

	return 0;
}

/**
 * _save_mpu_port_index - find and save the index to @oh's MPU port
 * @oh: struct omap_hwmod *
 *
 * Determines the array index of the OCP slave port that the MPU uses
 * to address the device, and saves it into the struct omap_hwmod.
 * Intended to be called during hwmod registration only. No return
 * value.
 */
static void __init _save_mpu_port_index(struct omap_hwmod *oh)
{
	struct omap_hwmod_ocp_if *os = NULL;
	struct list_head *p;
	int i = 0;

	if (!oh)
		return;

	oh->_int_flags |= _HWMOD_NO_MPU_PORT;

	p = oh->slave_ports.next;

	while (i < oh->slaves_cnt) {
		os = _fetch_next_ocp_if(&p, &i);
		if (os->user & OCP_USER_MPU) {
			oh->_mpu_port = os;
			oh->_int_flags &= ~_HWMOD_NO_MPU_PORT;
			break;
		}
	}

	return;
}

/**
 * _find_mpu_rt_port - return omap_hwmod_ocp_if accessible by the MPU
 * @oh: struct omap_hwmod *
 *
 * Given a pointer to a struct omap_hwmod record @oh, return a pointer
 * to the struct omap_hwmod_ocp_if record that is used by the MPU to
 * communicate with the IP block.  This interface need not be directly
 * connected to the MPU (and almost certainly is not), but is directly
 * connected to the IP block represented by @oh.  Returns a pointer
 * to the struct omap_hwmod_ocp_if * upon success, or returns NULL upon
 * error or if there does not appear to be a path from the MPU to this
 * IP block.
 */
static struct omap_hwmod_ocp_if *_find_mpu_rt_port(struct omap_hwmod *oh)
{
	if (!oh || oh->_int_flags & _HWMOD_NO_MPU_PORT || oh->slaves_cnt == 0)
		return NULL;

	return oh->_mpu_port;
};

/**
 * _find_mpu_rt_addr_space - return MPU register target address space for @oh
 * @oh: struct omap_hwmod *
 *
 * Returns a pointer to the struct omap_hwmod_addr_space record representing
 * the register target MPU address space; or returns NULL upon error.
 */
static struct omap_hwmod_addr_space * __init _find_mpu_rt_addr_space(struct omap_hwmod *oh)
{
	struct omap_hwmod_ocp_if *os;
	struct omap_hwmod_addr_space *mem;
	int found = 0, i = 0;

	os = _find_mpu_rt_port(oh);
	if (!os || !os->addr)
		return NULL;

	do {
		mem = &os->addr[i++];
		if (mem->flags & ADDR_TYPE_RT)
			found = 1;
	} while (!found && mem->pa_start != mem->pa_end);

	return (found) ? mem : NULL;
}

/**
 * _enable_sysc - try to bring a module out of idle via OCP_SYSCONFIG
 * @oh: struct omap_hwmod *
 *
 * Ensure that the OCP_SYSCONFIG register for the IP block represented
 * by @oh is set to indicate to the PRCM that the IP block is active.
 * Usually this means placing the module into smart-idle mode and
 * smart-standby, but if there is a bug in the automatic idle handling
 * for the IP block, it may need to be placed into the force-idle or
 * no-idle variants of these modes.  No return value.
 */
static void _enable_sysc(struct omap_hwmod *oh)
{
	u8 idlemode, sf;
	u32 v;
	bool clkdm_act;

	if (!oh->class->sysc)
		return;

	v = oh->_sysc_cache;
	sf = oh->class->sysc->sysc_flags;

	if (sf & SYSC_HAS_SIDLEMODE) {
		clkdm_act = ((oh->clkdm &&
			      oh->clkdm->flags & CLKDM_ACTIVE_WITH_MPU) ||
			     (oh->_clk && oh->_clk->clkdm &&
			      oh->_clk->clkdm->flags & CLKDM_ACTIVE_WITH_MPU));
		if (clkdm_act && !(oh->class->sysc->idlemodes &
				   (SIDLE_SMART | SIDLE_SMART_WKUP)))
			idlemode = HWMOD_IDLEMODE_FORCE;
		else
			idlemode = (oh->flags & HWMOD_SWSUP_SIDLE) ?
				HWMOD_IDLEMODE_NO : HWMOD_IDLEMODE_SMART;
		_set_slave_idlemode(oh, idlemode, &v);
	}

	if (sf & SYSC_HAS_MIDLEMODE) {
		if (oh->flags & HWMOD_SWSUP_MSTANDBY) {
			idlemode = HWMOD_IDLEMODE_NO;
		} else {
			if (sf & SYSC_HAS_ENAWAKEUP)
				_enable_wakeup(oh, &v);
			if (oh->class->sysc->idlemodes & MSTANDBY_SMART_WKUP)
				idlemode = HWMOD_IDLEMODE_SMART_WKUP;
			else
				idlemode = HWMOD_IDLEMODE_SMART;
		}
		_set_master_standbymode(oh, idlemode, &v);
	}

	/*
	 * XXX The clock framework should handle this, by
	 * calling into this code.  But this must wait until the
	 * clock structures are tagged with omap_hwmod entries
	 */
	if ((oh->flags & HWMOD_SET_DEFAULT_CLOCKACT) &&
	    (sf & SYSC_HAS_CLOCKACTIVITY))
		_set_clockactivity(oh, oh->class->sysc->clockact, &v);

	/* If slave is in SMARTIDLE, also enable wakeup */
	if ((sf & SYSC_HAS_SIDLEMODE) && !(oh->flags & HWMOD_SWSUP_SIDLE))
		_enable_wakeup(oh, &v);

	_write_sysconfig(v, oh);

	/*
	 * Set the autoidle bit only after setting the smartidle bit
	 * Setting this will not have any impact on the other modules.
	 */
	if (sf & SYSC_HAS_AUTOIDLE) {
		idlemode = (oh->flags & HWMOD_NO_OCP_AUTOIDLE) ?
			0 : 1;
		_set_module_autoidle(oh, idlemode, &v);
		_write_sysconfig(v, oh);
	}
}

/**
 * _idle_sysc - try to put a module into idle via OCP_SYSCONFIG
 * @oh: struct omap_hwmod *
 *
 * If module is marked as SWSUP_SIDLE, force the module into slave
 * idle; otherwise, configure it for smart-idle.  If module is marked
 * as SWSUP_MSUSPEND, force the module into master standby; otherwise,
 * configure it for smart-standby.  No return value.
 */
static void _idle_sysc(struct omap_hwmod *oh)
{
	u8 idlemode, sf;
	u32 v;

	if (!oh->class->sysc)
		return;

	v = oh->_sysc_cache;
	sf = oh->class->sysc->sysc_flags;

	if (sf & SYSC_HAS_SIDLEMODE) {
		/* XXX What about HWMOD_IDLEMODE_SMART_WKUP? */
		if (oh->flags & HWMOD_SWSUP_SIDLE ||
		    !(oh->class->sysc->idlemodes &
		      (SIDLE_SMART | SIDLE_SMART_WKUP)))
			idlemode = HWMOD_IDLEMODE_FORCE;
		else
			idlemode = HWMOD_IDLEMODE_SMART;
		_set_slave_idlemode(oh, idlemode, &v);
	}

	if (sf & SYSC_HAS_MIDLEMODE) {
		if (oh->flags & HWMOD_SWSUP_MSTANDBY) {
			idlemode = HWMOD_IDLEMODE_FORCE;
		} else {
			if (sf & SYSC_HAS_ENAWAKEUP)
				_enable_wakeup(oh, &v);
			if (oh->class->sysc->idlemodes & MSTANDBY_SMART_WKUP)
				idlemode = HWMOD_IDLEMODE_SMART_WKUP;
			else
				idlemode = HWMOD_IDLEMODE_SMART;
		}
		_set_master_standbymode(oh, idlemode, &v);
	}

	/* If slave is in SMARTIDLE, also enable wakeup */
	if ((sf & SYSC_HAS_SIDLEMODE) && !(oh->flags & HWMOD_SWSUP_SIDLE))
		_enable_wakeup(oh, &v);

	_write_sysconfig(v, oh);
}

/**
 * _shutdown_sysc - force a module into idle via OCP_SYSCONFIG
 * @oh: struct omap_hwmod *
 *
 * Force the module into slave idle and master suspend. No return
 * value.
 */
static void _shutdown_sysc(struct omap_hwmod *oh)
{
	u32 v;
	u8 sf;

	if (!oh->class->sysc)
		return;

	v = oh->_sysc_cache;
	sf = oh->class->sysc->sysc_flags;

	if (sf & SYSC_HAS_SIDLEMODE)
		_set_slave_idlemode(oh, HWMOD_IDLEMODE_FORCE, &v);

	if (sf & SYSC_HAS_MIDLEMODE)
		_set_master_standbymode(oh, HWMOD_IDLEMODE_FORCE, &v);

	if (sf & SYSC_HAS_AUTOIDLE)
		_set_module_autoidle(oh, 1, &v);

	_write_sysconfig(v, oh);
}

/**
 * _lookup - find an omap_hwmod by name
 * @name: find an omap_hwmod by name
 *
 * Return a pointer to an omap_hwmod by name, or NULL if not found.
 */
static struct omap_hwmod *_lookup(const char *name)
{
	struct omap_hwmod *oh, *temp_oh;

	oh = NULL;

	list_for_each_entry(temp_oh, &omap_hwmod_list, node) {
		if (!strcmp(name, temp_oh->name)) {
			oh = temp_oh;
			break;
		}
	}

	return oh;
}

/**
 * _init_clkdm - look up a clockdomain name, store pointer in omap_hwmod
 * @oh: struct omap_hwmod *
 *
 * Convert a clockdomain name stored in a struct omap_hwmod into a
 * clockdomain pointer, and save it into the struct omap_hwmod.
 * Return -EINVAL if the clkdm_name lookup failed.
 */
static int _init_clkdm(struct omap_hwmod *oh)
{
	if (!oh->clkdm_name)
		return 0;

	oh->clkdm = clkdm_lookup(oh->clkdm_name);
	if (!oh->clkdm) {
		pr_warning("omap_hwmod: %s: could not associate to clkdm %s\n",
			oh->name, oh->clkdm_name);
		return -EINVAL;
	}

	pr_debug("omap_hwmod: %s: associated to clkdm %s\n",
		oh->name, oh->clkdm_name);

	return 0;
}

/**
 * _init_clocks - clk_get() all clocks associated with this hwmod. Retrieve as
 * well the clockdomain.
 * @oh: struct omap_hwmod *
 * @data: not used; pass NULL
 *
 * Called by omap_hwmod_setup_*() (after omap2_clk_init()).
 * Resolves all clock names embedded in the hwmod.  Returns 0 on
 * success, or a negative error code on failure.
 */
static int _init_clocks(struct omap_hwmod *oh, void *data)
{
	int ret = 0;

	if (oh->_state != _HWMOD_STATE_REGISTERED)
		return 0;

	pr_debug("omap_hwmod: %s: looking up clocks\n", oh->name);

	ret |= _init_main_clk(oh);
	ret |= _init_interface_clks(oh);
	ret |= _init_opt_clks(oh);
	if (soc_ops.init_clkdm)
		ret |= soc_ops.init_clkdm(oh);

	if (!ret)
		oh->_state = _HWMOD_STATE_CLKS_INITED;
	else
		pr_warning("omap_hwmod: %s: cannot _init_clocks\n", oh->name);

	return ret;
}

/**
 * _lookup_hardreset - fill register bit info for this hwmod/reset line
 * @oh: struct omap_hwmod *
 * @name: name of the reset line in the context of this hwmod
 * @ohri: struct omap_hwmod_rst_info * that this function will fill in
 *
 * Return the bit position of the reset line that match the
 * input name. Return -ENOENT if not found.
 */
static int _lookup_hardreset(struct omap_hwmod *oh, const char *name,
			     struct omap_hwmod_rst_info *ohri)
{
	int i;

	for (i = 0; i < oh->rst_lines_cnt; i++) {
		const char *rst_line = oh->rst_lines[i].name;
		if (!strcmp(rst_line, name)) {
			ohri->rst_shift = oh->rst_lines[i].rst_shift;
			ohri->st_shift = oh->rst_lines[i].st_shift;
			pr_debug("omap_hwmod: %s: %s: %s: rst %d st %d\n",
				 oh->name, __func__, rst_line, ohri->rst_shift,
				 ohri->st_shift);

			return 0;
		}
	}

	return -ENOENT;
}

/**
 * _assert_hardreset - assert the HW reset line of submodules
 * contained in the hwmod module.
 * @oh: struct omap_hwmod *
 * @name: name of the reset line to lookup and assert
 *
 * Some IP like dsp, ipu or iva contain processor that require an HW
 * reset line to be assert / deassert in order to enable fully the IP.
 * Returns -EINVAL if @oh is null, -ENOSYS if we have no way of
 * asserting the hardreset line on the currently-booted SoC, or passes
 * along the return value from _lookup_hardreset() or the SoC's
 * assert_hardreset code.
 */
static int _assert_hardreset(struct omap_hwmod *oh, const char *name)
{
	struct omap_hwmod_rst_info ohri;
<<<<<<< HEAD
	int ret = -EINVAL;
=======
	u8 ret = -EINVAL;
>>>>>>> 84bae6c3

	if (!oh)
		return -EINVAL;

	if (!soc_ops.assert_hardreset)
		return -ENOSYS;

	ret = _lookup_hardreset(oh, name, &ohri);
	if (ret < 0)
		return ret;

	ret = soc_ops.assert_hardreset(oh, &ohri);

	return ret;
}

/**
 * _deassert_hardreset - deassert the HW reset line of submodules contained
 * in the hwmod module.
 * @oh: struct omap_hwmod *
 * @name: name of the reset line to look up and deassert
 *
 * Some IP like dsp, ipu or iva contain processor that require an HW
 * reset line to be assert / deassert in order to enable fully the IP.
 * Returns -EINVAL if @oh is null, -ENOSYS if we have no way of
 * deasserting the hardreset line on the currently-booted SoC, or passes
 * along the return value from _lookup_hardreset() or the SoC's
 * deassert_hardreset code.
 */
static int _deassert_hardreset(struct omap_hwmod *oh, const char *name)
{
	struct omap_hwmod_rst_info ohri;
	int ret = -EINVAL;

	if (!oh)
		return -EINVAL;

	if (!soc_ops.deassert_hardreset)
		return -ENOSYS;

	ret = _lookup_hardreset(oh, name, &ohri);
	if (IS_ERR_VALUE(ret))
		return ret;

	ret = soc_ops.deassert_hardreset(oh, &ohri);
	if (ret == -EBUSY)
		pr_warning("omap_hwmod: %s: failed to hardreset\n", oh->name);

	return ret;
}

/**
 * _read_hardreset - read the HW reset line state of submodules
 * contained in the hwmod module
 * @oh: struct omap_hwmod *
 * @name: name of the reset line to look up and read
 *
 * Return the state of the reset line.  Returns -EINVAL if @oh is
 * null, -ENOSYS if we have no way of reading the hardreset line
 * status on the currently-booted SoC, or passes along the return
 * value from _lookup_hardreset() or the SoC's is_hardreset_asserted
 * code.
 */
static int _read_hardreset(struct omap_hwmod *oh, const char *name)
{
	struct omap_hwmod_rst_info ohri;
<<<<<<< HEAD
	int ret = -EINVAL;
=======
	u8 ret = -EINVAL;
>>>>>>> 84bae6c3

	if (!oh)
		return -EINVAL;

	if (!soc_ops.is_hardreset_asserted)
		return -ENOSYS;

	ret = _lookup_hardreset(oh, name, &ohri);
	if (ret < 0)
		return ret;

	return soc_ops.is_hardreset_asserted(oh, &ohri);
}

/**
 * _are_any_hardreset_lines_asserted - return true if part of @oh is hard-reset
 * @oh: struct omap_hwmod *
 *
 * If any hardreset line associated with @oh is asserted, then return true.
 * Otherwise, if @oh has no hardreset lines associated with it, or if
 * no hardreset lines associated with @oh are asserted, then return false.
 * This function is used to avoid executing some parts of the IP block
 * enable/disable sequence if a hardreset line is set.
 */
static bool _are_any_hardreset_lines_asserted(struct omap_hwmod *oh)
{
	int i;

	if (oh->rst_lines_cnt == 0)
		return false;

	for (i = 0; i < oh->rst_lines_cnt; i++)
		if (_read_hardreset(oh, oh->rst_lines[i].name) > 0)
			return true;

	return false;
}

/**
 * _omap4_disable_module - enable CLKCTRL modulemode on OMAP4
 * @oh: struct omap_hwmod *
 *
 * Disable the PRCM module mode related to the hwmod @oh.
 * Return EINVAL if the modulemode is not supported and 0 in case of success.
 */
static int _omap4_disable_module(struct omap_hwmod *oh)
{
	int v;

	if (!oh->clkdm || !oh->prcm.omap4.modulemode)
		return -EINVAL;

	pr_debug("omap_hwmod: %s: %s\n", oh->name, __func__);

	omap4_cminst_module_disable(oh->clkdm->prcm_partition,
				    oh->clkdm->cm_inst,
				    oh->clkdm->clkdm_offs,
				    oh->prcm.omap4.clkctrl_offs);

	if (_are_any_hardreset_lines_asserted(oh))
		return 0;

	v = _omap4_wait_target_disable(oh);
	if (v)
		pr_warn("omap_hwmod: %s: _wait_target_disable failed\n",
			oh->name);

	return 0;
}

/**
 * _ocp_softreset - reset an omap_hwmod via the OCP_SYSCONFIG bit
 * @oh: struct omap_hwmod *
 *
 * Resets an omap_hwmod @oh via the OCP_SYSCONFIG bit.  hwmod must be
 * enabled for this to work.  Returns -ENOENT if the hwmod cannot be
 * reset this way, -EINVAL if the hwmod is in the wrong state,
 * -ETIMEDOUT if the module did not reset in time, or 0 upon success.
 *
 * In OMAP3 a specific SYSSTATUS register is used to get the reset status.
 * Starting in OMAP4, some IPs do not have SYSSTATUS registers and instead
 * use the SYSCONFIG softreset bit to provide the status.
 *
 * Note that some IP like McBSP do have reset control but don't have
 * reset status.
 */
static int _ocp_softreset(struct omap_hwmod *oh)
{
	u32 v, softrst_mask;
	int c = 0;
	int ret = 0;

	if (!oh->class->sysc ||
	    !(oh->class->sysc->sysc_flags & SYSC_HAS_SOFTRESET))
		return -ENOENT;

	/* clocks must be on for this operation */
	if (oh->_state != _HWMOD_STATE_ENABLED) {
		pr_warn("omap_hwmod: %s: reset can only be entered from enabled state\n",
			oh->name);
		return -EINVAL;
	}

	/* For some modules, all optionnal clocks need to be enabled as well */
	if (oh->flags & HWMOD_CONTROL_OPT_CLKS_IN_RESET)
		_enable_optional_clocks(oh);

	pr_debug("omap_hwmod: %s: resetting via OCP SOFTRESET\n", oh->name);

	v = oh->_sysc_cache;
	ret = _set_softreset(oh, &v);
	if (ret)
		goto dis_opt_clks;
	_write_sysconfig(v, oh);

	if (oh->class->sysc->srst_udelay)
		udelay(oh->class->sysc->srst_udelay);

	if (oh->class->sysc->sysc_flags & SYSS_HAS_RESET_STATUS)
		omap_test_timeout((omap_hwmod_read(oh,
						    oh->class->sysc->syss_offs)
				   & SYSS_RESETDONE_MASK),
				  MAX_MODULE_SOFTRESET_WAIT, c);
	else if (oh->class->sysc->sysc_flags & SYSC_HAS_RESET_STATUS) {
		softrst_mask = (0x1 << oh->class->sysc->sysc_fields->srst_shift);
		omap_test_timeout(!(omap_hwmod_read(oh,
						     oh->class->sysc->sysc_offs)
				   & softrst_mask),
				  MAX_MODULE_SOFTRESET_WAIT, c);
	}

	if (c == MAX_MODULE_SOFTRESET_WAIT)
		pr_warning("omap_hwmod: %s: softreset failed (waited %d usec)\n",
			   oh->name, MAX_MODULE_SOFTRESET_WAIT);
	else
		pr_debug("omap_hwmod: %s: softreset in %d usec\n", oh->name, c);

	/*
	 * XXX add _HWMOD_STATE_WEDGED for modules that don't come back from
	 * _wait_target_ready() or _reset()
	 */

	ret = (c == MAX_MODULE_SOFTRESET_WAIT) ? -ETIMEDOUT : 0;

dis_opt_clks:
	if (oh->flags & HWMOD_CONTROL_OPT_CLKS_IN_RESET)
		_disable_optional_clocks(oh);

	return ret;
}

/**
 * _reset - reset an omap_hwmod
 * @oh: struct omap_hwmod *
 *
 * Resets an omap_hwmod @oh.  If the module has a custom reset
 * function pointer defined, then call it to reset the IP block, and
 * pass along its return value to the caller.  Otherwise, if the IP
 * block has an OCP_SYSCONFIG register with a SOFTRESET bitfield
 * associated with it, call a function to reset the IP block via that
 * method, and pass along the return value to the caller.  Finally, if
 * the IP block has some hardreset lines associated with it, assert
 * all of those, but do _not_ deassert them. (This is because driver
 * authors have expressed an apparent requirement to control the
 * deassertion of the hardreset lines themselves.)
 *
 * The default software reset mechanism for most OMAP IP blocks is
 * triggered via the OCP_SYSCONFIG.SOFTRESET bit.  However, some
 * hwmods cannot be reset via this method.  Some are not targets and
 * therefore have no OCP header registers to access.  Others (like the
 * IVA) have idiosyncratic reset sequences.  So for these relatively
 * rare cases, custom reset code can be supplied in the struct
 * omap_hwmod_class .reset function pointer.
 *
 * _set_dmadisable() is called to set the DMADISABLE bit so that it
 * does not prevent idling of the system. This is necessary for cases
 * where ROMCODE/BOOTLOADER uses dma and transfers control to the
 * kernel without disabling dma.
 *
 * Passes along the return value from either _ocp_softreset() or the
 * custom reset function - these must return -EINVAL if the hwmod
 * cannot be reset this way or if the hwmod is in the wrong state,
 * -ETIMEDOUT if the module did not reset in time, or 0 upon success.
 */
static int _reset(struct omap_hwmod *oh)
{
	int i, r;

	pr_debug("omap_hwmod: %s: resetting\n", oh->name);

	if (oh->class->reset) {
		r = oh->class->reset(oh);
	} else {
		if (oh->rst_lines_cnt > 0) {
			for (i = 0; i < oh->rst_lines_cnt; i++)
				_assert_hardreset(oh, oh->rst_lines[i].name);
			return 0;
		} else {
			r = _ocp_softreset(oh);
			if (r == -ENOENT)
				r = 0;
		}
	}

	_set_dmadisable(oh);

	/*
	 * OCP_SYSCONFIG bits need to be reprogrammed after a
	 * softreset.  The _enable() function should be split to avoid
	 * the rewrite of the OCP_SYSCONFIG register.
	 */
	if (oh->class->sysc) {
		_update_sysc_cache(oh);
		_enable_sysc(oh);
	}

	return r;
}

/**
 * _reconfigure_io_chain - clear any I/O chain wakeups and reconfigure chain
 *
 * Call the appropriate PRM function to clear any logged I/O chain
 * wakeups and to reconfigure the chain.  This apparently needs to be
 * done upon every mux change.  Since hwmods can be concurrently
 * enabled and idled, hold a spinlock around the I/O chain
 * reconfiguration sequence.  No return value.
 *
 * XXX When the PRM code is moved to drivers, this function can be removed,
 * as the PRM infrastructure should abstract this.
 */
static void _reconfigure_io_chain(void)
{
	unsigned long flags;

	spin_lock_irqsave(&io_chain_lock, flags);

	if (cpu_is_omap34xx() && omap3_has_io_chain_ctrl())
		omap3xxx_prm_reconfigure_io_chain();
	else if (cpu_is_omap44xx())
		omap44xx_prm_reconfigure_io_chain();

	spin_unlock_irqrestore(&io_chain_lock, flags);
}

/**
 * _enable - enable an omap_hwmod
 * @oh: struct omap_hwmod *
 *
 * Enables an omap_hwmod @oh such that the MPU can access the hwmod's
 * register target.  Returns -EINVAL if the hwmod is in the wrong
 * state or passes along the return value of _wait_target_ready().
 */
static int _enable(struct omap_hwmod *oh)
{
	int r;
	int hwsup = 0;

	pr_debug("omap_hwmod: %s: enabling\n", oh->name);

	/*
	 * hwmods with HWMOD_INIT_NO_IDLE flag set are left in enabled
	 * state at init.  Now that someone is really trying to enable
	 * them, just ensure that the hwmod mux is set.
	 */
	if (oh->_int_flags & _HWMOD_SKIP_ENABLE) {
		/*
		 * If the caller has mux data populated, do the mux'ing
		 * which wouldn't have been done as part of the _enable()
		 * done during setup.
		 */
		if (oh->mux)
			omap_hwmod_mux(oh->mux, _HWMOD_STATE_ENABLED);

		oh->_int_flags &= ~_HWMOD_SKIP_ENABLE;
		return 0;
	}

	if (oh->_state != _HWMOD_STATE_INITIALIZED &&
	    oh->_state != _HWMOD_STATE_IDLE &&
	    oh->_state != _HWMOD_STATE_DISABLED) {
		WARN(1, "omap_hwmod: %s: enabled state can only be entered from initialized, idle, or disabled state\n",
			oh->name);
		return -EINVAL;
	}

	/*
	 * If an IP block contains HW reset lines and any of them are
	 * asserted, we let integration code associated with that
	 * block handle the enable.  We've received very little
	 * information on what those driver authors need, and until
	 * detailed information is provided and the driver code is
	 * posted to the public lists, this is probably the best we
	 * can do.
	 */
	if (_are_any_hardreset_lines_asserted(oh))
		return 0;

	/* Mux pins for device runtime if populated */
	if (oh->mux && (!oh->mux->enabled ||
			((oh->_state == _HWMOD_STATE_IDLE) &&
			 oh->mux->pads_dynamic))) {
		omap_hwmod_mux(oh->mux, _HWMOD_STATE_ENABLED);
		_reconfigure_io_chain();
	}

	_add_initiator_dep(oh, mpu_oh);

	if (oh->clkdm) {
		/*
		 * A clockdomain must be in SW_SUP before enabling
		 * completely the module. The clockdomain can be set
		 * in HW_AUTO only when the module become ready.
		 */
		hwsup = clkdm_in_hwsup(oh->clkdm);
		r = clkdm_hwmod_enable(oh->clkdm, oh);
		if (r) {
			WARN(1, "omap_hwmod: %s: could not enable clockdomain %s: %d\n",
			     oh->name, oh->clkdm->name, r);
			return r;
		}
	}

	_enable_clocks(oh);
	if (soc_ops.enable_module)
		soc_ops.enable_module(oh);

	r = (soc_ops.wait_target_ready) ? soc_ops.wait_target_ready(oh) :
		-EINVAL;
	if (!r) {
		/*
		 * Set the clockdomain to HW_AUTO only if the target is ready,
		 * assuming that the previous state was HW_AUTO
		 */
		if (oh->clkdm && hwsup)
			clkdm_allow_idle(oh->clkdm);

		oh->_state = _HWMOD_STATE_ENABLED;

		/* Access the sysconfig only if the target is ready */
		if (oh->class->sysc) {
			if (!(oh->_int_flags & _HWMOD_SYSCONFIG_LOADED))
				_update_sysc_cache(oh);
			_enable_sysc(oh);
		}
	} else {
		_omap4_disable_module(oh);
		_disable_clocks(oh);
		pr_debug("omap_hwmod: %s: _wait_target_ready: %d\n",
			 oh->name, r);

		if (oh->clkdm)
			clkdm_hwmod_disable(oh->clkdm, oh);
	}

	return r;
}

/**
 * _idle - idle an omap_hwmod
 * @oh: struct omap_hwmod *
 *
 * Idles an omap_hwmod @oh.  This should be called once the hwmod has
 * no further work.  Returns -EINVAL if the hwmod is in the wrong
 * state or returns 0.
 */
static int _idle(struct omap_hwmod *oh)
{
	pr_debug("omap_hwmod: %s: idling\n", oh->name);

	if (oh->_state != _HWMOD_STATE_ENABLED) {
		WARN(1, "omap_hwmod: %s: idle state can only be entered from enabled state\n",
			oh->name);
		return -EINVAL;
	}

	if (_are_any_hardreset_lines_asserted(oh))
		return 0;

	if (oh->class->sysc)
		_idle_sysc(oh);
	_del_initiator_dep(oh, mpu_oh);

	if (soc_ops.disable_module)
		soc_ops.disable_module(oh);

	/*
	 * The module must be in idle mode before disabling any parents
	 * clocks. Otherwise, the parent clock might be disabled before
	 * the module transition is done, and thus will prevent the
	 * transition to complete properly.
	 */
	_disable_clocks(oh);
	if (oh->clkdm)
		clkdm_hwmod_disable(oh->clkdm, oh);

	/* Mux pins for device idle if populated */
	if (oh->mux && oh->mux->pads_dynamic) {
		omap_hwmod_mux(oh->mux, _HWMOD_STATE_IDLE);
		_reconfigure_io_chain();
	}

	oh->_state = _HWMOD_STATE_IDLE;

	return 0;
}

/**
 * omap_hwmod_set_ocp_autoidle - set the hwmod's OCP autoidle bit
 * @oh: struct omap_hwmod *
 * @autoidle: desired AUTOIDLE bitfield value (0 or 1)
 *
 * Sets the IP block's OCP autoidle bit in hardware, and updates our
 * local copy. Intended to be used by drivers that require
 * direct manipulation of the AUTOIDLE bits.
 * Returns -EINVAL if @oh is null or is not in the ENABLED state, or passes
 * along the return value from _set_module_autoidle().
 *
 * Any users of this function should be scrutinized carefully.
 */
int omap_hwmod_set_ocp_autoidle(struct omap_hwmod *oh, u8 autoidle)
{
	u32 v;
	int retval = 0;
	unsigned long flags;

	if (!oh || oh->_state != _HWMOD_STATE_ENABLED)
		return -EINVAL;

	spin_lock_irqsave(&oh->_lock, flags);

	v = oh->_sysc_cache;

	retval = _set_module_autoidle(oh, autoidle, &v);

	if (!retval)
		_write_sysconfig(v, oh);

	spin_unlock_irqrestore(&oh->_lock, flags);

	return retval;
}

/**
 * _shutdown - shutdown an omap_hwmod
 * @oh: struct omap_hwmod *
 *
 * Shut down an omap_hwmod @oh.  This should be called when the driver
 * used for the hwmod is removed or unloaded or if the driver is not
 * used by the system.  Returns -EINVAL if the hwmod is in the wrong
 * state or returns 0.
 */
static int _shutdown(struct omap_hwmod *oh)
{
	int ret, i;
	u8 prev_state;

	if (oh->_state != _HWMOD_STATE_IDLE &&
	    oh->_state != _HWMOD_STATE_ENABLED) {
		WARN(1, "omap_hwmod: %s: disabled state can only be entered from idle, or enabled state\n",
			oh->name);
		return -EINVAL;
	}

	if (_are_any_hardreset_lines_asserted(oh))
		return 0;

	pr_debug("omap_hwmod: %s: disabling\n", oh->name);

	if (oh->class->pre_shutdown) {
		prev_state = oh->_state;
		if (oh->_state == _HWMOD_STATE_IDLE)
			_enable(oh);
		ret = oh->class->pre_shutdown(oh);
		if (ret) {
			if (prev_state == _HWMOD_STATE_IDLE)
				_idle(oh);
			return ret;
		}
	}

	if (oh->class->sysc) {
		if (oh->_state == _HWMOD_STATE_IDLE)
			_enable(oh);
		_shutdown_sysc(oh);
	}

	/* clocks and deps are already disabled in idle */
	if (oh->_state == _HWMOD_STATE_ENABLED) {
		_del_initiator_dep(oh, mpu_oh);
		/* XXX what about the other system initiators here? dma, dsp */
		if (soc_ops.disable_module)
			soc_ops.disable_module(oh);
		_disable_clocks(oh);
		if (oh->clkdm)
			clkdm_hwmod_disable(oh->clkdm, oh);
	}
	/* XXX Should this code also force-disable the optional clocks? */

	for (i = 0; i < oh->rst_lines_cnt; i++)
		_assert_hardreset(oh, oh->rst_lines[i].name);

	/* Mux pins to safe mode or use populated off mode values */
	if (oh->mux)
		omap_hwmod_mux(oh->mux, _HWMOD_STATE_DISABLED);

	oh->_state = _HWMOD_STATE_DISABLED;

	return 0;
}

/**
 * _init_mpu_rt_base - populate the virtual address for a hwmod
 * @oh: struct omap_hwmod * to locate the virtual address
 *
 * Cache the virtual address used by the MPU to access this IP block's
 * registers.  This address is needed early so the OCP registers that
 * are part of the device's address space can be ioremapped properly.
 * No return value.
 */
static void __init _init_mpu_rt_base(struct omap_hwmod *oh, void *data)
{
	struct omap_hwmod_addr_space *mem;
	void __iomem *va_start;

	if (!oh)
		return;

	_save_mpu_port_index(oh);

	if (oh->_int_flags & _HWMOD_NO_MPU_PORT)
		return;

	mem = _find_mpu_rt_addr_space(oh);
	if (!mem) {
		pr_debug("omap_hwmod: %s: no MPU register target found\n",
			 oh->name);
		return;
	}

	va_start = ioremap(mem->pa_start, mem->pa_end - mem->pa_start);
	if (!va_start) {
		pr_err("omap_hwmod: %s: Could not ioremap\n", oh->name);
		return;
	}

	pr_debug("omap_hwmod: %s: MPU register target at va %p\n",
		 oh->name, va_start);

	oh->_mpu_rt_va = va_start;
}

/**
 * _init - initialize internal data for the hwmod @oh
 * @oh: struct omap_hwmod *
 * @n: (unused)
 *
 * Look up the clocks and the address space used by the MPU to access
 * registers belonging to the hwmod @oh.  @oh must already be
 * registered at this point.  This is the first of two phases for
 * hwmod initialization.  Code called here does not touch any hardware
 * registers, it simply prepares internal data structures.  Returns 0
 * upon success or if the hwmod isn't registered, or -EINVAL upon
 * failure.
 */
static int __init _init(struct omap_hwmod *oh, void *data)
{
	int r;

	if (oh->_state != _HWMOD_STATE_REGISTERED)
		return 0;

	_init_mpu_rt_base(oh, NULL);

	r = _init_clocks(oh, NULL);
	if (IS_ERR_VALUE(r)) {
		WARN(1, "omap_hwmod: %s: couldn't init clocks\n", oh->name);
		return -EINVAL;
	}

	oh->_state = _HWMOD_STATE_INITIALIZED;

	return 0;
}

/**
 * _setup_iclk_autoidle - configure an IP block's interface clocks
 * @oh: struct omap_hwmod *
 *
 * Set up the module's interface clocks.  XXX This function is still mostly
 * a stub; implementing this properly requires iclk autoidle usecounting in
 * the clock code.   No return value.
 */
static void __init _setup_iclk_autoidle(struct omap_hwmod *oh)
{
	struct omap_hwmod_ocp_if *os;
	struct list_head *p;
	int i = 0;
	if (oh->_state != _HWMOD_STATE_INITIALIZED)
		return;

	p = oh->slave_ports.next;

	while (i < oh->slaves_cnt) {
		os = _fetch_next_ocp_if(&p, &i);
		if (!os->_clk)
			continue;

		if (os->flags & OCPIF_SWSUP_IDLE) {
			/* XXX omap_iclk_deny_idle(c); */
		} else {
			/* XXX omap_iclk_allow_idle(c); */
			clk_enable(os->_clk);
		}
	}

	return;
}

/**
 * _setup_reset - reset an IP block during the setup process
 * @oh: struct omap_hwmod *
 *
 * Reset the IP block corresponding to the hwmod @oh during the setup
 * process.  The IP block is first enabled so it can be successfully
 * reset.  Returns 0 upon success or a negative error code upon
 * failure.
 */
static int __init _setup_reset(struct omap_hwmod *oh)
{
	int r;

	if (oh->_state != _HWMOD_STATE_INITIALIZED)
		return -EINVAL;

	if (oh->rst_lines_cnt == 0) {
		r = _enable(oh);
		if (r) {
			pr_warning("omap_hwmod: %s: cannot be enabled for reset (%d)\n",
				   oh->name, oh->_state);
			return -EINVAL;
		}
	}

	if (!(oh->flags & HWMOD_INIT_NO_RESET))
		r = _reset(oh);

	return r;
}

/**
 * _setup_postsetup - transition to the appropriate state after _setup
 * @oh: struct omap_hwmod *
 *
 * Place an IP block represented by @oh into a "post-setup" state --
 * either IDLE, ENABLED, or DISABLED.  ("post-setup" simply means that
 * this function is called at the end of _setup().)  The postsetup
 * state for an IP block can be changed by calling
 * omap_hwmod_enter_postsetup_state() early in the boot process,
 * before one of the omap_hwmod_setup*() functions are called for the
 * IP block.
 *
 * The IP block stays in this state until a PM runtime-based driver is
 * loaded for that IP block.  A post-setup state of IDLE is
 * appropriate for almost all IP blocks with runtime PM-enabled
 * drivers, since those drivers are able to enable the IP block.  A
 * post-setup state of ENABLED is appropriate for kernels with PM
 * runtime disabled.  The DISABLED state is appropriate for unusual IP
 * blocks such as the MPU WDTIMER on kernels without WDTIMER drivers
 * included, since the WDTIMER starts running on reset and will reset
 * the MPU if left active.
 *
 * This post-setup mechanism is deprecated.  Once all of the OMAP
 * drivers have been converted to use PM runtime, and all of the IP
 * block data and interconnect data is available to the hwmod code, it
 * should be possible to replace this mechanism with a "lazy reset"
 * arrangement.  In a "lazy reset" setup, each IP block is enabled
 * when the driver first probes, then all remaining IP blocks without
 * drivers are either shut down or enabled after the drivers have
 * loaded.  However, this cannot take place until the above
 * preconditions have been met, since otherwise the late reset code
 * has no way of knowing which IP blocks are in use by drivers, and
 * which ones are unused.
 *
 * No return value.
 */
static void __init _setup_postsetup(struct omap_hwmod *oh)
{
	u8 postsetup_state;

	if (oh->rst_lines_cnt > 0)
		return;

	postsetup_state = oh->_postsetup_state;
	if (postsetup_state == _HWMOD_STATE_UNKNOWN)
		postsetup_state = _HWMOD_STATE_ENABLED;

	/*
	 * XXX HWMOD_INIT_NO_IDLE does not belong in hwmod data -
	 * it should be set by the core code as a runtime flag during startup
	 */
	if ((oh->flags & HWMOD_INIT_NO_IDLE) &&
	    (postsetup_state == _HWMOD_STATE_IDLE)) {
		oh->_int_flags |= _HWMOD_SKIP_ENABLE;
		postsetup_state = _HWMOD_STATE_ENABLED;
	}

	if (postsetup_state == _HWMOD_STATE_IDLE)
		_idle(oh);
	else if (postsetup_state == _HWMOD_STATE_DISABLED)
		_shutdown(oh);
	else if (postsetup_state != _HWMOD_STATE_ENABLED)
		WARN(1, "hwmod: %s: unknown postsetup state %d! defaulting to enabled\n",
		     oh->name, postsetup_state);

	return;
}

/**
 * _setup - prepare IP block hardware for use
 * @oh: struct omap_hwmod *
 * @n: (unused, pass NULL)
 *
 * Configure the IP block represented by @oh.  This may include
 * enabling the IP block, resetting it, and placing it into a
 * post-setup state, depending on the type of IP block and applicable
 * flags.  IP blocks are reset to prevent any previous configuration
 * by the bootloader or previous operating system from interfering
 * with power management or other parts of the system.  The reset can
 * be avoided; see omap_hwmod_no_setup_reset().  This is the second of
 * two phases for hwmod initialization.  Code called here generally
 * affects the IP block hardware, or system integration hardware
 * associated with the IP block.  Returns 0.
 */
static int __init _setup(struct omap_hwmod *oh, void *data)
{
	if (oh->_state != _HWMOD_STATE_INITIALIZED)
		return 0;

	_setup_iclk_autoidle(oh);

	if (!_setup_reset(oh))
		_setup_postsetup(oh);

	return 0;
}

/**
 * _register - register a struct omap_hwmod
 * @oh: struct omap_hwmod *
 *
 * Registers the omap_hwmod @oh.  Returns -EEXIST if an omap_hwmod
 * already has been registered by the same name; -EINVAL if the
 * omap_hwmod is in the wrong state, if @oh is NULL, if the
 * omap_hwmod's class field is NULL; if the omap_hwmod is missing a
 * name, or if the omap_hwmod's class is missing a name; or 0 upon
 * success.
 *
 * XXX The data should be copied into bootmem, so the original data
 * should be marked __initdata and freed after init.  This would allow
 * unneeded omap_hwmods to be freed on multi-OMAP configurations.  Note
 * that the copy process would be relatively complex due to the large number
 * of substructures.
 */
static int __init _register(struct omap_hwmod *oh)
{
	if (!oh || !oh->name || !oh->class || !oh->class->name ||
	    (oh->_state != _HWMOD_STATE_UNKNOWN))
		return -EINVAL;

	pr_debug("omap_hwmod: %s: registering\n", oh->name);

	if (_lookup(oh->name))
		return -EEXIST;

	list_add_tail(&oh->node, &omap_hwmod_list);

	INIT_LIST_HEAD(&oh->master_ports);
	INIT_LIST_HEAD(&oh->slave_ports);
	spin_lock_init(&oh->_lock);

	oh->_state = _HWMOD_STATE_REGISTERED;

	/*
	 * XXX Rather than doing a strcmp(), this should test a flag
	 * set in the hwmod data, inserted by the autogenerator code.
	 */
	if (!strcmp(oh->name, MPU_INITIATOR_NAME))
		mpu_oh = oh;

	return 0;
}

/**
 * _alloc_links - return allocated memory for hwmod links
 * @ml: pointer to a struct omap_hwmod_link * for the master link
 * @sl: pointer to a struct omap_hwmod_link * for the slave link
 *
 * Return pointers to two struct omap_hwmod_link records, via the
 * addresses pointed to by @ml and @sl.  Will first attempt to return
 * memory allocated as part of a large initial block, but if that has
 * been exhausted, will allocate memory itself.  Since ideally this
 * second allocation path will never occur, the number of these
 * 'supplemental' allocations will be logged when debugging is
 * enabled.  Returns 0.
 */
static int __init _alloc_links(struct omap_hwmod_link **ml,
			       struct omap_hwmod_link **sl)
{
	unsigned int sz;

	if ((free_ls + LINKS_PER_OCP_IF) <= max_ls) {
		*ml = &linkspace[free_ls++];
		*sl = &linkspace[free_ls++];
		return 0;
	}

	sz = sizeof(struct omap_hwmod_link) * LINKS_PER_OCP_IF;

	*sl = NULL;
	*ml = alloc_bootmem(sz);

	memset(*ml, 0, sz);

	*sl = (void *)(*ml) + sizeof(struct omap_hwmod_link);

	ls_supp++;
	pr_debug("omap_hwmod: supplemental link allocations needed: %d\n",
		 ls_supp * LINKS_PER_OCP_IF);

	return 0;
};

/**
 * _add_link - add an interconnect between two IP blocks
 * @oi: pointer to a struct omap_hwmod_ocp_if record
 *
 * Add struct omap_hwmod_link records connecting the master IP block
 * specified in @oi->master to @oi, and connecting the slave IP block
 * specified in @oi->slave to @oi.  This code is assumed to run before
 * preemption or SMP has been enabled, thus avoiding the need for
 * locking in this code.  Changes to this assumption will require
 * additional locking.  Returns 0.
 */
static int __init _add_link(struct omap_hwmod_ocp_if *oi)
{
	struct omap_hwmod_link *ml, *sl;

	pr_debug("omap_hwmod: %s -> %s: adding link\n", oi->master->name,
		 oi->slave->name);

	_alloc_links(&ml, &sl);

	ml->ocp_if = oi;
	INIT_LIST_HEAD(&ml->node);
	list_add(&ml->node, &oi->master->master_ports);
	oi->master->masters_cnt++;

	sl->ocp_if = oi;
	INIT_LIST_HEAD(&sl->node);
	list_add(&sl->node, &oi->slave->slave_ports);
	oi->slave->slaves_cnt++;

	return 0;
}

/**
 * _register_link - register a struct omap_hwmod_ocp_if
 * @oi: struct omap_hwmod_ocp_if *
 *
 * Registers the omap_hwmod_ocp_if record @oi.  Returns -EEXIST if it
 * has already been registered; -EINVAL if @oi is NULL or if the
 * record pointed to by @oi is missing required fields; or 0 upon
 * success.
 *
 * XXX The data should be copied into bootmem, so the original data
 * should be marked __initdata and freed after init.  This would allow
 * unneeded omap_hwmods to be freed on multi-OMAP configurations.
 */
static int __init _register_link(struct omap_hwmod_ocp_if *oi)
{
	if (!oi || !oi->master || !oi->slave || !oi->user)
		return -EINVAL;

	if (oi->_int_flags & _OCPIF_INT_FLAGS_REGISTERED)
		return -EEXIST;

	pr_debug("omap_hwmod: registering link from %s to %s\n",
		 oi->master->name, oi->slave->name);

	/*
	 * Register the connected hwmods, if they haven't been
	 * registered already
	 */
	if (oi->master->_state != _HWMOD_STATE_REGISTERED)
		_register(oi->master);

	if (oi->slave->_state != _HWMOD_STATE_REGISTERED)
		_register(oi->slave);

	_add_link(oi);

	oi->_int_flags |= _OCPIF_INT_FLAGS_REGISTERED;

	return 0;
}

/**
 * _alloc_linkspace - allocate large block of hwmod links
 * @ois: pointer to an array of struct omap_hwmod_ocp_if records to count
 *
 * Allocate a large block of struct omap_hwmod_link records.  This
 * improves boot time significantly by avoiding the need to allocate
 * individual records one by one.  If the number of records to
 * allocate in the block hasn't been manually specified, this function
 * will count the number of struct omap_hwmod_ocp_if records in @ois
 * and use that to determine the allocation size.  For SoC families
 * that require multiple list registrations, such as OMAP3xxx, this
 * estimation process isn't optimal, so manual estimation is advised
 * in those cases.  Returns -EEXIST if the allocation has already occurred
 * or 0 upon success.
 */
static int __init _alloc_linkspace(struct omap_hwmod_ocp_if **ois)
{
	unsigned int i = 0;
	unsigned int sz;

	if (linkspace) {
		WARN(1, "linkspace already allocated\n");
		return -EEXIST;
	}

	if (max_ls == 0)
		while (ois[i++])
			max_ls += LINKS_PER_OCP_IF;

	sz = sizeof(struct omap_hwmod_link) * max_ls;

	pr_debug("omap_hwmod: %s: allocating %d byte linkspace (%d links)\n",
		 __func__, sz, max_ls);

	linkspace = alloc_bootmem(sz);

	memset(linkspace, 0, sz);

	return 0;
}

/* Static functions intended only for use in soc_ops field function pointers */

/**
 * _omap2_wait_target_ready - wait for a module to leave slave idle
 * @oh: struct omap_hwmod *
 *
 * Wait for a module @oh to leave slave idle.  Returns 0 if the module
 * does not have an IDLEST bit or if the module successfully leaves
 * slave idle; otherwise, pass along the return value of the
 * appropriate *_cm*_wait_module_ready() function.
 */
static int _omap2_wait_target_ready(struct omap_hwmod *oh)
{
	if (!oh)
		return -EINVAL;

	if (oh->flags & HWMOD_NO_IDLEST)
		return 0;

	if (!_find_mpu_rt_port(oh))
		return 0;

	/* XXX check module SIDLEMODE, hardreset status, enabled clocks */

	return omap2_cm_wait_module_ready(oh->prcm.omap2.module_offs,
					  oh->prcm.omap2.idlest_reg_id,
					  oh->prcm.omap2.idlest_idle_bit);
}

/**
 * _omap4_wait_target_ready - wait for a module to leave slave idle
 * @oh: struct omap_hwmod *
 *
 * Wait for a module @oh to leave slave idle.  Returns 0 if the module
 * does not have an IDLEST bit or if the module successfully leaves
 * slave idle; otherwise, pass along the return value of the
 * appropriate *_cm*_wait_module_ready() function.
 */
static int _omap4_wait_target_ready(struct omap_hwmod *oh)
{
	if (!oh || !oh->clkdm)
		return -EINVAL;

	if (oh->flags & HWMOD_NO_IDLEST)
		return 0;

	if (!_find_mpu_rt_port(oh))
		return 0;

	/* XXX check module SIDLEMODE, hardreset status */

	return omap4_cminst_wait_module_ready(oh->clkdm->prcm_partition,
					      oh->clkdm->cm_inst,
					      oh->clkdm->clkdm_offs,
					      oh->prcm.omap4.clkctrl_offs);
}

/**
 * _omap2_assert_hardreset - call OMAP2 PRM hardreset fn with hwmod args
 * @oh: struct omap_hwmod * to assert hardreset
 * @ohri: hardreset line data
 *
 * Call omap2_prm_assert_hardreset() with parameters extracted from
 * the hwmod @oh and the hardreset line data @ohri.  Only intended for
 * use as an soc_ops function pointer.  Passes along the return value
 * from omap2_prm_assert_hardreset().  XXX This function is scheduled
 * for removal when the PRM code is moved into drivers/.
 */
static int _omap2_assert_hardreset(struct omap_hwmod *oh,
				   struct omap_hwmod_rst_info *ohri)
{
	return omap2_prm_assert_hardreset(oh->prcm.omap2.module_offs,
					  ohri->rst_shift);
}

/**
 * _omap2_deassert_hardreset - call OMAP2 PRM hardreset fn with hwmod args
 * @oh: struct omap_hwmod * to deassert hardreset
 * @ohri: hardreset line data
 *
 * Call omap2_prm_deassert_hardreset() with parameters extracted from
 * the hwmod @oh and the hardreset line data @ohri.  Only intended for
 * use as an soc_ops function pointer.  Passes along the return value
 * from omap2_prm_deassert_hardreset().  XXX This function is
 * scheduled for removal when the PRM code is moved into drivers/.
 */
static int _omap2_deassert_hardreset(struct omap_hwmod *oh,
				     struct omap_hwmod_rst_info *ohri)
{
	return omap2_prm_deassert_hardreset(oh->prcm.omap2.module_offs,
					    ohri->rst_shift,
					    ohri->st_shift);
}

/**
 * _omap2_is_hardreset_asserted - call OMAP2 PRM hardreset fn with hwmod args
 * @oh: struct omap_hwmod * to test hardreset
 * @ohri: hardreset line data
 *
 * Call omap2_prm_is_hardreset_asserted() with parameters extracted
 * from the hwmod @oh and the hardreset line data @ohri.  Only
 * intended for use as an soc_ops function pointer.  Passes along the
 * return value from omap2_prm_is_hardreset_asserted().  XXX This
 * function is scheduled for removal when the PRM code is moved into
 * drivers/.
 */
static int _omap2_is_hardreset_asserted(struct omap_hwmod *oh,
					struct omap_hwmod_rst_info *ohri)
{
	return omap2_prm_is_hardreset_asserted(oh->prcm.omap2.module_offs,
					       ohri->st_shift);
}

/**
 * _omap4_assert_hardreset - call OMAP4 PRM hardreset fn with hwmod args
 * @oh: struct omap_hwmod * to assert hardreset
 * @ohri: hardreset line data
 *
 * Call omap4_prminst_assert_hardreset() with parameters extracted
 * from the hwmod @oh and the hardreset line data @ohri.  Only
 * intended for use as an soc_ops function pointer.  Passes along the
 * return value from omap4_prminst_assert_hardreset().  XXX This
 * function is scheduled for removal when the PRM code is moved into
 * drivers/.
 */
static int _omap4_assert_hardreset(struct omap_hwmod *oh,
				   struct omap_hwmod_rst_info *ohri)
{
	if (!oh->clkdm)
		return -EINVAL;

	return omap4_prminst_assert_hardreset(ohri->rst_shift,
				oh->clkdm->pwrdm.ptr->prcm_partition,
				oh->clkdm->pwrdm.ptr->prcm_offs,
				oh->prcm.omap4.rstctrl_offs);
}

/**
 * _omap4_deassert_hardreset - call OMAP4 PRM hardreset fn with hwmod args
 * @oh: struct omap_hwmod * to deassert hardreset
 * @ohri: hardreset line data
 *
 * Call omap4_prminst_deassert_hardreset() with parameters extracted
 * from the hwmod @oh and the hardreset line data @ohri.  Only
 * intended for use as an soc_ops function pointer.  Passes along the
 * return value from omap4_prminst_deassert_hardreset().  XXX This
 * function is scheduled for removal when the PRM code is moved into
 * drivers/.
 */
static int _omap4_deassert_hardreset(struct omap_hwmod *oh,
				     struct omap_hwmod_rst_info *ohri)
{
	if (!oh->clkdm)
		return -EINVAL;

	if (ohri->st_shift)
		pr_err("omap_hwmod: %s: %s: hwmod data error: OMAP4 does not support st_shift\n",
		       oh->name, ohri->name);
	return omap4_prminst_deassert_hardreset(ohri->rst_shift,
				oh->clkdm->pwrdm.ptr->prcm_partition,
				oh->clkdm->pwrdm.ptr->prcm_offs,
				oh->prcm.omap4.rstctrl_offs);
}

/**
 * _omap4_is_hardreset_asserted - call OMAP4 PRM hardreset fn with hwmod args
 * @oh: struct omap_hwmod * to test hardreset
 * @ohri: hardreset line data
 *
 * Call omap4_prminst_is_hardreset_asserted() with parameters
 * extracted from the hwmod @oh and the hardreset line data @ohri.
 * Only intended for use as an soc_ops function pointer.  Passes along
 * the return value from omap4_prminst_is_hardreset_asserted().  XXX
 * This function is scheduled for removal when the PRM code is moved
 * into drivers/.
 */
static int _omap4_is_hardreset_asserted(struct omap_hwmod *oh,
					struct omap_hwmod_rst_info *ohri)
{
	if (!oh->clkdm)
		return -EINVAL;

	return omap4_prminst_is_hardreset_asserted(ohri->rst_shift,
				oh->clkdm->pwrdm.ptr->prcm_partition,
				oh->clkdm->pwrdm.ptr->prcm_offs,
				oh->prcm.omap4.rstctrl_offs);
}

/* Public functions */

u32 omap_hwmod_read(struct omap_hwmod *oh, u16 reg_offs)
{
	if (oh->flags & HWMOD_16BIT_REG)
		return __raw_readw(oh->_mpu_rt_va + reg_offs);
	else
		return __raw_readl(oh->_mpu_rt_va + reg_offs);
}

void omap_hwmod_write(u32 v, struct omap_hwmod *oh, u16 reg_offs)
{
	if (oh->flags & HWMOD_16BIT_REG)
		__raw_writew(v, oh->_mpu_rt_va + reg_offs);
	else
		__raw_writel(v, oh->_mpu_rt_va + reg_offs);
}

/**
 * omap_hwmod_softreset - reset a module via SYSCONFIG.SOFTRESET bit
 * @oh: struct omap_hwmod *
 *
 * This is a public function exposed to drivers. Some drivers may need to do
 * some settings before and after resetting the device.  Those drivers after
 * doing the necessary settings could use this function to start a reset by
 * setting the SYSCONFIG.SOFTRESET bit.
 */
int omap_hwmod_softreset(struct omap_hwmod *oh)
{
	u32 v;
	int ret;

	if (!oh || !(oh->_sysc_cache))
		return -EINVAL;

	v = oh->_sysc_cache;
	ret = _set_softreset(oh, &v);
	if (ret)
		goto error;
	_write_sysconfig(v, oh);

error:
	return ret;
}

/**
 * omap_hwmod_set_slave_idlemode - set the hwmod's OCP slave idlemode
 * @oh: struct omap_hwmod *
 * @idlemode: SIDLEMODE field bits (shifted to bit 0)
 *
 * Sets the IP block's OCP slave idlemode in hardware, and updates our
 * local copy.  Intended to be used by drivers that have some erratum
 * that requires direct manipulation of the SIDLEMODE bits.  Returns
 * -EINVAL if @oh is null, or passes along the return value from
 * _set_slave_idlemode().
 *
 * XXX Does this function have any current users?  If not, we should
 * remove it; it is better to let the rest of the hwmod code handle this.
 * Any users of this function should be scrutinized carefully.
 */
int omap_hwmod_set_slave_idlemode(struct omap_hwmod *oh, u8 idlemode)
{
	u32 v;
	int retval = 0;

	if (!oh)
		return -EINVAL;

	v = oh->_sysc_cache;

	retval = _set_slave_idlemode(oh, idlemode, &v);
	if (!retval)
		_write_sysconfig(v, oh);

	return retval;
}

/**
 * omap_hwmod_lookup - look up a registered omap_hwmod by name
 * @name: name of the omap_hwmod to look up
 *
 * Given a @name of an omap_hwmod, return a pointer to the registered
 * struct omap_hwmod *, or NULL upon error.
 */
struct omap_hwmod *omap_hwmod_lookup(const char *name)
{
	struct omap_hwmod *oh;

	if (!name)
		return NULL;

	oh = _lookup(name);

	return oh;
}

/**
 * omap_hwmod_for_each - call function for each registered omap_hwmod
 * @fn: pointer to a callback function
 * @data: void * data to pass to callback function
 *
 * Call @fn for each registered omap_hwmod, passing @data to each
 * function.  @fn must return 0 for success or any other value for
 * failure.  If @fn returns non-zero, the iteration across omap_hwmods
 * will stop and the non-zero return value will be passed to the
 * caller of omap_hwmod_for_each().  @fn is called with
 * omap_hwmod_for_each() held.
 */
int omap_hwmod_for_each(int (*fn)(struct omap_hwmod *oh, void *data),
			void *data)
{
	struct omap_hwmod *temp_oh;
	int ret = 0;

	if (!fn)
		return -EINVAL;

	list_for_each_entry(temp_oh, &omap_hwmod_list, node) {
		ret = (*fn)(temp_oh, data);
		if (ret)
			break;
	}

	return ret;
}

/**
 * omap_hwmod_register_links - register an array of hwmod links
 * @ois: pointer to an array of omap_hwmod_ocp_if to register
 *
 * Intended to be called early in boot before the clock framework is
 * initialized.  If @ois is not null, will register all omap_hwmods
 * listed in @ois that are valid for this chip.  Returns -EINVAL if
 * omap_hwmod_init() hasn't been called before calling this function,
 * -ENOMEM if the link memory area can't be allocated, or 0 upon
 * success.
 */
int __init omap_hwmod_register_links(struct omap_hwmod_ocp_if **ois)
{
	int r, i;

	if (!inited)
		return -EINVAL;

	if (!ois)
		return 0;

	if (!linkspace) {
		if (_alloc_linkspace(ois)) {
			pr_err("omap_hwmod: could not allocate link space\n");
			return -ENOMEM;
		}
	}

	i = 0;
	do {
		r = _register_link(ois[i]);
		WARN(r && r != -EEXIST,
		     "omap_hwmod: _register_link(%s -> %s) returned %d\n",
		     ois[i]->master->name, ois[i]->slave->name, r);
	} while (ois[++i]);

	return 0;
}

/**
 * _ensure_mpu_hwmod_is_setup - ensure the MPU SS hwmod is init'ed and set up
 * @oh: pointer to the hwmod currently being set up (usually not the MPU)
 *
 * If the hwmod data corresponding to the MPU subsystem IP block
 * hasn't been initialized and set up yet, do so now.  This must be
 * done first since sleep dependencies may be added from other hwmods
 * to the MPU.  Intended to be called only by omap_hwmod_setup*().  No
 * return value.
 */
static void __init _ensure_mpu_hwmod_is_setup(struct omap_hwmod *oh)
{
	if (!mpu_oh || mpu_oh->_state == _HWMOD_STATE_UNKNOWN)
		pr_err("omap_hwmod: %s: MPU initiator hwmod %s not yet registered\n",
		       __func__, MPU_INITIATOR_NAME);
	else if (mpu_oh->_state == _HWMOD_STATE_REGISTERED && oh != mpu_oh)
		omap_hwmod_setup_one(MPU_INITIATOR_NAME);
}

/**
 * omap_hwmod_setup_one - set up a single hwmod
 * @oh_name: const char * name of the already-registered hwmod to set up
 *
 * Initialize and set up a single hwmod.  Intended to be used for a
 * small number of early devices, such as the timer IP blocks used for
 * the scheduler clock.  Must be called after omap2_clk_init().
 * Resolves the struct clk names to struct clk pointers for each
 * registered omap_hwmod.  Also calls _setup() on each hwmod.  Returns
 * -EINVAL upon error or 0 upon success.
 */
int __init omap_hwmod_setup_one(const char *oh_name)
{
	struct omap_hwmod *oh;

	pr_debug("omap_hwmod: %s: %s\n", oh_name, __func__);

	oh = _lookup(oh_name);
	if (!oh) {
		WARN(1, "omap_hwmod: %s: hwmod not yet registered\n", oh_name);
		return -EINVAL;
	}

	_ensure_mpu_hwmod_is_setup(oh);

	_init(oh, NULL);
	_setup(oh, NULL);

	return 0;
}

/**
 * omap_hwmod_setup_all - set up all registered IP blocks
 *
 * Initialize and set up all IP blocks registered with the hwmod code.
 * Must be called after omap2_clk_init().  Resolves the struct clk
 * names to struct clk pointers for each registered omap_hwmod.  Also
 * calls _setup() on each hwmod.  Returns 0 upon success.
 */
static int __init omap_hwmod_setup_all(void)
{
	_ensure_mpu_hwmod_is_setup(NULL);

	omap_hwmod_for_each(_init, NULL);
	omap_hwmod_for_each(_setup, NULL);

	return 0;
}
core_initcall(omap_hwmod_setup_all);

/**
 * omap_hwmod_enable - enable an omap_hwmod
 * @oh: struct omap_hwmod *
 *
 * Enable an omap_hwmod @oh.  Intended to be called by omap_device_enable().
 * Returns -EINVAL on error or passes along the return value from _enable().
 */
int omap_hwmod_enable(struct omap_hwmod *oh)
{
	int r;
	unsigned long flags;

	if (!oh)
		return -EINVAL;

	spin_lock_irqsave(&oh->_lock, flags);
	r = _enable(oh);
	spin_unlock_irqrestore(&oh->_lock, flags);

	return r;
}

/**
 * omap_hwmod_idle - idle an omap_hwmod
 * @oh: struct omap_hwmod *
 *
 * Idle an omap_hwmod @oh.  Intended to be called by omap_device_idle().
 * Returns -EINVAL on error or passes along the return value from _idle().
 */
int omap_hwmod_idle(struct omap_hwmod *oh)
{
	unsigned long flags;

	if (!oh)
		return -EINVAL;

	spin_lock_irqsave(&oh->_lock, flags);
	_idle(oh);
	spin_unlock_irqrestore(&oh->_lock, flags);

	return 0;
}

/**
 * omap_hwmod_shutdown - shutdown an omap_hwmod
 * @oh: struct omap_hwmod *
 *
 * Shutdown an omap_hwmod @oh.  Intended to be called by
 * omap_device_shutdown().  Returns -EINVAL on error or passes along
 * the return value from _shutdown().
 */
int omap_hwmod_shutdown(struct omap_hwmod *oh)
{
	unsigned long flags;

	if (!oh)
		return -EINVAL;

	spin_lock_irqsave(&oh->_lock, flags);
	_shutdown(oh);
	spin_unlock_irqrestore(&oh->_lock, flags);

	return 0;
}

/**
 * omap_hwmod_enable_clocks - enable main_clk, all interface clocks
 * @oh: struct omap_hwmod *oh
 *
 * Intended to be called by the omap_device code.
 */
int omap_hwmod_enable_clocks(struct omap_hwmod *oh)
{
	unsigned long flags;

	spin_lock_irqsave(&oh->_lock, flags);
	_enable_clocks(oh);
	spin_unlock_irqrestore(&oh->_lock, flags);

	return 0;
}

/**
 * omap_hwmod_disable_clocks - disable main_clk, all interface clocks
 * @oh: struct omap_hwmod *oh
 *
 * Intended to be called by the omap_device code.
 */
int omap_hwmod_disable_clocks(struct omap_hwmod *oh)
{
	unsigned long flags;

	spin_lock_irqsave(&oh->_lock, flags);
	_disable_clocks(oh);
	spin_unlock_irqrestore(&oh->_lock, flags);

	return 0;
}

/**
 * omap_hwmod_ocp_barrier - wait for posted writes against the hwmod to complete
 * @oh: struct omap_hwmod *oh
 *
 * Intended to be called by drivers and core code when all posted
 * writes to a device must complete before continuing further
 * execution (for example, after clearing some device IRQSTATUS
 * register bits)
 *
 * XXX what about targets with multiple OCP threads?
 */
void omap_hwmod_ocp_barrier(struct omap_hwmod *oh)
{
	BUG_ON(!oh);

	if (!oh->class->sysc || !oh->class->sysc->sysc_flags) {
		WARN(1, "omap_device: %s: OCP barrier impossible due to device configuration\n",
			oh->name);
		return;
	}

	/*
	 * Forces posted writes to complete on the OCP thread handling
	 * register writes
	 */
	omap_hwmod_read(oh, oh->class->sysc->sysc_offs);
}

/**
 * omap_hwmod_reset - reset the hwmod
 * @oh: struct omap_hwmod *
 *
 * Under some conditions, a driver may wish to reset the entire device.
 * Called from omap_device code.  Returns -EINVAL on error or passes along
 * the return value from _reset().
 */
int omap_hwmod_reset(struct omap_hwmod *oh)
{
	int r;
	unsigned long flags;

	if (!oh)
		return -EINVAL;

	spin_lock_irqsave(&oh->_lock, flags);
	r = _reset(oh);
	spin_unlock_irqrestore(&oh->_lock, flags);

	return r;
}

/*
 * IP block data retrieval functions
 */

/**
 * omap_hwmod_count_resources - count number of struct resources needed by hwmod
 * @oh: struct omap_hwmod *
 * @res: pointer to the first element of an array of struct resource to fill
 *
 * Count the number of struct resource array elements necessary to
 * contain omap_hwmod @oh resources.  Intended to be called by code
 * that registers omap_devices.  Intended to be used to determine the
 * size of a dynamically-allocated struct resource array, before
 * calling omap_hwmod_fill_resources().  Returns the number of struct
 * resource array elements needed.
 *
 * XXX This code is not optimized.  It could attempt to merge adjacent
 * resource IDs.
 *
 */
int omap_hwmod_count_resources(struct omap_hwmod *oh)
{
	struct omap_hwmod_ocp_if *os;
	struct list_head *p;
	int ret;
	int i = 0;

	ret = _count_mpu_irqs(oh) + _count_sdma_reqs(oh);

	p = oh->slave_ports.next;

	while (i < oh->slaves_cnt) {
		os = _fetch_next_ocp_if(&p, &i);
		ret += _count_ocp_if_addr_spaces(os);
	}

	return ret;
}

/**
 * omap_hwmod_fill_resources - fill struct resource array with hwmod data
 * @oh: struct omap_hwmod *
 * @res: pointer to the first element of an array of struct resource to fill
 *
 * Fill the struct resource array @res with resource data from the
 * omap_hwmod @oh.  Intended to be called by code that registers
 * omap_devices.  See also omap_hwmod_count_resources().  Returns the
 * number of array elements filled.
 */
int omap_hwmod_fill_resources(struct omap_hwmod *oh, struct resource *res)
{
	struct omap_hwmod_ocp_if *os;
	struct list_head *p;
	int i, j, mpu_irqs_cnt, sdma_reqs_cnt, addr_cnt;
	int r = 0;

	/* For each IRQ, DMA, memory area, fill in array.*/

	mpu_irqs_cnt = _count_mpu_irqs(oh);
	for (i = 0; i < mpu_irqs_cnt; i++) {
		(res + r)->name = (oh->mpu_irqs + i)->name;
		(res + r)->start = (oh->mpu_irqs + i)->irq;
		(res + r)->end = (oh->mpu_irqs + i)->irq;
		(res + r)->flags = IORESOURCE_IRQ;
		r++;
	}

	sdma_reqs_cnt = _count_sdma_reqs(oh);
	for (i = 0; i < sdma_reqs_cnt; i++) {
		(res + r)->name = (oh->sdma_reqs + i)->name;
		(res + r)->start = (oh->sdma_reqs + i)->dma_req;
		(res + r)->end = (oh->sdma_reqs + i)->dma_req;
		(res + r)->flags = IORESOURCE_DMA;
		r++;
	}

	p = oh->slave_ports.next;

	i = 0;
	while (i < oh->slaves_cnt) {
		os = _fetch_next_ocp_if(&p, &i);
		addr_cnt = _count_ocp_if_addr_spaces(os);

		for (j = 0; j < addr_cnt; j++) {
			(res + r)->name = (os->addr + j)->name;
			(res + r)->start = (os->addr + j)->pa_start;
			(res + r)->end = (os->addr + j)->pa_end;
			(res + r)->flags = IORESOURCE_MEM;
			r++;
		}
	}

	return r;
}

/**
 * omap_hwmod_fill_dma_resources - fill struct resource array with dma data
 * @oh: struct omap_hwmod *
 * @res: pointer to the array of struct resource to fill
 *
 * Fill the struct resource array @res with dma resource data from the
 * omap_hwmod @oh.  Intended to be called by code that registers
 * omap_devices.  See also omap_hwmod_count_resources().  Returns the
 * number of array elements filled.
 */
int omap_hwmod_fill_dma_resources(struct omap_hwmod *oh, struct resource *res)
{
	int i, sdma_reqs_cnt;
	int r = 0;

	sdma_reqs_cnt = _count_sdma_reqs(oh);
	for (i = 0; i < sdma_reqs_cnt; i++) {
		(res + r)->name = (oh->sdma_reqs + i)->name;
		(res + r)->start = (oh->sdma_reqs + i)->dma_req;
		(res + r)->end = (oh->sdma_reqs + i)->dma_req;
		(res + r)->flags = IORESOURCE_DMA;
		r++;
	}

	return r;
}

/**
 * omap_hwmod_get_resource_byname - fetch IP block integration data by name
 * @oh: struct omap_hwmod * to operate on
 * @type: one of the IORESOURCE_* constants from include/linux/ioport.h
 * @name: pointer to the name of the data to fetch (optional)
 * @rsrc: pointer to a struct resource, allocated by the caller
 *
 * Retrieve MPU IRQ, SDMA request line, or address space start/end
 * data for the IP block pointed to by @oh.  The data will be filled
 * into a struct resource record pointed to by @rsrc.  The struct
 * resource must be allocated by the caller.  When @name is non-null,
 * the data associated with the matching entry in the IRQ/SDMA/address
 * space hwmod data arrays will be returned.  If @name is null, the
 * first array entry will be returned.  Data order is not meaningful
 * in hwmod data, so callers are strongly encouraged to use a non-null
 * @name whenever possible to avoid unpredictable effects if hwmod
 * data is later added that causes data ordering to change.  This
 * function is only intended for use by OMAP core code.  Device
 * drivers should not call this function - the appropriate bus-related
 * data accessor functions should be used instead.  Returns 0 upon
 * success or a negative error code upon error.
 */
int omap_hwmod_get_resource_byname(struct omap_hwmod *oh, unsigned int type,
				   const char *name, struct resource *rsrc)
{
	int r;
	unsigned int irq, dma;
	u32 pa_start, pa_end;

	if (!oh || !rsrc)
		return -EINVAL;

	if (type == IORESOURCE_IRQ) {
		r = _get_mpu_irq_by_name(oh, name, &irq);
		if (r)
			return r;

		rsrc->start = irq;
		rsrc->end = irq;
	} else if (type == IORESOURCE_DMA) {
		r = _get_sdma_req_by_name(oh, name, &dma);
		if (r)
			return r;

		rsrc->start = dma;
		rsrc->end = dma;
	} else if (type == IORESOURCE_MEM) {
		r = _get_addr_space_by_name(oh, name, &pa_start, &pa_end);
		if (r)
			return r;

		rsrc->start = pa_start;
		rsrc->end = pa_end;
	} else {
		return -EINVAL;
	}

	rsrc->flags = type;
	rsrc->name = name;

	return 0;
}

/**
 * omap_hwmod_get_pwrdm - return pointer to this module's main powerdomain
 * @oh: struct omap_hwmod *
 *
 * Return the powerdomain pointer associated with the OMAP module
 * @oh's main clock.  If @oh does not have a main clk, return the
 * powerdomain associated with the interface clock associated with the
 * module's MPU port. (XXX Perhaps this should use the SDMA port
 * instead?)  Returns NULL on error, or a struct powerdomain * on
 * success.
 */
struct powerdomain *omap_hwmod_get_pwrdm(struct omap_hwmod *oh)
{
	struct clk *c;
	struct omap_hwmod_ocp_if *oi;

	if (!oh)
		return NULL;

	if (oh->_clk) {
		c = oh->_clk;
	} else {
		oi = _find_mpu_rt_port(oh);
		if (!oi)
			return NULL;
		c = oi->_clk;
	}

	if (!c->clkdm)
		return NULL;

	return c->clkdm->pwrdm.ptr;

}

/**
 * omap_hwmod_get_mpu_rt_va - return the module's base address (for the MPU)
 * @oh: struct omap_hwmod *
 *
 * Returns the virtual address corresponding to the beginning of the
 * module's register target, in the address range that is intended to
 * be used by the MPU.  Returns the virtual address upon success or NULL
 * upon error.
 */
void __iomem *omap_hwmod_get_mpu_rt_va(struct omap_hwmod *oh)
{
	if (!oh)
		return NULL;

	if (oh->_int_flags & _HWMOD_NO_MPU_PORT)
		return NULL;

	if (oh->_state == _HWMOD_STATE_UNKNOWN)
		return NULL;

	return oh->_mpu_rt_va;
}

/**
 * omap_hwmod_add_initiator_dep - add sleepdep from @init_oh to @oh
 * @oh: struct omap_hwmod *
 * @init_oh: struct omap_hwmod * (initiator)
 *
 * Add a sleep dependency between the initiator @init_oh and @oh.
 * Intended to be called by DSP/Bridge code via platform_data for the
 * DSP case; and by the DMA code in the sDMA case.  DMA code, *Bridge
 * code needs to add/del initiator dependencies dynamically
 * before/after accessing a device.  Returns the return value from
 * _add_initiator_dep().
 *
 * XXX Keep a usecount in the clockdomain code
 */
int omap_hwmod_add_initiator_dep(struct omap_hwmod *oh,
				 struct omap_hwmod *init_oh)
{
	return _add_initiator_dep(oh, init_oh);
}

/*
 * XXX what about functions for drivers to save/restore ocp_sysconfig
 * for context save/restore operations?
 */

/**
 * omap_hwmod_del_initiator_dep - remove sleepdep from @init_oh to @oh
 * @oh: struct omap_hwmod *
 * @init_oh: struct omap_hwmod * (initiator)
 *
 * Remove a sleep dependency between the initiator @init_oh and @oh.
 * Intended to be called by DSP/Bridge code via platform_data for the
 * DSP case; and by the DMA code in the sDMA case.  DMA code, *Bridge
 * code needs to add/del initiator dependencies dynamically
 * before/after accessing a device.  Returns the return value from
 * _del_initiator_dep().
 *
 * XXX Keep a usecount in the clockdomain code
 */
int omap_hwmod_del_initiator_dep(struct omap_hwmod *oh,
				 struct omap_hwmod *init_oh)
{
	return _del_initiator_dep(oh, init_oh);
}

/**
 * omap_hwmod_enable_wakeup - allow device to wake up the system
 * @oh: struct omap_hwmod *
 *
 * Sets the module OCP socket ENAWAKEUP bit to allow the module to
 * send wakeups to the PRCM, and enable I/O ring wakeup events for
 * this IP block if it has dynamic mux entries.  Eventually this
 * should set PRCM wakeup registers to cause the PRCM to receive
 * wakeup events from the module.  Does not set any wakeup routing
 * registers beyond this point - if the module is to wake up any other
 * module or subsystem, that must be set separately.  Called by
 * omap_device code.  Returns -EINVAL on error or 0 upon success.
 */
int omap_hwmod_enable_wakeup(struct omap_hwmod *oh)
{
	unsigned long flags;
	u32 v;

	spin_lock_irqsave(&oh->_lock, flags);

	if (oh->class->sysc &&
	    (oh->class->sysc->sysc_flags & SYSC_HAS_ENAWAKEUP)) {
		v = oh->_sysc_cache;
		_enable_wakeup(oh, &v);
		_write_sysconfig(v, oh);
	}

	_set_idle_ioring_wakeup(oh, true);
	spin_unlock_irqrestore(&oh->_lock, flags);

	return 0;
}

/**
 * omap_hwmod_disable_wakeup - prevent device from waking the system
 * @oh: struct omap_hwmod *
 *
 * Clears the module OCP socket ENAWAKEUP bit to prevent the module
 * from sending wakeups to the PRCM, and disable I/O ring wakeup
 * events for this IP block if it has dynamic mux entries.  Eventually
 * this should clear PRCM wakeup registers to cause the PRCM to ignore
 * wakeup events from the module.  Does not set any wakeup routing
 * registers beyond this point - if the module is to wake up any other
 * module or subsystem, that must be set separately.  Called by
 * omap_device code.  Returns -EINVAL on error or 0 upon success.
 */
int omap_hwmod_disable_wakeup(struct omap_hwmod *oh)
{
	unsigned long flags;
	u32 v;

	spin_lock_irqsave(&oh->_lock, flags);

	if (oh->class->sysc &&
	    (oh->class->sysc->sysc_flags & SYSC_HAS_ENAWAKEUP)) {
		v = oh->_sysc_cache;
		_disable_wakeup(oh, &v);
		_write_sysconfig(v, oh);
	}

	_set_idle_ioring_wakeup(oh, false);
	spin_unlock_irqrestore(&oh->_lock, flags);

	return 0;
}

/**
 * omap_hwmod_assert_hardreset - assert the HW reset line of submodules
 * contained in the hwmod module.
 * @oh: struct omap_hwmod *
 * @name: name of the reset line to lookup and assert
 *
 * Some IP like dsp, ipu or iva contain processor that require
 * an HW reset line to be assert / deassert in order to enable fully
 * the IP.  Returns -EINVAL if @oh is null or if the operation is not
 * yet supported on this OMAP; otherwise, passes along the return value
 * from _assert_hardreset().
 */
int omap_hwmod_assert_hardreset(struct omap_hwmod *oh, const char *name)
{
	int ret;
	unsigned long flags;

	if (!oh)
		return -EINVAL;

	spin_lock_irqsave(&oh->_lock, flags);
	ret = _assert_hardreset(oh, name);
	spin_unlock_irqrestore(&oh->_lock, flags);

	return ret;
}

/**
 * omap_hwmod_deassert_hardreset - deassert the HW reset line of submodules
 * contained in the hwmod module.
 * @oh: struct omap_hwmod *
 * @name: name of the reset line to look up and deassert
 *
 * Some IP like dsp, ipu or iva contain processor that require
 * an HW reset line to be assert / deassert in order to enable fully
 * the IP.  Returns -EINVAL if @oh is null or if the operation is not
 * yet supported on this OMAP; otherwise, passes along the return value
 * from _deassert_hardreset().
 */
int omap_hwmod_deassert_hardreset(struct omap_hwmod *oh, const char *name)
{
	int ret;
	unsigned long flags;

	if (!oh)
		return -EINVAL;

	spin_lock_irqsave(&oh->_lock, flags);
	ret = _deassert_hardreset(oh, name);
	spin_unlock_irqrestore(&oh->_lock, flags);

	return ret;
}

/**
 * omap_hwmod_read_hardreset - read the HW reset line state of submodules
 * contained in the hwmod module
 * @oh: struct omap_hwmod *
 * @name: name of the reset line to look up and read
 *
 * Return the current state of the hwmod @oh's reset line named @name:
 * returns -EINVAL upon parameter error or if this operation
 * is unsupported on the current OMAP; otherwise, passes along the return
 * value from _read_hardreset().
 */
int omap_hwmod_read_hardreset(struct omap_hwmod *oh, const char *name)
{
	int ret;
	unsigned long flags;

	if (!oh)
		return -EINVAL;

	spin_lock_irqsave(&oh->_lock, flags);
	ret = _read_hardreset(oh, name);
	spin_unlock_irqrestore(&oh->_lock, flags);

	return ret;
}


/**
 * omap_hwmod_for_each_by_class - call @fn for each hwmod of class @classname
 * @classname: struct omap_hwmod_class name to search for
 * @fn: callback function pointer to call for each hwmod in class @classname
 * @user: arbitrary context data to pass to the callback function
 *
 * For each omap_hwmod of class @classname, call @fn.
 * If the callback function returns something other than
 * zero, the iterator is terminated, and the callback function's return
 * value is passed back to the caller.  Returns 0 upon success, -EINVAL
 * if @classname or @fn are NULL, or passes back the error code from @fn.
 */
int omap_hwmod_for_each_by_class(const char *classname,
				 int (*fn)(struct omap_hwmod *oh,
					   void *user),
				 void *user)
{
	struct omap_hwmod *temp_oh;
	int ret = 0;

	if (!classname || !fn)
		return -EINVAL;

	pr_debug("omap_hwmod: %s: looking for modules of class %s\n",
		 __func__, classname);

	list_for_each_entry(temp_oh, &omap_hwmod_list, node) {
		if (!strcmp(temp_oh->class->name, classname)) {
			pr_debug("omap_hwmod: %s: %s: calling callback fn\n",
				 __func__, temp_oh->name);
			ret = (*fn)(temp_oh, user);
			if (ret)
				break;
		}
	}

	if (ret)
		pr_debug("omap_hwmod: %s: iterator terminated early: %d\n",
			 __func__, ret);

	return ret;
}

/**
 * omap_hwmod_set_postsetup_state - set the post-_setup() state for this hwmod
 * @oh: struct omap_hwmod *
 * @state: state that _setup() should leave the hwmod in
 *
 * Sets the hwmod state that @oh will enter at the end of _setup()
 * (called by omap_hwmod_setup_*()).  See also the documentation
 * for _setup_postsetup(), above.  Returns 0 upon success or
 * -EINVAL if there is a problem with the arguments or if the hwmod is
 * in the wrong state.
 */
int omap_hwmod_set_postsetup_state(struct omap_hwmod *oh, u8 state)
{
	int ret;
	unsigned long flags;

	if (!oh)
		return -EINVAL;

	if (state != _HWMOD_STATE_DISABLED &&
	    state != _HWMOD_STATE_ENABLED &&
	    state != _HWMOD_STATE_IDLE)
		return -EINVAL;

	spin_lock_irqsave(&oh->_lock, flags);

	if (oh->_state != _HWMOD_STATE_REGISTERED) {
		ret = -EINVAL;
		goto ohsps_unlock;
	}

	oh->_postsetup_state = state;
	ret = 0;

ohsps_unlock:
	spin_unlock_irqrestore(&oh->_lock, flags);

	return ret;
}

/**
 * omap_hwmod_get_context_loss_count - get lost context count
 * @oh: struct omap_hwmod *
 *
 * Query the powerdomain of of @oh to get the context loss
 * count for this device.
 *
 * Returns the context loss count of the powerdomain assocated with @oh
 * upon success, or zero if no powerdomain exists for @oh.
 */
int omap_hwmod_get_context_loss_count(struct omap_hwmod *oh)
{
	struct powerdomain *pwrdm;
	int ret = 0;

	pwrdm = omap_hwmod_get_pwrdm(oh);
	if (pwrdm)
		ret = pwrdm_get_context_loss_count(pwrdm);

	return ret;
}

/**
 * omap_hwmod_no_setup_reset - prevent a hwmod from being reset upon setup
 * @oh: struct omap_hwmod *
 *
 * Prevent the hwmod @oh from being reset during the setup process.
 * Intended for use by board-*.c files on boards with devices that
 * cannot tolerate being reset.  Must be called before the hwmod has
 * been set up.  Returns 0 upon success or negative error code upon
 * failure.
 */
int omap_hwmod_no_setup_reset(struct omap_hwmod *oh)
{
	if (!oh)
		return -EINVAL;

	if (oh->_state != _HWMOD_STATE_REGISTERED) {
		pr_err("omap_hwmod: %s: cannot prevent setup reset; in wrong state\n",
			oh->name);
		return -EINVAL;
	}

	oh->flags |= HWMOD_INIT_NO_RESET;

	return 0;
}

/**
 * omap_hwmod_pad_route_irq - route an I/O pad wakeup to a particular MPU IRQ
 * @oh: struct omap_hwmod * containing hwmod mux entries
 * @pad_idx: array index in oh->mux of the hwmod mux entry to route wakeup
 * @irq_idx: the hwmod mpu_irqs array index of the IRQ to trigger on wakeup
 *
 * When an I/O pad wakeup arrives for the dynamic or wakeup hwmod mux
 * entry number @pad_idx for the hwmod @oh, trigger the interrupt
 * service routine for the hwmod's mpu_irqs array index @irq_idx.  If
 * this function is not called for a given pad_idx, then the ISR
 * associated with @oh's first MPU IRQ will be triggered when an I/O
 * pad wakeup occurs on that pad.  Note that @pad_idx is the index of
 * the _dynamic or wakeup_ entry: if there are other entries not
 * marked with OMAP_DEVICE_PAD_WAKEUP or OMAP_DEVICE_PAD_REMUX, these
 * entries are NOT COUNTED in the dynamic pad index.  This function
 * must be called separately for each pad that requires its interrupt
 * to be re-routed this way.  Returns -EINVAL if there is an argument
 * problem or if @oh does not have hwmod mux entries or MPU IRQs;
 * returns -ENOMEM if memory cannot be allocated; or 0 upon success.
 *
 * XXX This function interface is fragile.  Rather than using array
 * indexes, which are subject to unpredictable change, it should be
 * using hwmod IRQ names, and some other stable key for the hwmod mux
 * pad records.
 */
int omap_hwmod_pad_route_irq(struct omap_hwmod *oh, int pad_idx, int irq_idx)
{
	int nr_irqs;

	might_sleep();

	if (!oh || !oh->mux || !oh->mpu_irqs || pad_idx < 0 ||
	    pad_idx >= oh->mux->nr_pads_dynamic)
		return -EINVAL;

	/* Check the number of available mpu_irqs */
	for (nr_irqs = 0; oh->mpu_irqs[nr_irqs].irq >= 0; nr_irqs++)
		;

	if (irq_idx >= nr_irqs)
		return -EINVAL;

	if (!oh->mux->irqs) {
		/* XXX What frees this? */
		oh->mux->irqs = kzalloc(sizeof(int) * oh->mux->nr_pads_dynamic,
			GFP_KERNEL);
		if (!oh->mux->irqs)
			return -ENOMEM;
	}
	oh->mux->irqs[pad_idx] = irq_idx;

	return 0;
}

/**
 * omap_hwmod_init - initialize the hwmod code
 *
 * Sets up some function pointers needed by the hwmod code to operate on the
 * currently-booted SoC.  Intended to be called once during kernel init
 * before any hwmods are registered.  No return value.
 */
void __init omap_hwmod_init(void)
{
	if (cpu_is_omap24xx() || cpu_is_omap34xx()) {
		soc_ops.wait_target_ready = _omap2_wait_target_ready;
		soc_ops.assert_hardreset = _omap2_assert_hardreset;
		soc_ops.deassert_hardreset = _omap2_deassert_hardreset;
		soc_ops.is_hardreset_asserted = _omap2_is_hardreset_asserted;
	} else if (cpu_is_omap44xx() || soc_is_omap54xx()) {
		soc_ops.enable_module = _omap4_enable_module;
		soc_ops.disable_module = _omap4_disable_module;
		soc_ops.wait_target_ready = _omap4_wait_target_ready;
		soc_ops.assert_hardreset = _omap4_assert_hardreset;
		soc_ops.deassert_hardreset = _omap4_deassert_hardreset;
		soc_ops.is_hardreset_asserted = _omap4_is_hardreset_asserted;
		soc_ops.init_clkdm = _init_clkdm;
	} else {
		WARN(1, "omap_hwmod: unknown SoC type\n");
	}

	inited = true;
}

/**
 * omap_hwmod_get_main_clk - get pointer to main clock name
 * @oh: struct omap_hwmod *
 *
 * Returns the main clock name assocated with @oh upon success,
 * or NULL if @oh is NULL.
 */
const char *omap_hwmod_get_main_clk(struct omap_hwmod *oh)
{
	if (!oh)
		return NULL;

	return oh->main_clk;
}<|MERGE_RESOLUTION|>--- conflicted
+++ resolved
@@ -1475,11 +1475,7 @@
 static int _assert_hardreset(struct omap_hwmod *oh, const char *name)
 {
 	struct omap_hwmod_rst_info ohri;
-<<<<<<< HEAD
 	int ret = -EINVAL;
-=======
-	u8 ret = -EINVAL;
->>>>>>> 84bae6c3
 
 	if (!oh)
 		return -EINVAL;
@@ -1546,11 +1542,7 @@
 static int _read_hardreset(struct omap_hwmod *oh, const char *name)
 {
 	struct omap_hwmod_rst_info ohri;
-<<<<<<< HEAD
 	int ret = -EINVAL;
-=======
-	u8 ret = -EINVAL;
->>>>>>> 84bae6c3
 
 	if (!oh)
 		return -EINVAL;
