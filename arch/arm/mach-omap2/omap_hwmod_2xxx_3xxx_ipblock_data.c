--- conflicted
+++ resolved
@@ -10,12 +10,8 @@
  * published by the Free Software Foundation.
  */
 
-<<<<<<< HEAD
-#include <plat-omap/dma-omap.h>
-=======
 #include <linux/dmaengine.h>
 #include <linux/omap-dma.h>
->>>>>>> 45c3eb7d
 
 #include "omap_hwmod.h"
 #include "hdq1w.h"
