--- conflicted
+++ resolved
@@ -102,27 +102,6 @@
 
 #ifndef __ASSEMBLY__
 extern void __init l2x0_init(void __iomem *base, __u32 aux_val, __u32 aux_mask);
-<<<<<<< HEAD
-extern int l2x0_of_init(__u32 aux_val, __u32 aux_mask);
-
-struct l2x0_regs {
-	unsigned long phy_base;
-	unsigned long aux_ctrl;
-	/*
-	 * Whether the following registers need to be saved/restored
-	 * depends on platform
-	 */
-	unsigned long tag_latency;
-	unsigned long data_latency;
-	unsigned long filter_start;
-	unsigned long filter_end;
-	unsigned long prefetch_ctrl;
-	unsigned long pwr_ctrl;
-};
-
-extern struct l2x0_regs l2x0_saved_regs;
-
-=======
 #if defined(CONFIG_CACHE_L2X0) && defined(CONFIG_OF)
 extern int l2x0_of_init(__u32 aux_val, __u32 aux_mask);
 #else
@@ -130,7 +109,6 @@
 {
 	return -ENODEV;
 }
->>>>>>> abc3f126
 #endif
 
 struct l2x0_regs {
