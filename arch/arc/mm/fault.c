/* Page Fault Handling for ARC (TLB Miss / ProtV)
 *
 * Copyright (C) 2004, 2007-2010, 2011-2012 Synopsys, Inc. (www.synopsys.com)
 *
 * This program is free software; you can redistribute it and/or modify
 * it under the terms of the GNU General Public License version 2 as
 * published by the Free Software Foundation.
 */

#include <linux/signal.h>
#include <linux/interrupt.h>
#include <linux/sched.h>
#include <linux/errno.h>
#include <linux/ptrace.h>
#include <linux/uaccess.h>
#include <linux/kdebug.h>
#include <asm/pgalloc.h>

static int handle_vmalloc_fault(unsigned long address)
{
	/*
	 * Synchronize this task's top level page-table
	 * with the 'reference' page table.
	 */
	pgd_t *pgd, *pgd_k;
	pud_t *pud, *pud_k;
	pmd_t *pmd, *pmd_k;

	pgd = pgd_offset_fast(current->active_mm, address);
	pgd_k = pgd_offset_k(address);

	if (!pgd_present(*pgd_k))
		goto bad_area;

	pud = pud_offset(pgd, address);
	pud_k = pud_offset(pgd_k, address);
	if (!pud_present(*pud_k))
		goto bad_area;

	pmd = pmd_offset(pud, address);
	pmd_k = pmd_offset(pud_k, address);
	if (!pmd_present(*pmd_k))
		goto bad_area;

	set_pmd(pmd, *pmd_k);

	/* XXX: create the TLB entry here */
	return 0;

bad_area:
	return 1;
}

void do_page_fault(struct pt_regs *regs, int write, unsigned long address,
		   unsigned long cause_code)
{
	struct vm_area_struct *vma = NULL;
	struct task_struct *tsk = current;
	struct mm_struct *mm = tsk->mm;
	siginfo_t info;
	int fault, ret;
<<<<<<< HEAD
	int write = regs->ecr_cause & ECR_C_PROTV_STORE;  /* ST/EX */
=======
>>>>>>> 252f23ea
	unsigned int flags = FAULT_FLAG_ALLOW_RETRY | FAULT_FLAG_KILLABLE;

	/*
	 * We fault-in kernel-space virtual memory on-demand. The
	 * 'reference' page table is init_mm.pgd.
	 *
	 * NOTE! We MUST NOT take any locks for this case. We may
	 * be in an interrupt or a critical region, and should
	 * only copy the information from the master page table,
	 * nothing more.
	 */
	if (address >= VMALLOC_START && address <= VMALLOC_END) {
		ret = handle_vmalloc_fault(address);
		if (unlikely(ret))
			goto bad_area_nosemaphore;
		else
			return;
	}

	info.si_code = SEGV_MAPERR;

	/*
	 * If we're in an interrupt or have no user
	 * context, we must not take the fault..
	 */
	if (in_atomic() || !mm)
		goto no_context;

	if (user_mode(regs))
		flags |= FAULT_FLAG_USER;
retry:
	down_read(&mm->mmap_sem);
	vma = find_vma(mm, address);
	if (!vma)
		goto bad_area;
	if (vma->vm_start <= address)
		goto good_area;
	if (!(vma->vm_flags & VM_GROWSDOWN))
		goto bad_area;
	if (expand_stack(vma, address))
		goto bad_area;

	/*
	 * Ok, we have a good vm_area for this memory access, so
	 * we can handle it..
	 */
good_area:
	info.si_code = SEGV_ACCERR;

	/* Handle protection violation, execute on heap or stack */

	if (cause_code == ((ECR_V_PROTV << 16) | ECR_C_PROTV_INST_FETCH))
		goto bad_area;

	if (write) {
		if (!(vma->vm_flags & VM_WRITE))
			goto bad_area;
		flags |= FAULT_FLAG_WRITE;
	} else {
		if (!(vma->vm_flags & (VM_READ | VM_EXEC)))
			goto bad_area;
	}

	/*
	 * If for any reason at all we couldn't handle the fault,
	 * make sure we exit gracefully rather than endlessly redo
	 * the fault.
	 */
	fault = handle_mm_fault(mm, vma, address, flags);

	/* If Pagefault was interrupted by SIGKILL, exit page fault "early" */
	if (unlikely(fatal_signal_pending(current))) {
		if ((fault & VM_FAULT_ERROR) && !(fault & VM_FAULT_RETRY))
			up_read(&mm->mmap_sem);
		if (user_mode(regs))
			return;
	}

	if (likely(!(fault & VM_FAULT_ERROR))) {
		if (flags & FAULT_FLAG_ALLOW_RETRY) {
			/* To avoid updating stats twice for retry case */
			if (fault & VM_FAULT_MAJOR)
				tsk->maj_flt++;
			else
				tsk->min_flt++;

			if (fault & VM_FAULT_RETRY) {
				flags &= ~FAULT_FLAG_ALLOW_RETRY;
				flags |= FAULT_FLAG_TRIED;
				goto retry;
			}
		}

		/* Fault Handled Gracefully */
		up_read(&mm->mmap_sem);
		return;
	}

	/* TBD: switch to pagefault_out_of_memory() */
	if (fault & VM_FAULT_OOM)
		goto out_of_memory;
	else if (fault & VM_FAULT_SIGBUS)
		goto do_sigbus;

	/* no man's land */
	BUG();

	/*
	 * Something tried to access memory that isn't in our memory map..
	 * Fix it, but check if it's kernel or user first..
	 */
bad_area:
	up_read(&mm->mmap_sem);

bad_area_nosemaphore:
	/* User mode accesses just cause a SIGSEGV */
	if (user_mode(regs)) {
		tsk->thread.fault_address = address;
		tsk->thread.cause_code = cause_code;
		info.si_signo = SIGSEGV;
		info.si_errno = 0;
		/* info.si_code has been set above */
		info.si_addr = (void __user *)address;
		force_sig_info(SIGSEGV, &info, tsk);
		return;
	}

no_context:
	/* Are we prepared to handle this kernel fault?
	 *
	 * (The kernel has valid exception-points in the source
	 *  when it acesses user-memory. When it fails in one
	 *  of those points, we find it in a table and do a jump
	 *  to some fixup code that loads an appropriate error
	 *  code)
	 */
	if (fixup_exception(regs))
		return;

	die("Oops", regs, address, cause_code);

out_of_memory:
	up_read(&mm->mmap_sem);

	if (user_mode(regs)) {
		pagefault_out_of_memory();
		return;
	}

	goto no_context;

do_sigbus:
	up_read(&mm->mmap_sem);

	if (!user_mode(regs))
		goto no_context;

	tsk->thread.fault_address = address;
	tsk->thread.cause_code = cause_code;
	info.si_signo = SIGBUS;
	info.si_errno = 0;
	info.si_code = BUS_ADRERR;
	info.si_addr = (void __user *)address;
	force_sig_info(SIGBUS, &info, tsk);
}<|MERGE_RESOLUTION|>--- conflicted
+++ resolved
@@ -59,10 +59,6 @@
 	struct mm_struct *mm = tsk->mm;
 	siginfo_t info;
 	int fault, ret;
-<<<<<<< HEAD
-	int write = regs->ecr_cause & ECR_C_PROTV_STORE;  /* ST/EX */
-=======
->>>>>>> 252f23ea
 	unsigned int flags = FAULT_FLAG_ALLOW_RETRY | FAULT_FLAG_KILLABLE;
 
 	/*
