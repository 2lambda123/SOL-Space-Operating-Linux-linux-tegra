/*
 *  linux/mm/oom_kill.c
 * 
 *  Copyright (C)  1998,2000  Rik van Riel
 *	Thanks go out to Claus Fischer for some serious inspiration and
 *	for goading me into coding this file...
 *  Copyright (C)  2010  Google, Inc.
 *	Rewritten by David Rientjes
 *
 *  The routines in this file are used to kill a process when
 *  we're seriously out of memory. This gets called from __alloc_pages()
 *  in mm/page_alloc.c when we really run out of memory.
 *
 *  Since we won't call these routines often (on a well-configured
 *  machine) this file will double as a 'coding guide' and a signpost
 *  for newbie kernel hackers. It features several pointers to major
 *  kernel subsystems and hints as to where to find out what things do.
 */

#include <linux/oom.h>
#include <linux/mm.h>
#include <linux/err.h>
#include <linux/gfp.h>
#include <linux/sched.h>
#include <linux/swap.h>
#include <linux/timex.h>
#include <linux/jiffies.h>
#include <linux/cpuset.h>
#include <linux/export.h>
#include <linux/notifier.h>
#include <linux/memcontrol.h>
#include <linux/mempolicy.h>
#include <linux/security.h>
#include <linux/ptrace.h>
#include <linux/freezer.h>
#include <linux/ftrace.h>
#include <linux/ratelimit.h>

#define CREATE_TRACE_POINTS
#include <trace/events/oom.h>

int sysctl_panic_on_oom;
int sysctl_oom_kill_allocating_task;
int sysctl_oom_dump_tasks = 1;
static DEFINE_SPINLOCK(zone_scan_lock);

#ifdef CONFIG_NUMA
/**
 * has_intersects_mems_allowed() - check task eligiblity for kill
 * @start: task struct of which task to consider
 * @mask: nodemask passed to page allocator for mempolicy ooms
 *
 * Task eligibility is determined by whether or not a candidate task, @tsk,
 * shares the same mempolicy nodes as current if it is bound by such a policy
 * and whether or not it has the same set of allowed cpuset nodes.
 */
static bool has_intersects_mems_allowed(struct task_struct *start,
					const nodemask_t *mask)
{
	struct task_struct *tsk;
	bool ret = false;

	rcu_read_lock();
	for_each_thread(start, tsk) {
		if (mask) {
			/*
			 * If this is a mempolicy constrained oom, tsk's
			 * cpuset is irrelevant.  Only return true if its
			 * mempolicy intersects current, otherwise it may be
			 * needlessly killed.
			 */
			ret = mempolicy_nodemask_intersects(tsk, mask);
		} else {
			/*
			 * This is not a mempolicy constrained oom, so only
			 * check the mems of tsk's cpuset.
			 */
			ret = cpuset_mems_allowed_intersects(current, tsk);
		}
		if (ret)
			break;
	}
	rcu_read_unlock();

	return ret;
}
#else
static bool has_intersects_mems_allowed(struct task_struct *tsk,
					const nodemask_t *mask)
{
	return true;
}
#endif /* CONFIG_NUMA */

/*
 * The process p may have detached its own ->mm while exiting or through
 * use_mm(), but one or more of its subthreads may still have a valid
 * pointer.  Return p, or any of its subthreads with a valid ->mm, with
 * task_lock() held.
 */
struct task_struct *find_lock_task_mm(struct task_struct *p)
{
	struct task_struct *t;

	rcu_read_lock();

	for_each_thread(p, t) {
		task_lock(t);
		if (likely(t->mm))
			goto found;
		task_unlock(t);
	}
	t = NULL;
found:
	rcu_read_unlock();

	return t;
}

/* return true if the task is not adequate as candidate victim task. */
static bool oom_unkillable_task(struct task_struct *p,
		const struct mem_cgroup *memcg, const nodemask_t *nodemask)
{
	if (is_global_init(p))
		return true;
	if (p->flags & PF_KTHREAD)
		return true;

	/* When mem_cgroup_out_of_memory() and p is not member of the group */
	if (memcg && !task_in_mem_cgroup(p, memcg))
		return true;

	/* p may not have freeable memory in nodemask */
	if (!has_intersects_mems_allowed(p, nodemask))
		return true;

	return false;
}

/**
 * oom_badness - heuristic function to determine which candidate task to kill
 * @p: task struct of which task we should calculate
 * @totalpages: total present RAM allowed for page allocation
 *
 * The heuristic for determining which task to kill is made to be as simple and
 * predictable as possible.  The goal is to return the highest value for the
 * task consuming the most memory to avoid subsequent oom failures.
 */
unsigned long oom_badness(struct task_struct *p, struct mem_cgroup *memcg,
			  const nodemask_t *nodemask, unsigned long totalpages)
{
	long points;
	long adj;

	if (oom_unkillable_task(p, memcg, nodemask))
		return 0;

	p = find_lock_task_mm(p);
	if (!p)
		return 0;

	adj = (long)p->signal->oom_score_adj;
	if (adj == OOM_SCORE_ADJ_MIN) {
		task_unlock(p);
		return 0;
	}

	/*
	 * The baseline for the badness score is the proportion of RAM that each
	 * task's rss, pagetable and swap space use.
	 */
	points = get_mm_rss(p->mm) + p->mm->nr_ptes +
		 get_mm_counter(p->mm, MM_SWAPENTS);
	task_unlock(p);

	/*
	 * Root processes get 3% bonus, just like the __vm_enough_memory()
	 * implementation used by LSMs.
	 */
	if (has_capability_noaudit(p, CAP_SYS_ADMIN))
		points -= (points * 3) / 100;

	/* Normalize to oom_score_adj units */
	adj *= totalpages / 1000;
	points += adj;

	/*
	 * Never return 0 for an eligible task regardless of the root bonus and
	 * oom_score_adj (oom_score_adj can't be OOM_SCORE_ADJ_MIN here).
	 */
	return points > 0 ? points : 1;
}

/*
 * Determine the type of allocation constraint.
 */
#ifdef CONFIG_NUMA
static enum oom_constraint constrained_alloc(struct zonelist *zonelist,
				gfp_t gfp_mask, nodemask_t *nodemask,
				unsigned long *totalpages)
{
	struct zone *zone;
	struct zoneref *z;
	enum zone_type high_zoneidx = gfp_zone(gfp_mask);
	bool cpuset_limited = false;
	int nid;

	/* Default to all available memory */
	*totalpages = totalram_pages + total_swap_pages;

	if (!zonelist)
		return CONSTRAINT_NONE;
	/*
	 * Reach here only when __GFP_NOFAIL is used. So, we should avoid
	 * to kill current.We have to random task kill in this case.
	 * Hopefully, CONSTRAINT_THISNODE...but no way to handle it, now.
	 */
	if (gfp_mask & __GFP_THISNODE)
		return CONSTRAINT_NONE;

	/*
	 * This is not a __GFP_THISNODE allocation, so a truncated nodemask in
	 * the page allocator means a mempolicy is in effect.  Cpuset policy
	 * is enforced in get_page_from_freelist().
	 */
	if (nodemask && !nodes_subset(node_states[N_MEMORY], *nodemask)) {
		*totalpages = total_swap_pages;
		for_each_node_mask(nid, *nodemask)
			*totalpages += node_spanned_pages(nid);
		return CONSTRAINT_MEMORY_POLICY;
	}

	/* Check this allocation failure is caused by cpuset's wall function */
	for_each_zone_zonelist_nodemask(zone, z, zonelist,
			high_zoneidx, nodemask)
		if (!cpuset_zone_allowed_softwall(zone, gfp_mask))
			cpuset_limited = true;

	if (cpuset_limited) {
		*totalpages = total_swap_pages;
		for_each_node_mask(nid, cpuset_current_mems_allowed)
			*totalpages += node_spanned_pages(nid);
		return CONSTRAINT_CPUSET;
	}
	return CONSTRAINT_NONE;
}
#else
static enum oom_constraint constrained_alloc(struct zonelist *zonelist,
				gfp_t gfp_mask, nodemask_t *nodemask,
				unsigned long *totalpages)
{
	*totalpages = totalram_pages + total_swap_pages;
	return CONSTRAINT_NONE;
}
#endif

enum oom_scan_t oom_scan_process_thread(struct task_struct *task,
		unsigned long totalpages, const nodemask_t *nodemask,
		bool force_kill)
{
	if (task->exit_state)
		return OOM_SCAN_CONTINUE;
	if (oom_unkillable_task(task, NULL, nodemask))
		return OOM_SCAN_CONTINUE;

	/*
	 * This task already has access to memory reserves and is being killed.
	 * Don't allow any other task to have access to the reserves.
	 */
	if (test_tsk_thread_flag(task, TIF_MEMDIE)) {
		if (unlikely(frozen(task)))
			__thaw_task(task);
		if (!force_kill)
			return OOM_SCAN_ABORT;
	}
	if (!task->mm)
		return OOM_SCAN_CONTINUE;

	/*
	 * If task is allocating a lot of memory and has been marked to be
	 * killed first if it triggers an oom, then select it.
	 */
	if (oom_task_origin(task))
		return OOM_SCAN_SELECT;

	if (task->flags & PF_EXITING && !force_kill) {
		/*
		 * If this task is not being ptraced on exit, then wait for it
		 * to finish before killing some other task unnecessarily.
		 */
		if (!(task->group_leader->ptrace & PT_TRACE_EXIT))
			return OOM_SCAN_ABORT;
	}
	return OOM_SCAN_OK;
}

/*
 * Simple selection loop. We chose the process with the highest
 * number of 'points'.
 *
 * (not docbooked, we don't want this one cluttering up the manual)
 */
static struct task_struct *select_bad_process(unsigned int *ppoints,
		unsigned long totalpages, const nodemask_t *nodemask,
		bool force_kill)
{
	struct task_struct *g, *p;
	struct task_struct *chosen = NULL;
	unsigned long chosen_points = 0;

	rcu_read_lock();
	for_each_process_thread(g, p) {
		unsigned int points;

		switch (oom_scan_process_thread(p, totalpages, nodemask,
						force_kill)) {
		case OOM_SCAN_SELECT:
			chosen = p;
			chosen_points = ULONG_MAX;
			/* fall through */
		case OOM_SCAN_CONTINUE:
			continue;
		case OOM_SCAN_ABORT:
			rcu_read_unlock();
			return ERR_PTR(-1UL);
		case OOM_SCAN_OK:
			break;
		};
		points = oom_badness(p, NULL, nodemask, totalpages);
		if (points > chosen_points) {
			chosen = p;
			chosen_points = points;
		}
	}
	if (chosen)
		get_task_struct(chosen);
	rcu_read_unlock();

	*ppoints = chosen_points * 1000 / totalpages;
	return chosen;
}

/**
 * dump_tasks - dump current memory state of all system tasks
 * @memcg: current's memory controller, if constrained
 * @nodemask: nodemask passed to page allocator for mempolicy ooms
 *
 * Dumps the current memory state of all eligible tasks.  Tasks not in the same
 * memcg, not in the same cpuset, or bound to a disjoint set of mempolicy nodes
 * are not shown.
 * State information includes task's pid, uid, tgid, vm size, rss, nr_ptes,
 * swapents, oom_score_adj value, and name.
 */
static void dump_tasks(const struct mem_cgroup *memcg, const nodemask_t *nodemask)
{
	struct task_struct *p;
	struct task_struct *task;

	pr_info("[ pid ]   uid  tgid total_vm      rss nr_ptes swapents oom_score_adj name\n");
	rcu_read_lock();
	for_each_process(p) {
		if (oom_unkillable_task(p, memcg, nodemask))
			continue;

		task = find_lock_task_mm(p);
		if (!task) {
			/*
			 * This is a kthread or all of p's threads have already
			 * detached their mm's.  There's no need to report
			 * them; they can't be oom killed anyway.
			 */
			continue;
		}

		pr_info("[%5d] %5d %5d %8lu %8lu %7lu %8lu         %5hd %s\n",
			task->pid, from_kuid(&init_user_ns, task_uid(task)),
			task->tgid, task->mm->total_vm, get_mm_rss(task->mm),
			task->mm->nr_ptes,
			get_mm_counter(task->mm, MM_SWAPENTS),
			task->signal->oom_score_adj, task->comm);
		task_unlock(task);
	}
	rcu_read_unlock();
}

static void dump_header(struct task_struct *p, gfp_t gfp_mask, int order,
			struct mem_cgroup *memcg, const nodemask_t *nodemask)
{
	task_lock(current);
	pr_warning("%s invoked oom-killer: gfp_mask=0x%x, order=%d, "
		"oom_score_adj=%hd\n",
		current->comm, gfp_mask, order,
		current->signal->oom_score_adj);
	cpuset_print_task_mems_allowed(current);
	task_unlock(current);
	dump_stack();
	if (memcg)
		mem_cgroup_print_oom_info(memcg, p);
	else
		show_mem(SHOW_MEM_FILTER_NODES);
	if (sysctl_oom_dump_tasks)
		dump_tasks(memcg, nodemask);
}

/*
 * Number of OOM killer invocations (including memcg OOM killer).
 * Primarily used by PM freezer to check for potential races with
 * OOM killed frozen task.
 */
static atomic_t oom_kills = ATOMIC_INIT(0);

int oom_kills_count(void)
{
	return atomic_read(&oom_kills);
}

void note_oom_kill(void)
{
	atomic_inc(&oom_kills);
}

#define K(x) ((x) << (PAGE_SHIFT-10))
/*
 * Must be called while holding a reference to p, which will be released upon
 * returning.
 */
void oom_kill_process(struct task_struct *p, gfp_t gfp_mask, int order,
		      unsigned int points, unsigned long totalpages,
		      struct mem_cgroup *memcg, nodemask_t *nodemask,
		      const char *message)
{
	struct task_struct *victim = p;
	struct task_struct *child;
	struct task_struct *t;
	struct mm_struct *mm;
	unsigned int victim_points = 0;
	static DEFINE_RATELIMIT_STATE(oom_rs, DEFAULT_RATELIMIT_INTERVAL,
					      DEFAULT_RATELIMIT_BURST);

	/*
	 * If the task is already exiting, don't alarm the sysadmin or kill
	 * its children or threads, just set TIF_MEMDIE so it can die quickly
	 */
	if (p->flags & PF_EXITING) {
		set_tsk_thread_flag(p, TIF_MEMDIE);
		put_task_struct(p);
		return;
	}

	if (__ratelimit(&oom_rs))
		dump_header(p, gfp_mask, order, memcg, nodemask);

	task_lock(p);
	pr_err("%s: Kill process %d (%s) score %d or sacrifice child\n",
		message, task_pid_nr(p), p->comm, points);
	task_unlock(p);

	/*
	 * If any of p's children has a different mm and is eligible for kill,
	 * the one with the highest oom_badness() score is sacrificed for its
	 * parent.  This attempts to lose the minimal amount of work done while
	 * still freeing memory.
	 */
	read_lock(&tasklist_lock);
	for_each_thread(p, t) {
		list_for_each_entry(child, &t->children, sibling) {
			unsigned int child_points;

			if (child->mm == p->mm)
				continue;
			/*
			 * oom_badness() returns 0 if the thread is unkillable
			 */
			child_points = oom_badness(child, memcg, nodemask,
								totalpages);
			if (child_points > victim_points) {
				put_task_struct(victim);
				victim = child;
				victim_points = child_points;
				get_task_struct(victim);
			}
		}
	}
	read_unlock(&tasklist_lock);

	p = find_lock_task_mm(victim);
	if (!p) {
		put_task_struct(victim);
		return;
	} else if (victim != p) {
		get_task_struct(p);
		put_task_struct(victim);
		victim = p;
	}

	/* mm cannot safely be dereferenced after task_unlock(victim) */
	mm = victim->mm;
	pr_err("Killed process %d (%s) total-vm:%lukB, anon-rss:%lukB, file-rss:%lukB\n",
		task_pid_nr(victim), victim->comm, K(victim->mm->total_vm),
		K(get_mm_counter(victim->mm, MM_ANONPAGES)),
		K(get_mm_counter(victim->mm, MM_FILEPAGES)));
	task_unlock(victim);

	/*
	 * Kill all user processes sharing victim->mm in other thread groups, if
	 * any.  They don't get access to memory reserves, though, to avoid
	 * depletion of all memory.  This prevents mm->mmap_sem livelock when an
	 * oom killed thread cannot exit because it requires the semaphore and
	 * its contended by another thread trying to allocate memory itself.
	 * That thread will now get access to memory reserves since it has a
	 * pending fatal signal.
	 */
	rcu_read_lock();
	for_each_process(p)
		if (p->mm == mm && !same_thread_group(p, victim) &&
		    !(p->flags & PF_KTHREAD)) {
			if (p->signal->oom_score_adj == OOM_SCORE_ADJ_MIN)
				continue;

			task_lock(p);	/* Protect ->comm from prctl() */
			pr_err("Kill process %d (%s) sharing same memory\n",
				task_pid_nr(p), p->comm);
			task_unlock(p);
			do_send_sig_info(SIGKILL, SEND_SIG_FORCED, p, true);
		}
	rcu_read_unlock();

	set_tsk_thread_flag(victim, TIF_MEMDIE);
	do_send_sig_info(SIGKILL, SEND_SIG_FORCED, victim, true);
	put_task_struct(victim);
}
#undef K

/*
 * Determines whether the kernel must panic because of the panic_on_oom sysctl.
 */
void check_panic_on_oom(enum oom_constraint constraint, gfp_t gfp_mask,
			int order, const nodemask_t *nodemask)
{
	if (likely(!sysctl_panic_on_oom))
		return;
	if (sysctl_panic_on_oom != 2) {
		/*
		 * panic_on_oom == 1 only affects CONSTRAINT_NONE, the kernel
		 * does not panic for cpuset, mempolicy, or memcg allocation
		 * failures.
		 */
		if (constraint != CONSTRAINT_NONE)
			return;
	}
	dump_header(NULL, gfp_mask, order, NULL, nodemask);
	panic("Out of memory: %s panic_on_oom is enabled\n",
		sysctl_panic_on_oom == 2 ? "compulsory" : "system-wide");
}

static BLOCKING_NOTIFIER_HEAD(oom_notify_list);

int register_oom_notifier(struct notifier_block *nb)
{
	return blocking_notifier_chain_register(&oom_notify_list, nb);
}
EXPORT_SYMBOL_GPL(register_oom_notifier);

int unregister_oom_notifier(struct notifier_block *nb)
{
	return blocking_notifier_chain_unregister(&oom_notify_list, nb);
}
EXPORT_SYMBOL_GPL(unregister_oom_notifier);

/*
 * Try to acquire the OOM killer lock for the zones in zonelist.  Returns zero
 * if a parallel OOM killing is already taking place that includes a zone in
 * the zonelist.  Otherwise, locks all zones in the zonelist and returns 1.
 */
int try_set_zonelist_oom(struct zonelist *zonelist, gfp_t gfp_mask)
{
	struct zoneref *z;
	struct zone *zone;
	int ret = 1;

	spin_lock(&zone_scan_lock);
	for_each_zone_zonelist(zone, z, zonelist, gfp_zone(gfp_mask)) {
		if (zone_is_oom_locked(zone)) {
			ret = 0;
			goto out;
		}
	}

	for_each_zone_zonelist(zone, z, zonelist, gfp_zone(gfp_mask)) {
		/*
		 * Lock each zone in the zonelist under zone_scan_lock so a
		 * parallel invocation of try_set_zonelist_oom() doesn't succeed
		 * when it shouldn't.
		 */
		zone_set_flag(zone, ZONE_OOM_LOCKED);
	}

out:
	spin_unlock(&zone_scan_lock);
	return ret;
}

/*
 * Clears the ZONE_OOM_LOCKED flag for all zones in the zonelist so that failed
 * allocation attempts with zonelists containing them may now recall the OOM
 * killer, if necessary.
 */
void clear_zonelist_oom(struct zonelist *zonelist, gfp_t gfp_mask)
{
	struct zoneref *z;
	struct zone *zone;

	spin_lock(&zone_scan_lock);
	for_each_zone_zonelist(zone, z, zonelist, gfp_zone(gfp_mask)) {
		zone_clear_flag(zone, ZONE_OOM_LOCKED);
	}
	spin_unlock(&zone_scan_lock);
}

/**
 * out_of_memory - kill the "best" process when we run out of memory
 * @zonelist: zonelist pointer
 * @gfp_mask: memory allocation flags
 * @order: amount of memory being requested as a power of 2
 * @nodemask: nodemask passed to page allocator
 * @force_kill: true if a task must be killed, even if others are exiting
 *
 * If we run out of memory, we have the choice between either
 * killing a random task (bad), letting the system crash (worse)
 * OR try to be smart about which process to kill. Note that we
 * don't have to be perfect here, we just have to be good.
 */
void out_of_memory(struct zonelist *zonelist, gfp_t gfp_mask,
		int order, nodemask_t *nodemask, bool force_kill)
{
	const nodemask_t *mpol_mask;
	struct task_struct *p;
	unsigned long totalpages;
	unsigned long freed = 0;
	unsigned int uninitialized_var(points);
	enum oom_constraint constraint = CONSTRAINT_NONE;
	int killed = 0;

	blocking_notifier_call_chain(&oom_notify_list, 0, &freed);
	if (freed > 0)
		/* Got some memory back in the last second. */
		return;

	/*
	 * If current has a pending SIGKILL or is exiting, then automatically
	 * select it.  The goal is to allow it to allocate so that it may
	 * quickly exit and free its memory.
	 */
	if (fatal_signal_pending(current) || current->flags & PF_EXITING) {
		set_thread_flag(TIF_MEMDIE);
		return;
	}

	/*
	 * Check if there were limitations on the allocation (only relevant for
	 * NUMA) that may require different handling.
	 */
	constraint = constrained_alloc(zonelist, gfp_mask, nodemask,
						&totalpages);
	mpol_mask = (constraint == CONSTRAINT_MEMORY_POLICY) ? nodemask : NULL;
	check_panic_on_oom(constraint, gfp_mask, order, mpol_mask);

	if (sysctl_oom_kill_allocating_task && current->mm &&
	    !oom_unkillable_task(current, NULL, nodemask) &&
	    current->signal->oom_score_adj != OOM_SCORE_ADJ_MIN) {
		get_task_struct(current);
		oom_kill_process(current, gfp_mask, order, 0, totalpages, NULL,
				 nodemask,
				 "Out of memory (oom_kill_allocating_task)");
		goto out;
	}

	p = select_bad_process(&points, totalpages, mpol_mask, force_kill);
	/* Found nothing?!?! Either we hang forever, or we panic. */
	if (!p) {
		dump_header(NULL, gfp_mask, order, NULL, mpol_mask);
		panic("Out of memory and no killable processes...\n");
	}
	if (PTR_ERR(p) != -1UL) {
		oom_kill_process(p, gfp_mask, order, points, totalpages, NULL,
				 nodemask, "Out of memory");
		killed = 1;
	}
out:
	/*
	 * Give the killed threads a good chance of exiting before trying to
	 * allocate memory again.
	 */
	if (killed)
		schedule_timeout_killable(1);
}

/*
 * The pagefault handler calls here because it is out of memory, so kill a
 * memory-hogging task.  If any populated zone has ZONE_OOM_LOCKED set, a
 * parallel oom killing is already in progress so do nothing.
 */
void pagefault_out_of_memory(void)
{
	struct zonelist *zonelist;
<<<<<<< HEAD

	if (mem_cgroup_oom_synchronize())
		return;

=======

	if (mem_cgroup_oom_synchronize(true))
		return;

>>>>>>> 252f23ea
	zonelist = node_zonelist(first_online_node, GFP_KERNEL);
	if (try_set_zonelist_oom(zonelist, GFP_KERNEL)) {
		out_of_memory(NULL, 0, 0, NULL, false);
		clear_zonelist_oom(zonelist, GFP_KERNEL);
	}
}<|MERGE_RESOLUTION|>--- conflicted
+++ resolved
@@ -703,17 +703,10 @@
 void pagefault_out_of_memory(void)
 {
 	struct zonelist *zonelist;
-<<<<<<< HEAD
-
-	if (mem_cgroup_oom_synchronize())
-		return;
-
-=======
 
 	if (mem_cgroup_oom_synchronize(true))
 		return;
 
->>>>>>> 252f23ea
 	zonelist = node_zonelist(first_online_node, GFP_KERNEL);
 	if (try_set_zonelist_oom(zonelist, GFP_KERNEL)) {
 		out_of_memory(NULL, 0, 0, NULL, false);
