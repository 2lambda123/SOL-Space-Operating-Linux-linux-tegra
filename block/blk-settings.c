/*
 * Functions related to setting various queue properties from drivers
 */
#include <linux/kernel.h>
#include <linux/module.h>
#include <linux/init.h>
#include <linux/bio.h>
#include <linux/blkdev.h>
#include <linux/bootmem.h>	/* for max_pfn/max_low_pfn */
#include <linux/gcd.h>
#include <linux/lcm.h>
#include <linux/jiffies.h>
#include <linux/gfp.h>

#include "blk.h"

unsigned long blk_max_low_pfn;
EXPORT_SYMBOL(blk_max_low_pfn);

unsigned long blk_max_pfn;

/**
 * blk_queue_prep_rq - set a prepare_request function for queue
 * @q:		queue
 * @pfn:	prepare_request function
 *
 * It's possible for a queue to register a prepare_request callback which
 * is invoked before the request is handed to the request_fn. The goal of
 * the function is to prepare a request for I/O, it can be used to build a
 * cdb from the request data for instance.
 *
 */
void blk_queue_prep_rq(struct request_queue *q, prep_rq_fn *pfn)
{
	q->prep_rq_fn = pfn;
}
EXPORT_SYMBOL(blk_queue_prep_rq);

/**
 * blk_queue_unprep_rq - set an unprepare_request function for queue
 * @q:		queue
 * @ufn:	unprepare_request function
 *
 * It's possible for a queue to register an unprepare_request callback
 * which is invoked before the request is finally completed. The goal
 * of the function is to deallocate any data that was allocated in the
 * prepare_request callback.
 *
 */
void blk_queue_unprep_rq(struct request_queue *q, unprep_rq_fn *ufn)
{
	q->unprep_rq_fn = ufn;
}
EXPORT_SYMBOL(blk_queue_unprep_rq);

void blk_queue_softirq_done(struct request_queue *q, softirq_done_fn *fn)
{
	q->softirq_done_fn = fn;
}
EXPORT_SYMBOL(blk_queue_softirq_done);

void blk_queue_rq_timeout(struct request_queue *q, unsigned int timeout)
{
	q->rq_timeout = timeout;
}
EXPORT_SYMBOL_GPL(blk_queue_rq_timeout);

void blk_queue_rq_timed_out(struct request_queue *q, rq_timed_out_fn *fn)
{
	q->rq_timed_out_fn = fn;
}
EXPORT_SYMBOL_GPL(blk_queue_rq_timed_out);

void blk_queue_lld_busy(struct request_queue *q, lld_busy_fn *fn)
{
	q->lld_busy_fn = fn;
}
EXPORT_SYMBOL_GPL(blk_queue_lld_busy);

/**
 * blk_set_default_limits - reset limits to default values
 * @lim:  the queue_limits structure to reset
 *
 * Description:
 *   Returns a queue_limit struct to its default state.
 */
void blk_set_default_limits(struct queue_limits *lim)
{
	lim->max_segments = BLK_MAX_SEGMENTS;
	lim->max_integrity_segments = 0;
	lim->seg_boundary_mask = BLK_SEG_BOUNDARY_MASK;
	lim->virt_boundary_mask = 0;
	lim->max_segment_size = BLK_MAX_SEGMENT_SIZE;
<<<<<<< HEAD
	lim->max_sectors = lim->max_dev_sectors = lim->max_hw_sectors =
		BLK_DEF_MAX_SECTORS;
=======
	lim->max_sectors = lim->max_hw_sectors = BLK_SAFE_MAX_SECTORS;
	lim->max_dev_sectors = 0;
>>>>>>> 8c9aef03
	lim->chunk_sectors = 0;
	lim->max_write_same_sectors = 0;
	lim->max_discard_sectors = 0;
	lim->max_hw_discard_sectors = 0;
	lim->discard_granularity = 0;
	lim->discard_alignment = 0;
	lim->discard_misaligned = 0;
	lim->discard_zeroes_data = 0;
	lim->logical_block_size = lim->physical_block_size = lim->io_min = 512;
	lim->bounce_pfn = (unsigned long)(BLK_BOUNCE_ANY >> PAGE_SHIFT);
	lim->alignment_offset = 0;
	lim->io_opt = 0;
	lim->misaligned = 0;
	lim->cluster = 1;
}
EXPORT_SYMBOL(blk_set_default_limits);

/**
 * blk_set_stacking_limits - set default limits for stacking devices
 * @lim:  the queue_limits structure to reset
 *
 * Description:
 *   Returns a queue_limit struct to its default state. Should be used
 *   by stacking drivers like DM that have no internal limits.
 */
void blk_set_stacking_limits(struct queue_limits *lim)
{
	blk_set_default_limits(lim);

	/* Inherit limits from component devices */
	lim->discard_zeroes_data = 1;
	lim->max_segments = USHRT_MAX;
	lim->max_hw_sectors = UINT_MAX;
	lim->max_segment_size = UINT_MAX;
	lim->max_sectors = UINT_MAX;
	lim->max_dev_sectors = UINT_MAX;
	lim->max_write_same_sectors = UINT_MAX;
}
EXPORT_SYMBOL(blk_set_stacking_limits);

/**
 * blk_queue_make_request - define an alternate make_request function for a device
 * @q:  the request queue for the device to be affected
 * @mfn: the alternate make_request function
 *
 * Description:
 *    The normal way for &struct bios to be passed to a device
 *    driver is for them to be collected into requests on a request
 *    queue, and then to allow the device driver to select requests
 *    off that queue when it is ready.  This works well for many block
 *    devices. However some block devices (typically virtual devices
 *    such as md or lvm) do not benefit from the processing on the
 *    request queue, and are served best by having the requests passed
 *    directly to them.  This can be achieved by providing a function
 *    to blk_queue_make_request().
 *
 * Caveat:
 *    The driver that does this *must* be able to deal appropriately
 *    with buffers in "highmemory". This can be accomplished by either calling
 *    __bio_kmap_atomic() to get a temporary kernel mapping, or by calling
 *    blk_queue_bounce() to create a buffer in normal memory.
 **/
void blk_queue_make_request(struct request_queue *q, make_request_fn *mfn)
{
	/*
	 * set defaults
	 */
	q->nr_requests = BLKDEV_MAX_RQ;

	q->make_request_fn = mfn;
	blk_queue_dma_alignment(q, 511);
	blk_queue_congestion_threshold(q);
	q->nr_batching = BLK_BATCH_REQ;

	blk_set_default_limits(&q->limits);

	/*
	 * by default assume old behaviour and bounce for any highmem page
	 */
	blk_queue_bounce_limit(q, BLK_BOUNCE_HIGH);
}
EXPORT_SYMBOL(blk_queue_make_request);

/**
 * blk_queue_bounce_limit - set bounce buffer limit for queue
 * @q: the request queue for the device
 * @max_addr: the maximum address the device can handle
 *
 * Description:
 *    Different hardware can have different requirements as to what pages
 *    it can do I/O directly to. A low level driver can call
 *    blk_queue_bounce_limit to have lower memory pages allocated as bounce
 *    buffers for doing I/O to pages residing above @max_addr.
 **/
void blk_queue_bounce_limit(struct request_queue *q, u64 max_addr)
{
	unsigned long b_pfn = max_addr >> PAGE_SHIFT;
	int dma = 0;

	q->bounce_gfp = GFP_NOIO;
#if BITS_PER_LONG == 64
	/*
	 * Assume anything <= 4GB can be handled by IOMMU.  Actually
	 * some IOMMUs can handle everything, but I don't know of a
	 * way to test this here.
	 */
	if (b_pfn < (min_t(u64, 0xffffffffUL, BLK_BOUNCE_HIGH) >> PAGE_SHIFT))
		dma = 1;
	q->limits.bounce_pfn = max(max_low_pfn, b_pfn);
#else
	if (b_pfn < blk_max_low_pfn)
		dma = 1;
	q->limits.bounce_pfn = b_pfn;
#endif
	if (dma) {
		init_emergency_isa_pool();
		q->bounce_gfp = GFP_NOIO | GFP_DMA;
		q->limits.bounce_pfn = b_pfn;
	}
}
EXPORT_SYMBOL(blk_queue_bounce_limit);

/**
 * blk_queue_max_hw_sectors - set max sectors for a request for this queue
 * @q:  the request queue for the device
 * @max_hw_sectors:  max hardware sectors in the usual 512b unit
 *
 * Description:
 *    Enables a low level driver to set a hard upper limit,
 *    max_hw_sectors, on the size of requests.  max_hw_sectors is set by
 *    the device driver based upon the capabilities of the I/O
 *    controller.
 *
 *    max_dev_sectors is a hard limit imposed by the storage device for
 *    READ/WRITE requests. It is set by the disk driver.
 *
 *    max_sectors is a soft limit imposed by the block layer for
 *    filesystem type requests.  This value can be overridden on a
 *    per-device basis in /sys/block/<device>/queue/max_sectors_kb.
 *    The soft limit can not exceed max_hw_sectors.
 **/
void blk_queue_max_hw_sectors(struct request_queue *q, unsigned int max_hw_sectors)
{
	struct queue_limits *limits = &q->limits;
	unsigned int max_sectors;

	if ((max_hw_sectors << 9) < PAGE_CACHE_SIZE) {
		max_hw_sectors = 1 << (PAGE_CACHE_SHIFT - 9);
		printk(KERN_INFO "%s: set to minimum %d\n",
		       __func__, max_hw_sectors);
	}

	limits->max_hw_sectors = max_hw_sectors;
	max_sectors = min_not_zero(max_hw_sectors, limits->max_dev_sectors);
	max_sectors = min_t(unsigned int, max_sectors, BLK_DEF_MAX_SECTORS);
	limits->max_sectors = max_sectors;
}
EXPORT_SYMBOL(blk_queue_max_hw_sectors);

/**
 * blk_queue_chunk_sectors - set size of the chunk for this queue
 * @q:  the request queue for the device
 * @chunk_sectors:  chunk sectors in the usual 512b unit
 *
 * Description:
 *    If a driver doesn't want IOs to cross a given chunk size, it can set
 *    this limit and prevent merging across chunks. Note that the chunk size
 *    must currently be a power-of-2 in sectors. Also note that the block
 *    layer must accept a page worth of data at any offset. So if the
 *    crossing of chunks is a hard limitation in the driver, it must still be
 *    prepared to split single page bios.
 **/
void blk_queue_chunk_sectors(struct request_queue *q, unsigned int chunk_sectors)
{
	BUG_ON(!is_power_of_2(chunk_sectors));
	q->limits.chunk_sectors = chunk_sectors;
}
EXPORT_SYMBOL(blk_queue_chunk_sectors);

/**
 * blk_queue_max_discard_sectors - set max sectors for a single discard
 * @q:  the request queue for the device
 * @max_discard_sectors: maximum number of sectors to discard
 **/
void blk_queue_max_discard_sectors(struct request_queue *q,
		unsigned int max_discard_sectors)
{
	q->limits.max_hw_discard_sectors = max_discard_sectors;
	q->limits.max_discard_sectors = max_discard_sectors;
}
EXPORT_SYMBOL(blk_queue_max_discard_sectors);

/**
 * blk_queue_max_write_same_sectors - set max sectors for a single write same
 * @q:  the request queue for the device
 * @max_write_same_sectors: maximum number of sectors to write per command
 **/
void blk_queue_max_write_same_sectors(struct request_queue *q,
				      unsigned int max_write_same_sectors)
{
	q->limits.max_write_same_sectors = max_write_same_sectors;
}
EXPORT_SYMBOL(blk_queue_max_write_same_sectors);

/**
 * blk_queue_max_segments - set max hw segments for a request for this queue
 * @q:  the request queue for the device
 * @max_segments:  max number of segments
 *
 * Description:
 *    Enables a low level driver to set an upper limit on the number of
 *    hw data segments in a request.
 **/
void blk_queue_max_segments(struct request_queue *q, unsigned short max_segments)
{
	if (!max_segments) {
		max_segments = 1;
		printk(KERN_INFO "%s: set to minimum %d\n",
		       __func__, max_segments);
	}

	q->limits.max_segments = max_segments;
}
EXPORT_SYMBOL(blk_queue_max_segments);

/**
 * blk_queue_max_segment_size - set max segment size for blk_rq_map_sg
 * @q:  the request queue for the device
 * @max_size:  max size of segment in bytes
 *
 * Description:
 *    Enables a low level driver to set an upper limit on the size of a
 *    coalesced segment
 **/
void blk_queue_max_segment_size(struct request_queue *q, unsigned int max_size)
{
	if (max_size < PAGE_CACHE_SIZE) {
		max_size = PAGE_CACHE_SIZE;
		printk(KERN_INFO "%s: set to minimum %d\n",
		       __func__, max_size);
	}

	q->limits.max_segment_size = max_size;
}
EXPORT_SYMBOL(blk_queue_max_segment_size);

/**
 * blk_queue_logical_block_size - set logical block size for the queue
 * @q:  the request queue for the device
 * @size:  the logical block size, in bytes
 *
 * Description:
 *   This should be set to the lowest possible block size that the
 *   storage device can address.  The default of 512 covers most
 *   hardware.
 **/
void blk_queue_logical_block_size(struct request_queue *q, unsigned short size)
{
	q->limits.logical_block_size = size;

	if (q->limits.physical_block_size < size)
		q->limits.physical_block_size = size;

	if (q->limits.io_min < q->limits.physical_block_size)
		q->limits.io_min = q->limits.physical_block_size;
}
EXPORT_SYMBOL(blk_queue_logical_block_size);

/**
 * blk_queue_physical_block_size - set physical block size for the queue
 * @q:  the request queue for the device
 * @size:  the physical block size, in bytes
 *
 * Description:
 *   This should be set to the lowest possible sector size that the
 *   hardware can operate on without reverting to read-modify-write
 *   operations.
 */
void blk_queue_physical_block_size(struct request_queue *q, unsigned int size)
{
	q->limits.physical_block_size = size;

	if (q->limits.physical_block_size < q->limits.logical_block_size)
		q->limits.physical_block_size = q->limits.logical_block_size;

	if (q->limits.io_min < q->limits.physical_block_size)
		q->limits.io_min = q->limits.physical_block_size;
}
EXPORT_SYMBOL(blk_queue_physical_block_size);

/**
 * blk_queue_alignment_offset - set physical block alignment offset
 * @q:	the request queue for the device
 * @offset: alignment offset in bytes
 *
 * Description:
 *   Some devices are naturally misaligned to compensate for things like
 *   the legacy DOS partition table 63-sector offset.  Low-level drivers
 *   should call this function for devices whose first sector is not
 *   naturally aligned.
 */
void blk_queue_alignment_offset(struct request_queue *q, unsigned int offset)
{
	q->limits.alignment_offset =
		offset & (q->limits.physical_block_size - 1);
	q->limits.misaligned = 0;
}
EXPORT_SYMBOL(blk_queue_alignment_offset);

/**
 * blk_limits_io_min - set minimum request size for a device
 * @limits: the queue limits
 * @min:  smallest I/O size in bytes
 *
 * Description:
 *   Some devices have an internal block size bigger than the reported
 *   hardware sector size.  This function can be used to signal the
 *   smallest I/O the device can perform without incurring a performance
 *   penalty.
 */
void blk_limits_io_min(struct queue_limits *limits, unsigned int min)
{
	limits->io_min = min;

	if (limits->io_min < limits->logical_block_size)
		limits->io_min = limits->logical_block_size;

	if (limits->io_min < limits->physical_block_size)
		limits->io_min = limits->physical_block_size;
}
EXPORT_SYMBOL(blk_limits_io_min);

/**
 * blk_queue_io_min - set minimum request size for the queue
 * @q:	the request queue for the device
 * @min:  smallest I/O size in bytes
 *
 * Description:
 *   Storage devices may report a granularity or preferred minimum I/O
 *   size which is the smallest request the device can perform without
 *   incurring a performance penalty.  For disk drives this is often the
 *   physical block size.  For RAID arrays it is often the stripe chunk
 *   size.  A properly aligned multiple of minimum_io_size is the
 *   preferred request size for workloads where a high number of I/O
 *   operations is desired.
 */
void blk_queue_io_min(struct request_queue *q, unsigned int min)
{
	blk_limits_io_min(&q->limits, min);
}
EXPORT_SYMBOL(blk_queue_io_min);

/**
 * blk_limits_io_opt - set optimal request size for a device
 * @limits: the queue limits
 * @opt:  smallest I/O size in bytes
 *
 * Description:
 *   Storage devices may report an optimal I/O size, which is the
 *   device's preferred unit for sustained I/O.  This is rarely reported
 *   for disk drives.  For RAID arrays it is usually the stripe width or
 *   the internal track size.  A properly aligned multiple of
 *   optimal_io_size is the preferred request size for workloads where
 *   sustained throughput is desired.
 */
void blk_limits_io_opt(struct queue_limits *limits, unsigned int opt)
{
	limits->io_opt = opt;
}
EXPORT_SYMBOL(blk_limits_io_opt);

/**
 * blk_queue_io_opt - set optimal request size for the queue
 * @q:	the request queue for the device
 * @opt:  optimal request size in bytes
 *
 * Description:
 *   Storage devices may report an optimal I/O size, which is the
 *   device's preferred unit for sustained I/O.  This is rarely reported
 *   for disk drives.  For RAID arrays it is usually the stripe width or
 *   the internal track size.  A properly aligned multiple of
 *   optimal_io_size is the preferred request size for workloads where
 *   sustained throughput is desired.
 */
void blk_queue_io_opt(struct request_queue *q, unsigned int opt)
{
	blk_limits_io_opt(&q->limits, opt);
}
EXPORT_SYMBOL(blk_queue_io_opt);

/**
 * blk_queue_stack_limits - inherit underlying queue limits for stacked drivers
 * @t:	the stacking driver (top)
 * @b:  the underlying device (bottom)
 **/
void blk_queue_stack_limits(struct request_queue *t, struct request_queue *b)
{
	blk_stack_limits(&t->limits, &b->limits, 0);
}
EXPORT_SYMBOL(blk_queue_stack_limits);

/**
 * blk_stack_limits - adjust queue_limits for stacked devices
 * @t:	the stacking driver limits (top device)
 * @b:  the underlying queue limits (bottom, component device)
 * @start:  first data sector within component device
 *
 * Description:
 *    This function is used by stacking drivers like MD and DM to ensure
 *    that all component devices have compatible block sizes and
 *    alignments.  The stacking driver must provide a queue_limits
 *    struct (top) and then iteratively call the stacking function for
 *    all component (bottom) devices.  The stacking function will
 *    attempt to combine the values and ensure proper alignment.
 *
 *    Returns 0 if the top and bottom queue_limits are compatible.  The
 *    top device's block sizes and alignment offsets may be adjusted to
 *    ensure alignment with the bottom device. If no compatible sizes
 *    and alignments exist, -1 is returned and the resulting top
 *    queue_limits will have the misaligned flag set to indicate that
 *    the alignment_offset is undefined.
 */
int blk_stack_limits(struct queue_limits *t, struct queue_limits *b,
		     sector_t start)
{
	unsigned int top, bottom, alignment, ret = 0;

	t->max_sectors = min_not_zero(t->max_sectors, b->max_sectors);
	t->max_hw_sectors = min_not_zero(t->max_hw_sectors, b->max_hw_sectors);
	t->max_dev_sectors = min_not_zero(t->max_dev_sectors, b->max_dev_sectors);
	t->max_write_same_sectors = min(t->max_write_same_sectors,
					b->max_write_same_sectors);
	t->bounce_pfn = min_not_zero(t->bounce_pfn, b->bounce_pfn);

	t->seg_boundary_mask = min_not_zero(t->seg_boundary_mask,
					    b->seg_boundary_mask);
	t->virt_boundary_mask = min_not_zero(t->virt_boundary_mask,
					    b->virt_boundary_mask);

	t->max_segments = min_not_zero(t->max_segments, b->max_segments);
	t->max_integrity_segments = min_not_zero(t->max_integrity_segments,
						 b->max_integrity_segments);

	t->max_segment_size = min_not_zero(t->max_segment_size,
					   b->max_segment_size);

	t->misaligned |= b->misaligned;

	alignment = queue_limit_alignment_offset(b, start);

	/* Bottom device has different alignment.  Check that it is
	 * compatible with the current top alignment.
	 */
	if (t->alignment_offset != alignment) {

		top = max(t->physical_block_size, t->io_min)
			+ t->alignment_offset;
		bottom = max(b->physical_block_size, b->io_min) + alignment;

		/* Verify that top and bottom intervals line up */
		if (max(top, bottom) % min(top, bottom)) {
			t->misaligned = 1;
			ret = -1;
		}
	}

	t->logical_block_size = max(t->logical_block_size,
				    b->logical_block_size);

	t->physical_block_size = max(t->physical_block_size,
				     b->physical_block_size);

	t->io_min = max(t->io_min, b->io_min);
	t->io_opt = lcm_not_zero(t->io_opt, b->io_opt);

	t->cluster &= b->cluster;
	t->discard_zeroes_data &= b->discard_zeroes_data;

	/* Physical block size a multiple of the logical block size? */
	if (t->physical_block_size & (t->logical_block_size - 1)) {
		t->physical_block_size = t->logical_block_size;
		t->misaligned = 1;
		ret = -1;
	}

	/* Minimum I/O a multiple of the physical block size? */
	if (t->io_min & (t->physical_block_size - 1)) {
		t->io_min = t->physical_block_size;
		t->misaligned = 1;
		ret = -1;
	}

	/* Optimal I/O a multiple of the physical block size? */
	if (t->io_opt & (t->physical_block_size - 1)) {
		t->io_opt = 0;
		t->misaligned = 1;
		ret = -1;
	}

	t->raid_partial_stripes_expensive =
		max(t->raid_partial_stripes_expensive,
		    b->raid_partial_stripes_expensive);

	/* Find lowest common alignment_offset */
	t->alignment_offset = lcm_not_zero(t->alignment_offset, alignment)
		% max(t->physical_block_size, t->io_min);

	/* Verify that new alignment_offset is on a logical block boundary */
	if (t->alignment_offset & (t->logical_block_size - 1)) {
		t->misaligned = 1;
		ret = -1;
	}

	/* Discard alignment and granularity */
	if (b->discard_granularity) {
		alignment = queue_limit_discard_alignment(b, start);

		if (t->discard_granularity != 0 &&
		    t->discard_alignment != alignment) {
			top = t->discard_granularity + t->discard_alignment;
			bottom = b->discard_granularity + alignment;

			/* Verify that top and bottom intervals line up */
			if ((max(top, bottom) % min(top, bottom)) != 0)
				t->discard_misaligned = 1;
		}

		t->max_discard_sectors = min_not_zero(t->max_discard_sectors,
						      b->max_discard_sectors);
		t->max_hw_discard_sectors = min_not_zero(t->max_hw_discard_sectors,
							 b->max_hw_discard_sectors);
		t->discard_granularity = max(t->discard_granularity,
					     b->discard_granularity);
		t->discard_alignment = lcm_not_zero(t->discard_alignment, alignment) %
			t->discard_granularity;
	}

	return ret;
}
EXPORT_SYMBOL(blk_stack_limits);

/**
 * bdev_stack_limits - adjust queue limits for stacked drivers
 * @t:	the stacking driver limits (top device)
 * @bdev:  the component block_device (bottom)
 * @start:  first data sector within component device
 *
 * Description:
 *    Merges queue limits for a top device and a block_device.  Returns
 *    0 if alignment didn't change.  Returns -1 if adding the bottom
 *    device caused misalignment.
 */
int bdev_stack_limits(struct queue_limits *t, struct block_device *bdev,
		      sector_t start)
{
	struct request_queue *bq = bdev_get_queue(bdev);

	start += get_start_sect(bdev);

	return blk_stack_limits(t, &bq->limits, start);
}
EXPORT_SYMBOL(bdev_stack_limits);

/**
 * disk_stack_limits - adjust queue limits for stacked drivers
 * @disk:  MD/DM gendisk (top)
 * @bdev:  the underlying block device (bottom)
 * @offset:  offset to beginning of data within component device
 *
 * Description:
 *    Merges the limits for a top level gendisk and a bottom level
 *    block_device.
 */
void disk_stack_limits(struct gendisk *disk, struct block_device *bdev,
		       sector_t offset)
{
	struct request_queue *t = disk->queue;

	if (bdev_stack_limits(&t->limits, bdev, offset >> 9) < 0) {
		char top[BDEVNAME_SIZE], bottom[BDEVNAME_SIZE];

		disk_name(disk, 0, top);
		bdevname(bdev, bottom);

		printk(KERN_NOTICE "%s: Warning: Device %s is misaligned\n",
		       top, bottom);
	}
}
EXPORT_SYMBOL(disk_stack_limits);

/**
 * blk_queue_dma_pad - set pad mask
 * @q:     the request queue for the device
 * @mask:  pad mask
 *
 * Set dma pad mask.
 *
 * Appending pad buffer to a request modifies the last entry of a
 * scatter list such that it includes the pad buffer.
 **/
void blk_queue_dma_pad(struct request_queue *q, unsigned int mask)
{
	q->dma_pad_mask = mask;
}
EXPORT_SYMBOL(blk_queue_dma_pad);

/**
 * blk_queue_update_dma_pad - update pad mask
 * @q:     the request queue for the device
 * @mask:  pad mask
 *
 * Update dma pad mask.
 *
 * Appending pad buffer to a request modifies the last entry of a
 * scatter list such that it includes the pad buffer.
 **/
void blk_queue_update_dma_pad(struct request_queue *q, unsigned int mask)
{
	if (mask > q->dma_pad_mask)
		q->dma_pad_mask = mask;
}
EXPORT_SYMBOL(blk_queue_update_dma_pad);

/**
 * blk_queue_dma_drain - Set up a drain buffer for excess dma.
 * @q:  the request queue for the device
 * @dma_drain_needed: fn which returns non-zero if drain is necessary
 * @buf:	physically contiguous buffer
 * @size:	size of the buffer in bytes
 *
 * Some devices have excess DMA problems and can't simply discard (or
 * zero fill) the unwanted piece of the transfer.  They have to have a
 * real area of memory to transfer it into.  The use case for this is
 * ATAPI devices in DMA mode.  If the packet command causes a transfer
 * bigger than the transfer size some HBAs will lock up if there
 * aren't DMA elements to contain the excess transfer.  What this API
 * does is adjust the queue so that the buf is always appended
 * silently to the scatterlist.
 *
 * Note: This routine adjusts max_hw_segments to make room for appending
 * the drain buffer.  If you call blk_queue_max_segments() after calling
 * this routine, you must set the limit to one fewer than your device
 * can support otherwise there won't be room for the drain buffer.
 */
int blk_queue_dma_drain(struct request_queue *q,
			       dma_drain_needed_fn *dma_drain_needed,
			       void *buf, unsigned int size)
{
	if (queue_max_segments(q) < 2)
		return -EINVAL;
	/* make room for appending the drain */
	blk_queue_max_segments(q, queue_max_segments(q) - 1);
	q->dma_drain_needed = dma_drain_needed;
	q->dma_drain_buffer = buf;
	q->dma_drain_size = size;

	return 0;
}
EXPORT_SYMBOL_GPL(blk_queue_dma_drain);

/**
 * blk_queue_segment_boundary - set boundary rules for segment merging
 * @q:  the request queue for the device
 * @mask:  the memory boundary mask
 **/
void blk_queue_segment_boundary(struct request_queue *q, unsigned long mask)
{
	if (mask < PAGE_CACHE_SIZE - 1) {
		mask = PAGE_CACHE_SIZE - 1;
		printk(KERN_INFO "%s: set to minimum %lx\n",
		       __func__, mask);
	}

	q->limits.seg_boundary_mask = mask;
}
EXPORT_SYMBOL(blk_queue_segment_boundary);

/**
 * blk_queue_virt_boundary - set boundary rules for bio merging
 * @q:  the request queue for the device
 * @mask:  the memory boundary mask
 **/
void blk_queue_virt_boundary(struct request_queue *q, unsigned long mask)
{
	q->limits.virt_boundary_mask = mask;
}
EXPORT_SYMBOL(blk_queue_virt_boundary);

/**
 * blk_queue_dma_alignment - set dma length and memory alignment
 * @q:     the request queue for the device
 * @mask:  alignment mask
 *
 * description:
 *    set required memory and length alignment for direct dma transactions.
 *    this is used when building direct io requests for the queue.
 *
 **/
void blk_queue_dma_alignment(struct request_queue *q, int mask)
{
	q->dma_alignment = mask;
}
EXPORT_SYMBOL(blk_queue_dma_alignment);

/**
 * blk_queue_update_dma_alignment - update dma length and memory alignment
 * @q:     the request queue for the device
 * @mask:  alignment mask
 *
 * description:
 *    update required memory and length alignment for direct dma transactions.
 *    If the requested alignment is larger than the current alignment, then
 *    the current queue alignment is updated to the new value, otherwise it
 *    is left alone.  The design of this is to allow multiple objects
 *    (driver, device, transport etc) to set their respective
 *    alignments without having them interfere.
 *
 **/
void blk_queue_update_dma_alignment(struct request_queue *q, int mask)
{
	BUG_ON(mask > PAGE_SIZE);

	if (mask > q->dma_alignment)
		q->dma_alignment = mask;
}
EXPORT_SYMBOL(blk_queue_update_dma_alignment);

/**
 * blk_queue_flush - configure queue's cache flush capability
 * @q:		the request queue for the device
 * @flush:	0, REQ_FLUSH or REQ_FLUSH | REQ_FUA
 *
 * Tell block layer cache flush capability of @q.  If it supports
 * flushing, REQ_FLUSH should be set.  If it supports bypassing
 * write cache for individual writes, REQ_FUA should be set.
 */
void blk_queue_flush(struct request_queue *q, unsigned int flush)
{
	WARN_ON_ONCE(flush & ~(REQ_FLUSH | REQ_FUA));

	if (WARN_ON_ONCE(!(flush & REQ_FLUSH) && (flush & REQ_FUA)))
		flush &= ~REQ_FUA;

	q->flush_flags = flush & (REQ_FLUSH | REQ_FUA);
}
EXPORT_SYMBOL_GPL(blk_queue_flush);

void blk_queue_flush_queueable(struct request_queue *q, bool queueable)
{
	q->flush_not_queueable = !queueable;
}
EXPORT_SYMBOL_GPL(blk_queue_flush_queueable);

static int __init blk_settings_init(void)
{
	blk_max_low_pfn = max_low_pfn - 1;
	blk_max_pfn = max_pfn - 1;
	return 0;
}
subsys_initcall(blk_settings_init);<|MERGE_RESOLUTION|>--- conflicted
+++ resolved
@@ -91,13 +91,8 @@
 	lim->seg_boundary_mask = BLK_SEG_BOUNDARY_MASK;
 	lim->virt_boundary_mask = 0;
 	lim->max_segment_size = BLK_MAX_SEGMENT_SIZE;
-<<<<<<< HEAD
-	lim->max_sectors = lim->max_dev_sectors = lim->max_hw_sectors =
-		BLK_DEF_MAX_SECTORS;
-=======
 	lim->max_sectors = lim->max_hw_sectors = BLK_SAFE_MAX_SECTORS;
 	lim->max_dev_sectors = 0;
->>>>>>> 8c9aef03
 	lim->chunk_sectors = 0;
 	lim->max_write_same_sectors = 0;
 	lim->max_discard_sectors = 0;
