VERSION = 4
PATCHLEVEL = 4
<<<<<<< HEAD
SUBLEVEL = 38
=======
SUBLEVEL = 58
>>>>>>> 0a5766a6
EXTRAVERSION =
NAME = Blurry Fish Butt

# *DOCUMENTATION*
# To see a list of typical targets execute "make help"
# More info can be located in ./README
# Comments in this file are targeted only to the developer, do not
# expect to learn how to build the kernel reading this file.

# o Do not use make's built-in rules and variables
#   (this increases performance and avoids hard-to-debug behaviour);
# o Look for make include files relative to root of kernel src
MAKEFLAGS += -rR --include-dir=$(CURDIR)

# Avoid funny character set dependencies
unexport LC_ALL
LC_COLLATE=C
LC_NUMERIC=C
export LC_COLLATE LC_NUMERIC

# Avoid interference with shell env settings
unexport GREP_OPTIONS

# We are using a recursive build, so we need to do a little thinking
# to get the ordering right.
#
# Most importantly: sub-Makefiles should only ever modify files in
# their own directory. If in some directory we have a dependency on
# a file in another dir (which doesn't happen often, but it's often
# unavoidable when linking the built-in.o targets which finally
# turn into vmlinux), we will call a sub make in that other dir, and
# after that we are sure that everything which is in that other dir
# is now up to date.
#
# The only cases where we need to modify files which have global
# effects are thus separated out and done before the recursive
# descending is started. They are now explicitly listed as the
# prepare rule.

# Beautify output
# ---------------------------------------------------------------------------
#
# Normally, we echo the whole command before executing it. By making
# that echo $($(quiet)$(cmd)), we now have the possibility to set
# $(quiet) to choose other forms of output instead, e.g.
#
#         quiet_cmd_cc_o_c = Compiling $(RELDIR)/$@
#         cmd_cc_o_c       = $(CC) $(c_flags) -c -o $@ $<
#
# If $(quiet) is empty, the whole command will be printed.
# If it is set to "quiet_", only the short version will be printed.
# If it is set to "silent_", nothing will be printed at all, since
# the variable $(silent_cmd_cc_o_c) doesn't exist.
#
# A simple variant is to prefix commands with $(Q) - that's useful
# for commands that shall be hidden in non-verbose mode.
#
#	$(Q)ln $@ :<
#
# If KBUILD_VERBOSE equals 0 then the above command will be hidden.
# If KBUILD_VERBOSE equals 1 then the above command is displayed.
#
# To put more focus on warnings, be less verbose as default
# Use 'make V=1' to see the full commands

ifeq ("$(origin V)", "command line")
  KBUILD_VERBOSE = $(V)
endif
ifndef KBUILD_VERBOSE
  KBUILD_VERBOSE = 0
endif

ifeq ($(KBUILD_VERBOSE),1)
  quiet =
  Q =
else
  quiet=quiet_
  Q = @
endif

# If the user is running make -s (silent mode), suppress echoing of
# commands

ifneq ($(filter 4.%,$(MAKE_VERSION)),)	# make-4
ifneq ($(filter %s ,$(firstword x$(MAKEFLAGS))),)
  quiet=silent_
endif
else					# make-3.8x
ifneq ($(filter s% -s%,$(MAKEFLAGS)),)
  quiet=silent_
endif
endif

export quiet Q KBUILD_VERBOSE

# kbuild supports saving output files in a separate directory.
# To locate output files in a separate directory two syntaxes are supported.
# In both cases the working directory must be the root of the kernel src.
# 1) O=
# Use "make O=dir/to/store/output/files/"
#
# 2) Set KBUILD_OUTPUT
# Set the environment variable KBUILD_OUTPUT to point to the directory
# where the output files shall be placed.
# export KBUILD_OUTPUT=dir/to/store/output/files/
# make
#
# The O= assignment takes precedence over the KBUILD_OUTPUT environment
# variable.

# KBUILD_SRC is set on invocation of make in OBJ directory
# KBUILD_SRC is not intended to be used by the regular user (for now)
ifeq ($(KBUILD_SRC),)

# OK, Make called in directory where kernel src resides
# Do we want to locate output files in a separate directory?
ifeq ("$(origin O)", "command line")
  KBUILD_OUTPUT := $(O)
endif

# That's our default target when none is given on the command line
PHONY := _all
_all:

# Cancel implicit rules on top Makefile
$(CURDIR)/Makefile Makefile: ;

ifneq ($(words $(subst :, ,$(CURDIR))), 1)
  $(error main directory cannot contain spaces nor colons)
endif

ifneq ($(KBUILD_OUTPUT),)
# Invoke a second make in the output directory, passing relevant variables
# check that the output directory actually exists
saved-output := $(KBUILD_OUTPUT)
KBUILD_OUTPUT := $(shell mkdir -p $(KBUILD_OUTPUT) && cd $(KBUILD_OUTPUT) \
								&& /bin/pwd)
$(if $(KBUILD_OUTPUT),, \
     $(error failed to create output directory "$(saved-output)"))

PHONY += $(MAKECMDGOALS) sub-make

$(filter-out _all sub-make $(CURDIR)/Makefile, $(MAKECMDGOALS)) _all: sub-make
	@:

sub-make: FORCE
	$(Q)$(MAKE) -C $(KBUILD_OUTPUT) KBUILD_SRC=$(CURDIR) \
	-f $(CURDIR)/Makefile $(filter-out _all sub-make,$(MAKECMDGOALS))

# Leave processing to above invocation of make
skip-makefile := 1
endif # ifneq ($(KBUILD_OUTPUT),)
endif # ifeq ($(KBUILD_SRC),)

# We process the rest of the Makefile if this is the final invocation of make
ifeq ($(skip-makefile),)

# Do not print "Entering directory ...",
# but we want to display it when entering to the output directory
# so that IDEs/editors are able to understand relative filenames.
MAKEFLAGS += --no-print-directory

# Call a source code checker (by default, "sparse") as part of the
# C compilation.
#
# Use 'make C=1' to enable checking of only re-compiled files.
# Use 'make C=2' to enable checking of *all* source files, regardless
# of whether they are re-compiled or not.
#
# See the file "Documentation/sparse.txt" for more details, including
# where to get the "sparse" utility.

ifeq ("$(origin C)", "command line")
  KBUILD_CHECKSRC = $(C)
endif
ifndef KBUILD_CHECKSRC
  KBUILD_CHECKSRC = 0
endif

# Use make M=dir to specify directory of external module to build
# Old syntax make ... SUBDIRS=$PWD is still supported
# Setting the environment variable KBUILD_EXTMOD take precedence
ifdef SUBDIRS
  KBUILD_EXTMOD ?= $(SUBDIRS)
endif

ifeq ("$(origin M)", "command line")
  KBUILD_EXTMOD := $(M)
endif

# If building an external module we do not care about the all: rule
# but instead _all depend on modules
PHONY += all
ifeq ($(KBUILD_EXTMOD),)
_all: all
else
_all: modules
endif

ifeq ($(KBUILD_SRC),)
        # building in the source tree
        srctree := .
else
        ifeq ($(KBUILD_SRC)/,$(dir $(CURDIR)))
                # building in a subdirectory of the source tree
                srctree := ..
        else
                srctree := $(KBUILD_SRC)
        endif
endif
objtree		:= .
src		:= $(srctree)
obj		:= $(objtree)

VPATH		:= $(srctree)$(if $(KBUILD_EXTMOD),:$(KBUILD_EXTMOD))

export srctree objtree VPATH

# SUBARCH tells the usermode build what the underlying arch is.  That is set
# first, and if a usermode build is happening, the "ARCH=um" on the command
# line overrides the setting of ARCH below.  If a native build is happening,
# then ARCH is assigned, getting whatever value it gets normally, and
# SUBARCH is subsequently ignored.

SUBARCH := $(shell uname -m | sed -e s/i.86/x86/ -e s/x86_64/x86/ \
				  -e s/sun4u/sparc64/ \
				  -e s/arm.*/arm/ -e s/sa110/arm/ \
				  -e s/s390x/s390/ -e s/parisc64/parisc/ \
				  -e s/ppc.*/powerpc/ -e s/mips.*/mips/ \
				  -e s/sh[234].*/sh/ -e s/aarch64.*/arm64/ )

# Cross compiling and selecting different set of gcc/bin-utils
# ---------------------------------------------------------------------------
#
# When performing cross compilation for other architectures ARCH shall be set
# to the target architecture. (See arch/* for the possibilities).
# ARCH can be set during invocation of make:
# make ARCH=ia64
# Another way is to have ARCH set in the environment.
# The default ARCH is the host where make is executed.

# CROSS_COMPILE specify the prefix used for all executables used
# during compilation. Only gcc and related bin-utils executables
# are prefixed with $(CROSS_COMPILE).
# CROSS_COMPILE can be set on the command line
# make CROSS_COMPILE=ia64-linux-
# Alternatively CROSS_COMPILE can be set in the environment.
# A third alternative is to store a setting in .config so that plain
# "make" in the configured kernel build directory always uses that.
# Default value for CROSS_COMPILE is not to prefix executables
# Note: Some architectures assign CROSS_COMPILE in their arch/*/Makefile
ARCH		?= $(SUBARCH)
CROSS_COMPILE	?= $(CONFIG_CROSS_COMPILE:"%"=%)

# Architecture as present in compile.h
UTS_MACHINE 	:= $(ARCH)
SRCARCH 	:= $(ARCH)

# Additional ARCH settings for x86
ifeq ($(ARCH),i386)
        SRCARCH := x86
endif
ifeq ($(ARCH),x86_64)
        SRCARCH := x86
endif

# Additional ARCH settings for sparc
ifeq ($(ARCH),sparc32)
       SRCARCH := sparc
endif
ifeq ($(ARCH),sparc64)
       SRCARCH := sparc
endif

# Additional ARCH settings for sh
ifeq ($(ARCH),sh64)
       SRCARCH := sh
endif

# Additional ARCH settings for tile
ifeq ($(ARCH),tilepro)
       SRCARCH := tile
endif
ifeq ($(ARCH),tilegx)
       SRCARCH := tile
endif

# Where to locate arch specific headers
hdr-arch  := $(SRCARCH)

KCONFIG_CONFIG	?= .config
export KCONFIG_CONFIG

# SHELL used by kbuild
CONFIG_SHELL := $(shell if [ -x "$$BASH" ]; then echo $$BASH; \
	  else if [ -x /bin/bash ]; then echo /bin/bash; \
	  else echo sh; fi ; fi)

HOSTCC       = gcc
HOSTCXX      = g++
HOSTCFLAGS   = -Wall -Wmissing-prototypes -Wstrict-prototypes -O2 -fomit-frame-pointer -std=gnu89
HOSTCXXFLAGS = -O2

ifeq ($(shell $(HOSTCC) -v 2>&1 | grep -c "clang version"), 1)
HOSTCFLAGS  += -Wno-unused-value -Wno-unused-parameter \
		-Wno-missing-field-initializers -fno-delete-null-pointer-checks
endif

# Decide whether to build built-in, modular, or both.
# Normally, just do built-in.

KBUILD_MODULES :=
KBUILD_BUILTIN := 1

# If we have only "make modules", don't compile built-in objects.
# When we're building modules with modversions, we need to consider
# the built-in objects during the descend as well, in order to
# make sure the checksums are up to date before we record them.

ifeq ($(MAKECMDGOALS),modules)
  KBUILD_BUILTIN := $(if $(CONFIG_MODVERSIONS),1)
endif

# If we have "make <whatever> modules", compile modules
# in addition to whatever we do anyway.
# Just "make" or "make all" shall build modules as well

ifneq ($(filter all _all modules,$(MAKECMDGOALS)),)
  KBUILD_MODULES := 1
endif

ifeq ($(MAKECMDGOALS),)
  KBUILD_MODULES := 1
endif

export KBUILD_MODULES KBUILD_BUILTIN
export KBUILD_CHECKSRC KBUILD_SRC KBUILD_EXTMOD

# We need some generic definitions (do not try to remake the file).
scripts/Kbuild.include: ;
include scripts/Kbuild.include

# Make variables (CC, etc...)
AS		= $(CROSS_COMPILE)as
LD		= $(CROSS_COMPILE)ld
CC		= $(CROSS_COMPILE)gcc
CPP		= $(CC) -E
AR		= $(CROSS_COMPILE)ar
NM		= $(CROSS_COMPILE)nm
STRIP		= $(CROSS_COMPILE)strip
OBJCOPY		= $(CROSS_COMPILE)objcopy
OBJDUMP		= $(CROSS_COMPILE)objdump
AWK		= awk
GENKSYMS	= scripts/genksyms/genksyms
INSTALLKERNEL  := installkernel
DEPMOD		= /sbin/depmod
PERL		= perl
PYTHON		= python
CHECK		= sparse

CHECKFLAGS     := -D__linux__ -Dlinux -D__STDC__ -Dunix -D__unix__ \
		  -Wbitwise -Wno-return-void $(CF)
CFLAGS_MODULE   =
AFLAGS_MODULE   =
LDFLAGS_MODULE  =
CFLAGS_KERNEL	=
AFLAGS_KERNEL	=
CFLAGS_GCOV	= -fprofile-arcs -ftest-coverage -fno-tree-loop-im


# Use USERINCLUDE when you must reference the UAPI directories only.
USERINCLUDE    := \
		-I$(srctree)/arch/$(hdr-arch)/include/uapi \
		-Iarch/$(hdr-arch)/include/generated/uapi \
		-I$(srctree)/include/uapi \
		-Iinclude/generated/uapi \
                -include $(srctree)/include/linux/kconfig.h

# Use LINUXINCLUDE when you must reference the include/ directory.
# Needed to be compatible with the O= option
LINUXINCLUDE    := \
		-I$(srctree)/arch/$(hdr-arch)/include \
		-Iarch/$(hdr-arch)/include/generated/uapi \
		-Iarch/$(hdr-arch)/include/generated \
		$(if $(KBUILD_SRC), -I$(srctree)/include) \
		-Iinclude \
		$(USERINCLUDE)

KBUILD_CPPFLAGS := -D__KERNEL__

KBUILD_CFLAGS   := -Wall -Wundef -Wstrict-prototypes -Wno-trigraphs \
		   -fno-strict-aliasing -fno-common \
		   -Werror-implicit-function-declaration \
		   -Wno-format-security \
		   -std=gnu89 $(call cc-option,-fno-PIE)


KBUILD_AFLAGS_KERNEL :=
KBUILD_CFLAGS_KERNEL :=
KBUILD_AFLAGS   := -D__ASSEMBLY__ $(call cc-option,-fno-PIE)
KBUILD_AFLAGS_MODULE  := -DMODULE
KBUILD_CFLAGS_MODULE  := -DMODULE
KBUILD_LDFLAGS_MODULE := -T $(srctree)/scripts/module-common.lds

# Read KERNELRELEASE from include/config/kernel.release (if it exists)
KERNELRELEASE = $(shell cat include/config/kernel.release 2> /dev/null)
KERNELVERSION = $(VERSION)$(if $(PATCHLEVEL),.$(PATCHLEVEL)$(if $(SUBLEVEL),.$(SUBLEVEL)))$(EXTRAVERSION)

export VERSION PATCHLEVEL SUBLEVEL KERNELRELEASE KERNELVERSION
export ARCH SRCARCH CONFIG_SHELL HOSTCC HOSTCFLAGS CROSS_COMPILE AS LD CC
export CPP AR NM STRIP OBJCOPY OBJDUMP
export MAKE AWK GENKSYMS INSTALLKERNEL PERL PYTHON UTS_MACHINE
export HOSTCXX HOSTCXXFLAGS LDFLAGS_MODULE CHECK CHECKFLAGS

export KBUILD_CPPFLAGS NOSTDINC_FLAGS LINUXINCLUDE OBJCOPYFLAGS LDFLAGS
export KBUILD_CFLAGS CFLAGS_KERNEL CFLAGS_MODULE CFLAGS_GCOV CFLAGS_KASAN
export KBUILD_AFLAGS AFLAGS_KERNEL AFLAGS_MODULE
export KBUILD_AFLAGS_MODULE KBUILD_CFLAGS_MODULE KBUILD_LDFLAGS_MODULE
export KBUILD_AFLAGS_KERNEL KBUILD_CFLAGS_KERNEL
export KBUILD_ARFLAGS

# When compiling out-of-tree modules, put MODVERDIR in the module
# tree rather than in the kernel tree. The kernel tree might
# even be read-only.
export MODVERDIR := $(if $(KBUILD_EXTMOD),$(firstword $(KBUILD_EXTMOD))/).tmp_versions

# Files to ignore in find ... statements

export RCS_FIND_IGNORE := \( -name SCCS -o -name BitKeeper -o -name .svn -o    \
			  -name CVS -o -name .pc -o -name .hg -o -name .git \) \
			  -prune -o
export RCS_TAR_IGNORE := --exclude SCCS --exclude BitKeeper --exclude .svn \
			 --exclude CVS --exclude .pc --exclude .hg --exclude .git

# ===========================================================================
# Rules shared between *config targets and build targets

# Basic helpers built in scripts/
PHONY += scripts_basic
scripts_basic:
	$(Q)$(MAKE) $(build)=scripts/basic
	$(Q)rm -f .tmp_quiet_recordmcount

# To avoid any implicit rule to kick in, define an empty command.
scripts/basic/%: scripts_basic ;

PHONY += outputmakefile
# outputmakefile generates a Makefile in the output directory, if using a
# separate output directory. This allows convenient use of make in the
# output directory.
outputmakefile:
ifneq ($(KBUILD_SRC),)
	$(Q)ln -fsn $(srctree) source
	$(Q)$(CONFIG_SHELL) $(srctree)/scripts/mkmakefile \
	    $(srctree) $(objtree) $(VERSION) $(PATCHLEVEL)
endif

# Support for using generic headers in asm-generic
PHONY += asm-generic
asm-generic:
	$(Q)$(MAKE) -f $(srctree)/scripts/Makefile.asm-generic \
	            src=asm obj=arch/$(SRCARCH)/include/generated/asm
	$(Q)$(MAKE) -f $(srctree)/scripts/Makefile.asm-generic \
	            src=uapi/asm obj=arch/$(SRCARCH)/include/generated/uapi/asm

# To make sure we do not include .config for any of the *config targets
# catch them early, and hand them over to scripts/kconfig/Makefile
# It is allowed to specify more targets when calling make, including
# mixing *config targets and build targets.
# For example 'make oldconfig all'.
# Detect when mixed targets is specified, and make a second invocation
# of make so .config is not included in this case either (for *config).

version_h := include/generated/uapi/linux/version.h
old_version_h := include/linux/version.h

no-dot-config-targets := clean mrproper distclean \
			 cscope gtags TAGS tags help% %docs check% coccicheck \
			 $(version_h) headers_% archheaders archscripts \
			 kernelversion %src-pkg

config-targets := 0
mixed-targets  := 0
dot-config     := 1

ifneq ($(filter $(no-dot-config-targets), $(MAKECMDGOALS)),)
	ifeq ($(filter-out $(no-dot-config-targets), $(MAKECMDGOALS)),)
		dot-config := 0
	endif
endif

ifeq ($(KBUILD_EXTMOD),)
        ifneq ($(filter config %config,$(MAKECMDGOALS)),)
                config-targets := 1
                ifneq ($(words $(MAKECMDGOALS)),1)
                        mixed-targets := 1
                endif
        endif
endif
# install and module_install need also be processed one by one
ifneq ($(filter install,$(MAKECMDGOALS)),)
        ifneq ($(filter modules_install,$(MAKECMDGOALS)),)
	        mixed-targets := 1
        endif
endif

ifeq ($(mixed-targets),1)
# ===========================================================================
# We're called with mixed targets (*config and build targets).
# Handle them one by one.

PHONY += $(MAKECMDGOALS) __build_one_by_one

$(filter-out __build_one_by_one, $(MAKECMDGOALS)): __build_one_by_one
	@:

__build_one_by_one:
	$(Q)set -e; \
	for i in $(MAKECMDGOALS); do \
		$(MAKE) -f $(srctree)/Makefile $$i; \
	done

else
ifeq ($(config-targets),1)
# ===========================================================================
# *config targets only - make sure prerequisites are updated, and descend
# in scripts/kconfig to make the *config target

# Read arch specific Makefile to set KBUILD_DEFCONFIG as needed.
# KBUILD_DEFCONFIG may point out an alternative default configuration
# used for 'make defconfig'
include arch/$(SRCARCH)/Makefile
export KBUILD_DEFCONFIG KBUILD_KCONFIG

config: scripts_basic outputmakefile FORCE
	$(Q)$(MAKE) $(build)=scripts/kconfig $@

%config: scripts_basic outputmakefile FORCE
	$(Q)$(MAKE) $(build)=scripts/kconfig $@

else
# ===========================================================================
# Build targets only - this includes vmlinux, arch specific targets, clean
# targets and others. In general all targets except *config targets.

ifeq ($(KBUILD_EXTMOD),)
# Additional helpers built in scripts/
# Carefully list dependencies so we do not try to build scripts twice
# in parallel
PHONY += scripts
scripts: scripts_basic include/config/auto.conf include/config/tristate.conf \
	 asm-generic
	$(Q)$(MAKE) $(build)=$(@)

# Objects we will link into vmlinux / subdirs we need to visit
init-y		:= init/
drivers-y	:= drivers/ sound/ firmware/
net-y		:= net/
libs-y		:= lib/
core-y		:= usr/
virt-y		:= virt/
endif # KBUILD_EXTMOD

ifeq ($(dot-config),1)
# Read in config
-include include/config/auto.conf

ifeq ($(KBUILD_EXTMOD),)
# Read in dependencies to all Kconfig* files, make sure to run
# oldconfig if changes are detected.
-include include/config/auto.conf.cmd

# To avoid any implicit rule to kick in, define an empty command
$(KCONFIG_CONFIG) include/config/auto.conf.cmd: ;

# If .config is newer than include/config/auto.conf, someone tinkered
# with it and forgot to run make oldconfig.
# if auto.conf.cmd is missing then we are probably in a cleaned tree so
# we execute the config step to be sure to catch updated Kconfig files
include/config/%.conf: $(KCONFIG_CONFIG) include/config/auto.conf.cmd
	$(Q)$(MAKE) -f $(srctree)/Makefile silentoldconfig
else
# external modules needs include/generated/autoconf.h and include/config/auto.conf
# but do not care if they are up-to-date. Use auto.conf to trigger the test
PHONY += include/config/auto.conf

include/config/auto.conf:
	$(Q)test -e include/generated/autoconf.h -a -e $@ || (		\
	echo >&2;							\
	echo >&2 "  ERROR: Kernel configuration is invalid.";		\
	echo >&2 "         include/generated/autoconf.h or $@ are missing.";\
	echo >&2 "         Run 'make oldconfig && make prepare' on kernel src to fix it.";	\
	echo >&2 ;							\
	/bin/false)

endif # KBUILD_EXTMOD

else
# Dummy target needed, because used as prerequisite
include/config/auto.conf: ;
endif # $(dot-config)

# The all: target is the default when no target is given on the
# command line.
# This allow a user to issue only 'make' to build a kernel including modules
# Defaults to vmlinux, but the arch makefile usually adds further targets
all: vmlinux

# The arch Makefile can set ARCH_{CPP,A,C}FLAGS to override the default
# values of the respective KBUILD_* variables
ARCH_CPPFLAGS :=
ARCH_AFLAGS :=
ARCH_CFLAGS :=
include arch/$(SRCARCH)/Makefile

KBUILD_CFLAGS	+= $(call cc-option,-fno-delete-null-pointer-checks,)
KBUILD_CFLAGS	+= $(call cc-disable-warning,maybe-uninitialized,)
KBUILD_CFLAGS	+= $(call cc-disable-warning,frame-address,)

ifdef CONFIG_CC_OPTIMIZE_FOR_SIZE
KBUILD_CFLAGS	+= -Os
<<<<<<< HEAD
else
ifdef CONFIG_LESS_GCC_OPT
KBUILD_CFLAGS	+= -O1
else
ifdef CONFIG_PROFILE_ALL_BRANCHES
KBUILD_CFLAGS	+= -O2 $(call cc-disable-warning,maybe-uninitialized,)
else
KBUILD_CFLAGS   += -O2
endif
endif
=======
else
ifdef CONFIG_PROFILE_ALL_BRANCHES
KBUILD_CFLAGS	+= -O2
else
KBUILD_CFLAGS   += -O2
endif
>>>>>>> 0a5766a6
endif

# Tell gcc to never replace conditional load with a non-conditional one
KBUILD_CFLAGS	+= $(call cc-option,--param=allow-store-data-races=0)

ifdef CONFIG_READABLE_ASM
# Disable optimizations that make assembler listings hard to read.
# reorder blocks reorders the control in the function
# ipa clone creates specialized cloned functions
# partial inlining inlines only parts of functions
KBUILD_CFLAGS += $(call cc-option,-fno-reorder-blocks,) \
                 $(call cc-option,-fno-ipa-cp-clone,) \
                 $(call cc-option,-fno-partial-inlining)
endif

ifneq ($(CONFIG_FRAME_WARN),0)
KBUILD_CFLAGS += $(call cc-option,-Wframe-larger-than=${CONFIG_FRAME_WARN})
endif

# Handle stack protector mode.
#
# Since kbuild can potentially perform two passes (first with the old
# .config values and then with updated .config values), we cannot error out
# if a desired compiler option is unsupported. If we were to error, kbuild
# could never get to the second pass and actually notice that we changed
# the option to something that was supported.
#
# Additionally, we don't want to fallback and/or silently change which compiler
# flags will be used, since that leads to producing kernels with different
# security feature characteristics depending on the compiler used. ("But I
# selected CC_STACKPROTECTOR_STRONG! Why did it build with _REGULAR?!")
#
# The middle ground is to warn here so that the failed option is obvious, but
# to let the build fail with bad compiler flags so that we can't produce a
# kernel when there is a CONFIG and compiler mismatch.
#
ifdef CONFIG_CC_STACKPROTECTOR_REGULAR
  stackp-flag := -fstack-protector
  ifeq ($(call cc-option, $(stackp-flag)),)
    $(warning Cannot use CONFIG_CC_STACKPROTECTOR_REGULAR: \
             -fstack-protector not supported by compiler)
  endif
else
ifdef CONFIG_CC_STACKPROTECTOR_STRONG
  stackp-flag := -fstack-protector-strong
  ifeq ($(call cc-option, $(stackp-flag)),)
    $(warning Cannot use CONFIG_CC_STACKPROTECTOR_STRONG: \
	      -fstack-protector-strong not supported by compiler)
  endif
else
  # Force off for distro compilers that enable stack protector by default.
  stackp-flag := $(call cc-option, -fno-stack-protector)
endif
endif
KBUILD_CFLAGS += $(stackp-flag)

ifeq ($(cc-name),clang)
KBUILD_CPPFLAGS += $(call cc-option,-Qunused-arguments,)
KBUILD_CPPFLAGS += $(call cc-option,-Wno-unknown-warning-option,)
KBUILD_CFLAGS += $(call cc-disable-warning, unused-variable)
KBUILD_CFLAGS += $(call cc-disable-warning, format-invalid-specifier)
KBUILD_CFLAGS += $(call cc-disable-warning, gnu)
# Quiet clang warning: comparison of unsigned expression < 0 is always false
KBUILD_CFLAGS += $(call cc-disable-warning, tautological-compare)
# CLANG uses a _MergedGlobals as optimization, but this breaks modpost, as the
# source of a reference will be _MergedGlobals and not on of the whitelisted names.
# See modpost pattern 2
KBUILD_CFLAGS += $(call cc-option, -mno-global-merge,)
KBUILD_CFLAGS += $(call cc-option, -fcatch-undefined-behavior)
else

# These warnings generated too much noise in a regular build.
# Use make W=1 to enable them (see scripts/Makefile.build)
KBUILD_CFLAGS += $(call cc-disable-warning, unused-but-set-variable)
KBUILD_CFLAGS += $(call cc-disable-warning, unused-const-variable)
endif

ifdef CONFIG_FRAME_POINTER
KBUILD_CFLAGS	+= -fno-omit-frame-pointer -fno-optimize-sibling-calls
else
# Some targets (ARM with Thumb2, for example), can't be built with frame
# pointers.  For those, we don't have FUNCTION_TRACER automatically
# select FRAME_POINTER.  However, FUNCTION_TRACER adds -pg, and this is
# incompatible with -fomit-frame-pointer with current GCC, so we don't use
# -fomit-frame-pointer with FUNCTION_TRACER.
ifndef CONFIG_FUNCTION_TRACER
KBUILD_CFLAGS	+= -fomit-frame-pointer
endif
endif

KBUILD_CFLAGS   += $(call cc-option, -fno-var-tracking-assignments)

ifdef CONFIG_DEBUG_INFO
ifdef CONFIG_DEBUG_INFO_SPLIT
KBUILD_CFLAGS   += $(call cc-option, -gsplit-dwarf, -g)
else
KBUILD_CFLAGS	+= -g
endif
KBUILD_AFLAGS	+= -Wa,-gdwarf-2
endif
ifdef CONFIG_DEBUG_INFO_DWARF4
KBUILD_CFLAGS	+= $(call cc-option, -gdwarf-4,)
endif

ifeq ($(CONFIG_ARCH_TEGRA_18x_SOC),y)
KBUILD_CFLAGS += -I$(srctree)/../t18x/include
endif
KBUILD_CFLAGS += -I$(srctree)/../nvhost/include
KBUILD_CFLAGS += -I$(srctree)/../display/include
KBUILD_CFLAGS += -I$(srctree)/../nvmap/include
KBUILD_CFLAGS += -I$(srctree)/../nvgpu/include

ifdef CONFIG_DEBUG_INFO_REDUCED
KBUILD_CFLAGS 	+= $(call cc-option, -femit-struct-debug-baseonly) \
		   $(call cc-option,-fno-var-tracking)
endif

ifdef CONFIG_FUNCTION_TRACER
ifndef CC_FLAGS_FTRACE
CC_FLAGS_FTRACE := -pg
endif
export CC_FLAGS_FTRACE
ifdef CONFIG_HAVE_FENTRY
CC_USING_FENTRY	:= $(call cc-option, -mfentry -DCC_USING_FENTRY)
endif
KBUILD_CFLAGS	+= $(CC_FLAGS_FTRACE) $(CC_USING_FENTRY)
KBUILD_AFLAGS	+= $(CC_USING_FENTRY)
ifdef CONFIG_DYNAMIC_FTRACE
	ifdef CONFIG_HAVE_C_RECORDMCOUNT
		BUILD_C_RECORDMCOUNT := y
		export BUILD_C_RECORDMCOUNT
	endif
endif
endif

# We trigger additional mismatches with less inlining
ifdef CONFIG_DEBUG_SECTION_MISMATCH
KBUILD_CFLAGS += $(call cc-option, -fno-inline-functions-called-once)
endif

# arch Makefile may override CC so keep this after arch Makefile is included
NOSTDINC_FLAGS += -nostdinc -isystem $(shell $(CC) -print-file-name=include)
CHECKFLAGS     += $(NOSTDINC_FLAGS)

# warn about C99 declaration after statement
KBUILD_CFLAGS += $(call cc-option,-Wdeclaration-after-statement,)

# disable pointer signed / unsigned warnings in gcc 4.0
KBUILD_CFLAGS += $(call cc-disable-warning, pointer-sign)

# disable invalid "can't wrap" optimizations for signed / pointers
KBUILD_CFLAGS	+= $(call cc-option,-fno-strict-overflow)

# conserve stack if available
KBUILD_CFLAGS   += $(call cc-option,-fconserve-stack)

# disallow errors like 'EXPORT_GPL(foo);' with missing header
KBUILD_CFLAGS   += $(call cc-option,-Werror=implicit-int)

# require functions to have arguments in prototypes, not empty 'int foo()'
KBUILD_CFLAGS   += $(call cc-option,-Werror=strict-prototypes)

# Prohibit date/time macros, which would make the build non-deterministic
KBUILD_CFLAGS   += $(call cc-option,-Werror=date-time)

# use the deterministic mode of AR if available
KBUILD_ARFLAGS := $(call ar-option,D)

# check for 'asm goto'
ifeq ($(shell $(CONFIG_SHELL) $(srctree)/scripts/gcc-goto.sh $(CC)), y)
	KBUILD_CFLAGS += -DCC_HAVE_ASM_GOTO
	KBUILD_AFLAGS += -DCC_HAVE_ASM_GOTO
endif

include scripts/Makefile.kasan
include scripts/Makefile.extrawarn

# Add any arch overrides and user supplied CPPFLAGS, AFLAGS and CFLAGS as the
# last assignments
KBUILD_CPPFLAGS += $(ARCH_CPPFLAGS) $(KCPPFLAGS)
KBUILD_AFLAGS   += $(ARCH_AFLAGS)   $(KAFLAGS)
KBUILD_CFLAGS   += $(ARCH_CFLAGS)   $(KCFLAGS)

# Use --build-id when available.
LDFLAGS_BUILD_ID = $(patsubst -Wl$(comma)%,%,\
			      $(call cc-ldoption, -Wl$(comma)--build-id,))
KBUILD_LDFLAGS_MODULE += $(LDFLAGS_BUILD_ID)
LDFLAGS_vmlinux += $(LDFLAGS_BUILD_ID)

ifeq ($(CONFIG_STRIP_ASM_SYMS),y)
LDFLAGS_vmlinux	+= $(call ld-option, -X,)
endif

# Default kernel image to build when no specific target is given.
# KBUILD_IMAGE may be overruled on the command line or
# set in the environment
# Also any assignments in arch/$(ARCH)/Makefile take precedence over
# this default value
export KBUILD_IMAGE ?= vmlinux

#
# INSTALL_PATH specifies where to place the updated kernel and system map
# images. Default is /boot, but you can set it to other values
export	INSTALL_PATH ?= /boot

#
# INSTALL_DTBS_PATH specifies a prefix for relocations required by build roots.
# Like INSTALL_MOD_PATH, it isn't defined in the Makefile, but can be passed as
# an argument if needed. Otherwise it defaults to the kernel install path
#
export INSTALL_DTBS_PATH ?= $(INSTALL_PATH)/dtbs/$(KERNELRELEASE)

#
# INSTALL_MOD_PATH specifies a prefix to MODLIB for module directory
# relocations required by build roots.  This is not defined in the
# makefile but the argument can be passed to make if needed.
#

MODLIB	= $(INSTALL_MOD_PATH)/lib/modules/$(KERNELRELEASE)
export MODLIB

#
# INSTALL_MOD_STRIP, if defined, will cause modules to be
# stripped after they are installed.  If INSTALL_MOD_STRIP is '1', then
# the default option --strip-debug will be used.  Otherwise,
# INSTALL_MOD_STRIP value will be used as the options to the strip command.

ifdef INSTALL_MOD_STRIP
ifeq ($(INSTALL_MOD_STRIP),1)
mod_strip_cmd = $(STRIP) --strip-debug
else
mod_strip_cmd = $(STRIP) $(INSTALL_MOD_STRIP)
endif # INSTALL_MOD_STRIP=1
else
mod_strip_cmd = true
endif # INSTALL_MOD_STRIP
export mod_strip_cmd

# CONFIG_MODULE_COMPRESS, if defined, will cause module to be compressed
# after they are installed in agreement with CONFIG_MODULE_COMPRESS_GZIP
# or CONFIG_MODULE_COMPRESS_XZ.

mod_compress_cmd = true
ifdef CONFIG_MODULE_COMPRESS
  ifdef CONFIG_MODULE_COMPRESS_GZIP
    mod_compress_cmd = gzip -n -f
  endif # CONFIG_MODULE_COMPRESS_GZIP
  ifdef CONFIG_MODULE_COMPRESS_XZ
    mod_compress_cmd = xz -f
  endif # CONFIG_MODULE_COMPRESS_XZ
endif # CONFIG_MODULE_COMPRESS
export mod_compress_cmd

# Select initial ramdisk compression format, default is gzip(1).
# This shall be used by the dracut(8) tool while creating an initramfs image.
#
INITRD_COMPRESS-y                  := gzip
INITRD_COMPRESS-$(CONFIG_RD_BZIP2) := bzip2
INITRD_COMPRESS-$(CONFIG_RD_LZMA)  := lzma
INITRD_COMPRESS-$(CONFIG_RD_XZ)    := xz
INITRD_COMPRESS-$(CONFIG_RD_LZO)   := lzo
INITRD_COMPRESS-$(CONFIG_RD_LZ4)   := lz4
# do not export INITRD_COMPRESS, since we didn't actually
# choose a sane default compression above.
# export INITRD_COMPRESS := $(INITRD_COMPRESS-y)

ifdef CONFIG_MODULE_SIG_ALL
$(eval $(call config_filename,MODULE_SIG_KEY))

mod_sign_cmd = scripts/sign-file $(CONFIG_MODULE_SIG_HASH) $(MODULE_SIG_KEY_SRCPREFIX)$(CONFIG_MODULE_SIG_KEY) certs/signing_key.x509
else
mod_sign_cmd = true
endif
export mod_sign_cmd


ifeq ($(KBUILD_EXTMOD),)
core-y		+= kernel/ certs/ mm/ fs/ ipc/ security/ crypto/ block/

vmlinux-dirs	:= $(patsubst %/,%,$(filter %/, $(init-y) $(init-m) \
		     $(core-y) $(core-m) $(drivers-y) $(drivers-m) \
		     $(net-y) $(net-m) $(libs-y) $(libs-m) $(virt-y)))

vmlinux-alldirs	:= $(sort $(vmlinux-dirs) $(patsubst %/,%,$(filter %/, \
		     $(init-) $(core-) $(drivers-) $(net-) $(libs-) $(virt-))))

init-y		:= $(patsubst %/, %/built-in.o, $(init-y))
core-y		:= $(patsubst %/, %/built-in.o, $(core-y))
drivers-y	:= $(patsubst %/, %/built-in.o, $(drivers-y))
net-y		:= $(patsubst %/, %/built-in.o, $(net-y))
libs-y1		:= $(patsubst %/, %/lib.a, $(libs-y))
libs-y2		:= $(patsubst %/, %/built-in.o, $(libs-y))
libs-y		:= $(libs-y1) $(libs-y2)
virt-y		:= $(patsubst %/, %/built-in.o, $(virt-y))

# Externally visible symbols (used by link-vmlinux.sh)
export KBUILD_VMLINUX_INIT := $(head-y) $(init-y)
export KBUILD_VMLINUX_MAIN := $(core-y) $(libs-y) $(drivers-y) $(net-y) $(virt-y)
export KBUILD_LDS          := arch/$(SRCARCH)/kernel/vmlinux.lds
export LDFLAGS_vmlinux
# used by scripts/pacmage/Makefile
export KBUILD_ALLDIRS := $(sort $(filter-out arch/%,$(vmlinux-alldirs)) arch Documentation include samples scripts tools)

vmlinux-deps := $(KBUILD_LDS) $(KBUILD_VMLINUX_INIT) $(KBUILD_VMLINUX_MAIN)

# Final link of vmlinux
      cmd_link-vmlinux = $(CONFIG_SHELL) $< $(LD) $(LDFLAGS) $(LDFLAGS_vmlinux)
quiet_cmd_link-vmlinux = LINK    $@

# Include targets which we want to
# execute if the rest of the kernel build went well.
vmlinux: scripts/link-vmlinux.sh $(vmlinux-deps) FORCE
ifdef CONFIG_HEADERS_CHECK
	$(Q)$(MAKE) -f $(srctree)/Makefile headers_check
endif
ifdef CONFIG_SAMPLES
	$(Q)$(MAKE) $(build)=samples
endif
ifdef CONFIG_BUILD_DOCSRC
	$(Q)$(MAKE) $(build)=Documentation
endif
ifdef CONFIG_GDB_SCRIPTS
	$(Q)ln -fsn `cd $(srctree) && /bin/pwd`/scripts/gdb/vmlinux-gdb.py
endif
	+$(call if_changed,link-vmlinux)

# The actual objects are generated when descending,
# make sure no implicit rule kicks in
$(sort $(vmlinux-deps)): $(vmlinux-dirs) ;

# Handle descending into subdirectories listed in $(vmlinux-dirs)
# Preset locale variables to speed up the build process. Limit locale
# tweaks to this spot to avoid wrong language settings when running
# make menuconfig etc.
# Error messages still appears in the original language

PHONY += $(vmlinux-dirs)
$(vmlinux-dirs): prepare scripts
	$(Q)$(MAKE) $(build)=$@

define filechk_kernel.release
	echo "$(KERNELVERSION)$$($(CONFIG_SHELL) $(srctree)/scripts/setlocalversion $(srctree))"
endef

# Store (new) KERNELRELEASE string in include/config/kernel.release
include/config/kernel.release: include/config/auto.conf FORCE
	$(call filechk,kernel.release)


# Things we need to do before we recursively start building the kernel
# or the modules are listed in "prepare".
# A multi level approach is used. prepareN is processed before prepareN-1.
# archprepare is used in arch Makefiles and when processed asm symlink,
# version.h and scripts_basic is processed / created.

# Listed in dependency order
PHONY += prepare archprepare prepare0 prepare1 prepare2 prepare3

# prepare3 is used to check if we are building in a separate output directory,
# and if so do:
# 1) Check that make has not been executed in the kernel src $(srctree)
prepare3: include/config/kernel.release
ifneq ($(KBUILD_SRC),)
	@$(kecho) '  Using $(srctree) as source for kernel'
	$(Q)if [ -f $(srctree)/.config -o -d $(srctree)/include/config ]; then \
		echo >&2 "  $(srctree) is not clean, please run 'make mrproper'"; \
		echo >&2 "  in the '$(srctree)' directory.";\
		/bin/false; \
	fi;
endif

# prepare2 creates a makefile if using a separate output directory
prepare2: prepare3 outputmakefile asm-generic

prepare1: prepare2 $(version_h) include/generated/utsrelease.h \
                   include/config/auto.conf
	$(cmd_crmodverdir)

archprepare: archheaders archscripts prepare1 scripts_basic

prepare0: archprepare FORCE
	$(Q)$(MAKE) $(build)=.

# All the preparing..
prepare: prepare0

# Generate some files
# ---------------------------------------------------------------------------

# KERNELRELEASE can change from a few different places, meaning version.h
# needs to be updated, so this check is forced on all builds

uts_len := 64
define filechk_utsrelease.h
	if [ `echo -n "$(KERNELRELEASE)" | wc -c ` -gt $(uts_len) ]; then \
	  echo '"$(KERNELRELEASE)" exceeds $(uts_len) characters' >&2;    \
	  exit 1;                                                         \
	fi;                                                               \
	(echo \#define UTS_RELEASE \"$(KERNELRELEASE)\";)
endef

define filechk_version.h
	(echo \#define LINUX_VERSION_CODE $(shell                         \
	expr $(VERSION) \* 65536 + 0$(PATCHLEVEL) \* 256 + 0$(SUBLEVEL)); \
	echo '#define KERNEL_VERSION(a,b,c) (((a) << 16) + ((b) << 8) + (c))';)
endef

$(version_h): $(srctree)/Makefile FORCE
	$(call filechk,version.h)
	$(Q)rm -f $(old_version_h)

include/generated/utsrelease.h: include/config/kernel.release FORCE
	$(call filechk,utsrelease.h)

PHONY += headerdep
headerdep:
	$(Q)find $(srctree)/include/ -name '*.h' | xargs --max-args 1 \
	$(srctree)/scripts/headerdep.pl -I$(srctree)/include

# ---------------------------------------------------------------------------
# Firmware install
INSTALL_FW_PATH=$(INSTALL_MOD_PATH)/lib/firmware
export INSTALL_FW_PATH

PHONY += firmware_install
firmware_install: FORCE
	@mkdir -p $(objtree)/firmware
	$(Q)$(MAKE) -f $(srctree)/scripts/Makefile.fwinst obj=firmware __fw_install

# ---------------------------------------------------------------------------
# Kernel headers

#Default location for installed headers
export INSTALL_HDR_PATH ?= $(objtree)/usr

# If we do an all arch process set dst to asm-$(hdr-arch)
hdr-dst = $(if $(KBUILD_HEADERS), dst=include/asm-$(hdr-arch), dst=include/asm)

PHONY += archheaders
archheaders:

PHONY += archscripts
archscripts:

PHONY += __headers
__headers: $(version_h) scripts_basic asm-generic archheaders archscripts FORCE
	$(Q)$(MAKE) $(build)=scripts build_unifdef

PHONY += headers_install_all
headers_install_all:
	$(Q)$(CONFIG_SHELL) $(srctree)/scripts/headers.sh install

PHONY += headers_install
headers_install: __headers
	$(if $(wildcard $(srctree)/arch/$(hdr-arch)/include/uapi/asm/Kbuild),, \
	  $(error Headers not exportable for the $(SRCARCH) architecture))
	$(Q)$(MAKE) $(hdr-inst)=include/uapi
	$(Q)$(MAKE) $(hdr-inst)=arch/$(hdr-arch)/include/uapi/asm $(hdr-dst)

PHONY += headers_check_all
headers_check_all: headers_install_all
	$(Q)$(CONFIG_SHELL) $(srctree)/scripts/headers.sh check

PHONY += headers_check
headers_check: headers_install
	$(Q)$(MAKE) $(hdr-inst)=include/uapi HDRCHECK=1
	$(Q)$(MAKE) $(hdr-inst)=arch/$(hdr-arch)/include/uapi/asm $(hdr-dst) HDRCHECK=1

# ---------------------------------------------------------------------------
# Kernel selftest

PHONY += kselftest
kselftest:
	$(Q)$(MAKE) -C tools/testing/selftests run_tests

kselftest-clean:
	$(Q)$(MAKE) -C tools/testing/selftests clean

# ---------------------------------------------------------------------------
# Modules

ifdef CONFIG_MODULES

# By default, build modules as well

all: modules

# Build modules
#
# A module can be listed more than once in obj-m resulting in
# duplicate lines in modules.order files.  Those are removed
# using awk while concatenating to the final file.

PHONY += modules
modules: $(vmlinux-dirs) $(if $(KBUILD_BUILTIN),vmlinux) modules.builtin
	$(Q)$(AWK) '!x[$$0]++' $(vmlinux-dirs:%=$(objtree)/%/modules.order) > $(objtree)/modules.order
	@$(kecho) '  Building modules, stage 2.';
	$(Q)$(MAKE) -f $(srctree)/scripts/Makefile.modpost
	$(Q)$(MAKE) -f $(srctree)/scripts/Makefile.fwinst obj=firmware __fw_modbuild

modules.builtin: $(vmlinux-dirs:%=%/modules.builtin)
	$(Q)$(AWK) '!x[$$0]++' $^ > $(objtree)/modules.builtin

%/modules.builtin: include/config/auto.conf
	$(Q)$(MAKE) $(modbuiltin)=$*


# Target to prepare building external modules
PHONY += modules_prepare
modules_prepare: prepare scripts

# Target to install modules
PHONY += modules_install
modules_install: _modinst_ _modinst_post

PHONY += _modinst_
_modinst_:
	@rm -rf $(MODLIB)/kernel
	@rm -f $(MODLIB)/source
	@mkdir -p $(MODLIB)/kernel
	@ln -s `cd $(srctree) && /bin/pwd` $(MODLIB)/source
	@if [ ! $(objtree) -ef  $(MODLIB)/build ]; then \
		rm -f $(MODLIB)/build ; \
		ln -s $(CURDIR) $(MODLIB)/build ; \
	fi
	@cp -f $(objtree)/modules.order $(MODLIB)/
	@cp -f $(objtree)/modules.builtin $(MODLIB)/
	$(Q)$(MAKE) -f $(srctree)/scripts/Makefile.modinst

# This depmod is only for convenience to give the initial
# boot a modules.dep even before / is mounted read-write.  However the
# boot script depmod is the master version.
PHONY += _modinst_post
_modinst_post: _modinst_
	$(Q)$(MAKE) -f $(srctree)/scripts/Makefile.fwinst obj=firmware __fw_modinst
	$(call cmd,depmod)

ifeq ($(CONFIG_MODULE_SIG), y)
PHONY += modules_sign
modules_sign:
	$(Q)$(MAKE) -f $(srctree)/scripts/Makefile.modsign
endif

else # CONFIG_MODULES

# Modules not configured
# ---------------------------------------------------------------------------

modules modules_install: FORCE
	@echo >&2
	@echo >&2 "The present kernel configuration has modules disabled."
	@echo >&2 "Type 'make config' and enable loadable module support."
	@echo >&2 "Then build a kernel with module support enabled."
	@echo >&2
	@exit 1

endif # CONFIG_MODULES

###
# Cleaning is done on three levels.
# make clean     Delete most generated files
#                Leave enough to build external modules
# make mrproper  Delete the current configuration, and all generated files
# make distclean Remove editor backup files, patch leftover files and the like

# Directories & files removed with 'make clean'
CLEAN_DIRS  += $(MODVERDIR)

# Directories & files removed with 'make mrproper'
MRPROPER_DIRS  += include/config usr/include include/generated          \
		  arch/*/include/generated .tmp_objdiff
MRPROPER_FILES += .config .config.old .version .old_version \
		  Module.symvers tags TAGS cscope* GPATH GTAGS GRTAGS GSYMS \
		  signing_key.pem signing_key.priv signing_key.x509	\
		  x509.genkey extra_certificates signing_key.x509.keyid	\
		  signing_key.x509.signer vmlinux-gdb.py

# clean - Delete most, but leave enough to build external modules
#
clean: rm-dirs  := $(CLEAN_DIRS)
clean: rm-files := $(CLEAN_FILES)
clean-dirs      := $(addprefix _clean_, . $(vmlinux-alldirs) Documentation samples)

PHONY += $(clean-dirs) clean archclean vmlinuxclean
$(clean-dirs):
	$(Q)$(MAKE) $(clean)=$(patsubst _clean_%,%,$@)

vmlinuxclean:
	$(Q)$(CONFIG_SHELL) $(srctree)/scripts/link-vmlinux.sh clean

clean: archclean vmlinuxclean

# mrproper - Delete all generated files, including .config
#
mrproper: rm-dirs  := $(wildcard $(MRPROPER_DIRS))
mrproper: rm-files := $(wildcard $(MRPROPER_FILES))
mrproper-dirs      := $(addprefix _mrproper_,Documentation/DocBook scripts)

PHONY += $(mrproper-dirs) mrproper archmrproper
$(mrproper-dirs):
	$(Q)$(MAKE) $(clean)=$(patsubst _mrproper_%,%,$@)

mrproper: clean archmrproper $(mrproper-dirs)
	$(call cmd,rmdirs)
	$(call cmd,rmfiles)

# distclean
#
PHONY += distclean

distclean: mrproper
	@find $(srctree) $(RCS_FIND_IGNORE) \
		\( -name '*.orig' -o -name '*.rej' -o -name '*~' \
		-o -name '*.bak' -o -name '#*#' -o -name '.*.orig' \
		-o -name '.*.rej' -o -name '*%'  -o -name 'core' \) \
		-type f -print | xargs rm -f


# Packaging of the kernel to various formats
# ---------------------------------------------------------------------------
# rpm target kept for backward compatibility
package-dir	:= scripts/package

%src-pkg: FORCE
	$(Q)$(MAKE) $(build)=$(package-dir) $@
%pkg: include/config/kernel.release FORCE
	$(Q)$(MAKE) $(build)=$(package-dir) $@
rpm: include/config/kernel.release FORCE
	$(Q)$(MAKE) $(build)=$(package-dir) $@


# Brief documentation of the typical targets used
# ---------------------------------------------------------------------------

boards := $(wildcard $(srctree)/arch/$(SRCARCH)/configs/*_defconfig)
boards := $(sort $(notdir $(boards)))
board-dirs := $(dir $(wildcard $(srctree)/arch/$(SRCARCH)/configs/*/*_defconfig))
board-dirs := $(sort $(notdir $(board-dirs:/=)))

help:
	@echo  'Cleaning targets:'
	@echo  '  clean		  - Remove most generated files but keep the config and'
	@echo  '                    enough build support to build external modules'
	@echo  '  mrproper	  - Remove all generated files + config + various backup files'
	@echo  '  distclean	  - mrproper + remove editor backup and patch files'
	@echo  ''
	@echo  'Configuration targets:'
	@$(MAKE) -f $(srctree)/scripts/kconfig/Makefile help
	@echo  ''
	@echo  'Other generic targets:'
	@echo  '  all		  - Build all targets marked with [*]'
	@echo  '* vmlinux	  - Build the bare kernel'
	@echo  '* modules	  - Build all modules'
	@echo  '  modules_install - Install all modules to INSTALL_MOD_PATH (default: /)'
	@echo  '  firmware_install- Install all firmware to INSTALL_FW_PATH'
	@echo  '                    (default: $$(INSTALL_MOD_PATH)/lib/firmware)'
	@echo  '  dir/            - Build all files in dir and below'
	@echo  '  dir/file.[ois]  - Build specified target only'
	@echo  '  dir/file.lst    - Build specified mixed source/assembly target only'
	@echo  '                    (requires a recent binutils and recent build (System.map))'
	@echo  '  dir/file.ko     - Build module including final link'
	@echo  '  modules_prepare - Set up for building external modules'
	@echo  '  tags/TAGS	  - Generate tags file for editors'
	@echo  '  cscope	  - Generate cscope index'
	@echo  '  gtags           - Generate GNU GLOBAL index'
	@echo  '  kernelrelease	  - Output the release version string (use with make -s)'
	@echo  '  kernelversion	  - Output the version stored in Makefile (use with make -s)'
	@echo  '  image_name	  - Output the image name (use with make -s)'
	@echo  '  headers_install - Install sanitised kernel headers to INSTALL_HDR_PATH'; \
	 echo  '                    (default: $(INSTALL_HDR_PATH))'; \
	 echo  ''
	@echo  'Static analysers'
	@echo  '  checkstack      - Generate a list of stack hogs'
	@echo  '  namespacecheck  - Name space analysis on compiled kernel'
	@echo  '  versioncheck    - Sanity check on version.h usage'
	@echo  '  includecheck    - Check for duplicate included header files'
	@echo  '  export_report   - List the usages of all exported symbols'
	@echo  '  headers_check   - Sanity check on exported headers'
	@echo  '  headerdep       - Detect inclusion cycles in headers'
	@$(MAKE) -f $(srctree)/scripts/Makefile.help checker-help
	@echo  ''
	@echo  'Kernel selftest'
	@echo  '  kselftest       - Build and run kernel selftest (run as root)'
	@echo  '                    Build, install, and boot kernel before'
	@echo  '                    running kselftest on it'
	@echo  '  kselftest-clean - Remove all generated kselftest files'
	@echo  ''
	@echo  'Kernel packaging:'
	@$(MAKE) $(build)=$(package-dir) help
	@echo  ''
	@echo  'Documentation targets:'
	@$(MAKE) -f $(srctree)/Documentation/DocBook/Makefile dochelp
	@echo  ''
	@echo  'Architecture specific targets ($(SRCARCH)):'
	@$(if $(archhelp),$(archhelp),\
		echo '  No architecture specific help defined for $(SRCARCH)')
	@echo  ''
	@$(if $(boards), \
		$(foreach b, $(boards), \
		printf "  %-24s - Build for %s\\n" $(b) $(subst _defconfig,,$(b));) \
		echo '')
	@$(if $(board-dirs), \
		$(foreach b, $(board-dirs), \
		printf "  %-16s - Show %s-specific targets\\n" help-$(b) $(b);) \
		printf "  %-16s - Show all of the above\\n" help-boards; \
		echo '')

	@echo  '  make V=0|1 [targets] 0 => quiet build (default), 1 => verbose build'
	@echo  '  make V=2   [targets] 2 => give reason for rebuild of target'
	@echo  '  make O=dir [targets] Locate all output files in "dir", including .config'
	@echo  '  make C=1   [targets] Check all c source with $$CHECK (sparse by default)'
	@echo  '  make C=2   [targets] Force check of all c source with $$CHECK'
	@echo  '  make RECORDMCOUNT_WARN=1 [targets] Warn about ignored mcount sections'
	@echo  '  make W=n   [targets] Enable extra gcc checks, n=1,2,3 where'
	@echo  '		1: warnings which may be relevant and do not occur too often'
	@echo  '		2: warnings which occur quite often but may still be relevant'
	@echo  '		3: more obscure warnings, can most likely be ignored'
	@echo  '		Multiple levels can be combined with W=12 or W=123'
	@echo  ''
	@echo  'Execute "make" or "make all" to build all targets marked with [*] '
	@echo  'For further info see the ./README file'


help-board-dirs := $(addprefix help-,$(board-dirs))

help-boards: $(help-board-dirs)

boards-per-dir = $(sort $(notdir $(wildcard $(srctree)/arch/$(SRCARCH)/configs/$*/*_defconfig)))

$(help-board-dirs): help-%:
	@echo  'Architecture specific targets ($(SRCARCH) $*):'
	@$(if $(boards-per-dir), \
		$(foreach b, $(boards-per-dir), \
		printf "  %-24s - Build for %s\\n" $*/$(b) $(subst _defconfig,,$(b));) \
		echo '')


# Documentation targets
# ---------------------------------------------------------------------------
%docs: scripts_basic FORCE
	$(Q)$(MAKE) $(build)=scripts build_docproc build_check-lc_ctype
	$(Q)$(MAKE) $(build)=Documentation/DocBook $@

else # KBUILD_EXTMOD

###
# External module support.
# When building external modules the kernel used as basis is considered
# read-only, and no consistency checks are made and the make
# system is not used on the basis kernel. If updates are required
# in the basis kernel ordinary make commands (without M=...) must
# be used.
#
# The following are the only valid targets when building external
# modules.
# make M=dir clean     Delete all automatically generated files
# make M=dir modules   Make all modules in specified dir
# make M=dir	       Same as 'make M=dir modules'
# make M=dir modules_install
#                      Install the modules built in the module directory
#                      Assumes install directory is already created

# We are always building modules
KBUILD_MODULES := 1
PHONY += crmodverdir
crmodverdir:
	$(cmd_crmodverdir)

PHONY += $(objtree)/Module.symvers
$(objtree)/Module.symvers:
	@test -e $(objtree)/Module.symvers || ( \
	echo; \
	echo "  WARNING: Symbol version dump $(objtree)/Module.symvers"; \
	echo "           is missing; modules will have no dependencies and modversions."; \
	echo )

module-dirs := $(addprefix _module_,$(KBUILD_EXTMOD))
PHONY += $(module-dirs) modules
$(module-dirs): crmodverdir $(objtree)/Module.symvers
	$(Q)$(MAKE) $(build)=$(patsubst _module_%,%,$@)

modules: $(module-dirs)
	@$(kecho) '  Building modules, stage 2.';
	$(Q)$(MAKE) -f $(srctree)/scripts/Makefile.modpost

PHONY += modules_install
modules_install: _emodinst_ _emodinst_post

install-dir := $(if $(INSTALL_MOD_DIR),$(INSTALL_MOD_DIR),extra)
PHONY += _emodinst_
_emodinst_:
	$(Q)mkdir -p $(MODLIB)/$(install-dir)
	$(Q)$(MAKE) -f $(srctree)/scripts/Makefile.modinst

PHONY += _emodinst_post
_emodinst_post: _emodinst_
	$(call cmd,depmod)

clean-dirs := $(addprefix _clean_,$(KBUILD_EXTMOD))

PHONY += $(clean-dirs) clean
$(clean-dirs):
	$(Q)$(MAKE) $(clean)=$(patsubst _clean_%,%,$@)

clean:	rm-dirs := $(MODVERDIR)
clean: rm-files := $(KBUILD_EXTMOD)/Module.symvers

help:
	@echo  '  Building external modules.'
	@echo  '  Syntax: make -C path/to/kernel/src M=$$PWD target'
	@echo  ''
	@echo  '  modules         - default target, build the module(s)'
	@echo  '  modules_install - install the module'
	@echo  '  clean           - remove generated files in module directory only'
	@echo  ''

# Dummies...
PHONY += prepare scripts
prepare: ;
scripts: ;
endif # KBUILD_EXTMOD

clean: $(clean-dirs)
	$(call cmd,rmdirs)
	$(call cmd,rmfiles)
	@find $(if $(KBUILD_EXTMOD), $(KBUILD_EXTMOD), .) $(RCS_FIND_IGNORE) \
		\( -name '*.[oas]' -o -name '*.ko' -o -name '.*.cmd' \
		-o -name '*.ko.*' \
		-o -name '*.dwo'  \
		-o -name '*.su'  \
		-o -name '.*.d' -o -name '.*.tmp' -o -name '*.mod.c' \
		-o -name '*.symtypes' -o -name 'modules.order' \
		-o -name modules.builtin -o -name '.tmp_*.o.*' \
		-o -name '*.gcno' \) -type f -print | xargs rm -f

# Generate tags for editors
# ---------------------------------------------------------------------------
quiet_cmd_tags = GEN     $@
      cmd_tags = $(CONFIG_SHELL) $(srctree)/scripts/tags.sh $@

tags TAGS cscope gtags: FORCE
	$(call cmd,tags)

# Scripts to check various things for consistency
# ---------------------------------------------------------------------------

PHONY += includecheck versioncheck coccicheck namespacecheck export_report

includecheck:
	find $(srctree)/* $(RCS_FIND_IGNORE) \
		-name '*.[hcS]' -type f -print | sort \
		| xargs $(PERL) -w $(srctree)/scripts/checkincludes.pl

versioncheck:
	find $(srctree)/* $(RCS_FIND_IGNORE) \
		-name '*.[hcS]' -type f -print | sort \
		| xargs $(PERL) -w $(srctree)/scripts/checkversion.pl

coccicheck:
	$(Q)$(CONFIG_SHELL) $(srctree)/scripts/$@

namespacecheck:
	$(PERL) $(srctree)/scripts/namespace.pl

export_report:
	$(PERL) $(srctree)/scripts/export_report.pl

endif #ifeq ($(config-targets),1)
endif #ifeq ($(mixed-targets),1)

PHONY += checkstack kernelrelease kernelversion image_name

# UML needs a little special treatment here.  It wants to use the host
# toolchain, so needs $(SUBARCH) passed to checkstack.pl.  Everyone
# else wants $(ARCH), including people doing cross-builds, which means
# that $(SUBARCH) doesn't work here.
ifeq ($(ARCH), um)
CHECKSTACK_ARCH := $(SUBARCH)
else
CHECKSTACK_ARCH := $(ARCH)
endif
checkstack:
	$(OBJDUMP) -d vmlinux $$(find . -name '*.ko') | \
	$(PERL) $(src)/scripts/checkstack.pl $(CHECKSTACK_ARCH)

kernelrelease:
	@echo "$(KERNELVERSION)$$($(CONFIG_SHELL) $(srctree)/scripts/setlocalversion $(srctree))"

kernelversion:
	@echo $(KERNELVERSION)

image_name:
	@echo $(KBUILD_IMAGE)

# Clear a bunch of variables before executing the submake
tools/: FORCE
	$(Q)mkdir -p $(objtree)/tools
	$(Q)$(MAKE) LDFLAGS= MAKEFLAGS="$(filter --j% -j,$(MAKEFLAGS))" O=$(shell cd $(objtree) && /bin/pwd) subdir=tools -C $(src)/tools/

tools/%: FORCE
	$(Q)mkdir -p $(objtree)/tools
	$(Q)$(MAKE) LDFLAGS= MAKEFLAGS="$(filter --j% -j,$(MAKEFLAGS))" O=$(shell cd $(objtree) && /bin/pwd) subdir=tools -C $(src)/tools/ $*

# Single targets
# ---------------------------------------------------------------------------
# Single targets are compatible with:
# - build with mixed source and output
# - build with separate output dir 'make O=...'
# - external modules
#
#  target-dir => where to store outputfile
#  build-dir  => directory in kernel source tree to use

ifeq ($(KBUILD_EXTMOD),)
        build-dir  = $(patsubst %/,%,$(dir $@))
        target-dir = $(dir $@)
else
        zap-slash=$(filter-out .,$(patsubst %/,%,$(dir $@)))
        build-dir  = $(KBUILD_EXTMOD)$(if $(zap-slash),/$(zap-slash))
        target-dir = $(if $(KBUILD_EXTMOD),$(dir $<),$(dir $@))
endif

%.s: %.c prepare scripts FORCE
	$(Q)$(MAKE) $(build)=$(build-dir) $(target-dir)$(notdir $@)
%.i: %.c prepare scripts FORCE
	$(Q)$(MAKE) $(build)=$(build-dir) $(target-dir)$(notdir $@)
%.o: %.c prepare scripts FORCE
	$(Q)$(MAKE) $(build)=$(build-dir) $(target-dir)$(notdir $@)
%.lst: %.c prepare scripts FORCE
	$(Q)$(MAKE) $(build)=$(build-dir) $(target-dir)$(notdir $@)
%.s: %.S prepare scripts FORCE
	$(Q)$(MAKE) $(build)=$(build-dir) $(target-dir)$(notdir $@)
%.o: %.S prepare scripts FORCE
	$(Q)$(MAKE) $(build)=$(build-dir) $(target-dir)$(notdir $@)
%.symtypes: %.c prepare scripts FORCE
	$(Q)$(MAKE) $(build)=$(build-dir) $(target-dir)$(notdir $@)

# Modules
/: prepare scripts FORCE
	$(cmd_crmodverdir)
	$(Q)$(MAKE) KBUILD_MODULES=$(if $(CONFIG_MODULES),1) \
	$(build)=$(build-dir)
# Make sure the latest headers are built for Documentation
Documentation/: headers_install
%/: prepare scripts FORCE
	$(cmd_crmodverdir)
	$(Q)$(MAKE) KBUILD_MODULES=$(if $(CONFIG_MODULES),1) \
	$(build)=$(build-dir)
%.ko: prepare scripts FORCE
	$(cmd_crmodverdir)
	$(Q)$(MAKE) KBUILD_MODULES=$(if $(CONFIG_MODULES),1)   \
	$(build)=$(build-dir) $(@:.ko=.o)
	$(Q)$(MAKE) -f $(srctree)/scripts/Makefile.modpost

# FIXME Should go into a make.lib or something
# ===========================================================================

quiet_cmd_rmdirs = $(if $(wildcard $(rm-dirs)),CLEAN   $(wildcard $(rm-dirs)))
      cmd_rmdirs = rm -rf $(rm-dirs)

quiet_cmd_rmfiles = $(if $(wildcard $(rm-files)),CLEAN   $(wildcard $(rm-files)))
      cmd_rmfiles = rm -f $(rm-files)

# Run depmod only if we have System.map and depmod is executable
quiet_cmd_depmod = DEPMOD  $(KERNELRELEASE)
      cmd_depmod = $(CONFIG_SHELL) $(srctree)/scripts/depmod.sh $(DEPMOD) \
                   $(KERNELRELEASE) "$(patsubst y,_,$(CONFIG_HAVE_UNDERSCORE_SYMBOL_PREFIX))"

# Create temporary dir for module support files
# clean it up only when building all modules
cmd_crmodverdir = $(Q)mkdir -p $(MODVERDIR) \
                  $(if $(KBUILD_MODULES),; rm -f $(MODVERDIR)/*)

# read all saved command lines

targets := $(wildcard $(sort $(targets)))
cmd_files := $(wildcard .*.cmd $(foreach f,$(targets),$(dir $(f)).$(notdir $(f)).cmd))

ifneq ($(cmd_files),)
  $(cmd_files): ;	# Do not try to update included dependency files
  include $(cmd_files)
endif

endif	# skip-makefile

PHONY += FORCE
FORCE:

# Declare the contents of the .PHONY variable as phony.  We keep that
# information in a variable so we can use it in if_changed and friends.
.PHONY: $(PHONY)<|MERGE_RESOLUTION|>--- conflicted
+++ resolved
@@ -1,10 +1,6 @@
 VERSION = 4
 PATCHLEVEL = 4
-<<<<<<< HEAD
-SUBLEVEL = 38
-=======
 SUBLEVEL = 58
->>>>>>> 0a5766a6
 EXTRAVERSION =
 NAME = Blurry Fish Butt
 
@@ -626,25 +622,12 @@
 
 ifdef CONFIG_CC_OPTIMIZE_FOR_SIZE
 KBUILD_CFLAGS	+= -Os
-<<<<<<< HEAD
-else
-ifdef CONFIG_LESS_GCC_OPT
-KBUILD_CFLAGS	+= -O1
-else
-ifdef CONFIG_PROFILE_ALL_BRANCHES
-KBUILD_CFLAGS	+= -O2 $(call cc-disable-warning,maybe-uninitialized,)
-else
-KBUILD_CFLAGS   += -O2
-endif
-endif
-=======
 else
 ifdef CONFIG_PROFILE_ALL_BRANCHES
 KBUILD_CFLAGS	+= -O2
 else
 KBUILD_CFLAGS   += -O2
 endif
->>>>>>> 0a5766a6
 endif
 
 # Tell gcc to never replace conditional load with a non-conditional one
