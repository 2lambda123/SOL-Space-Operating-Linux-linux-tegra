#include <linux/mm.h>
#include <linux/hugetlb.h>
#include <linux/huge_mm.h>
#include <linux/mount.h>
#include <linux/seq_file.h>
#include <linux/highmem.h>
#include <linux/ptrace.h>
#include <linux/slab.h>
#include <linux/pagemap.h>
#include <linux/mempolicy.h>
#include <linux/rmap.h>
#include <linux/swap.h>
#include <linux/swapops.h>

#include <asm/elf.h>
#include <asm/uaccess.h>
#include <asm/tlbflush.h>
#include "internal.h"

void task_mem(struct seq_file *m, struct mm_struct *mm)
{
	unsigned long data, text, lib, swap;
	unsigned long hiwater_vm, total_vm, hiwater_rss, total_rss;

	/*
	 * Note: to minimize their overhead, mm maintains hiwater_vm and
	 * hiwater_rss only when about to *lower* total_vm or rss.  Any
	 * collector of these hiwater stats must therefore get total_vm
	 * and rss too, which will usually be the higher.  Barriers? not
	 * worth the effort, such snapshots can always be inconsistent.
	 */
	hiwater_vm = total_vm = mm->total_vm;
	if (hiwater_vm < mm->hiwater_vm)
		hiwater_vm = mm->hiwater_vm;
	hiwater_rss = total_rss = get_mm_rss(mm);
	if (hiwater_rss < mm->hiwater_rss)
		hiwater_rss = mm->hiwater_rss;

	data = mm->total_vm - mm->shared_vm - mm->stack_vm;
	text = (PAGE_ALIGN(mm->end_code) - (mm->start_code & PAGE_MASK)) >> 10;
	lib = (mm->exec_vm << (PAGE_SHIFT-10)) - text;
	swap = get_mm_counter(mm, MM_SWAPENTS);
	seq_printf(m,
		"VmPeak:\t%8lu kB\n"
		"VmSize:\t%8lu kB\n"
		"VmLck:\t%8lu kB\n"
		"VmPin:\t%8lu kB\n"
		"VmHWM:\t%8lu kB\n"
		"VmRSS:\t%8lu kB\n"
		"VmData:\t%8lu kB\n"
		"VmStk:\t%8lu kB\n"
		"VmExe:\t%8lu kB\n"
		"VmLib:\t%8lu kB\n"
		"VmPTE:\t%8lu kB\n"
		"VmSwap:\t%8lu kB\n",
		hiwater_vm << (PAGE_SHIFT-10),
		total_vm << (PAGE_SHIFT-10),
		mm->locked_vm << (PAGE_SHIFT-10),
		mm->pinned_vm << (PAGE_SHIFT-10),
		hiwater_rss << (PAGE_SHIFT-10),
		total_rss << (PAGE_SHIFT-10),
		data << (PAGE_SHIFT-10),
		mm->stack_vm << (PAGE_SHIFT-10), text, lib,
		(PTRS_PER_PTE*sizeof(pte_t)*mm->nr_ptes) >> 10,
		swap << (PAGE_SHIFT-10));
}

unsigned long task_vsize(struct mm_struct *mm)
{
	return PAGE_SIZE * mm->total_vm;
}

unsigned long task_statm(struct mm_struct *mm,
			 unsigned long *shared, unsigned long *text,
			 unsigned long *data, unsigned long *resident)
{
	*shared = get_mm_counter(mm, MM_FILEPAGES);
	*text = (PAGE_ALIGN(mm->end_code) - (mm->start_code & PAGE_MASK))
								>> PAGE_SHIFT;
	*data = mm->total_vm - mm->shared_vm;
	*resident = *shared + get_mm_counter(mm, MM_ANONPAGES);
	return mm->total_vm;
}

static void pad_len_spaces(struct seq_file *m, int len)
{
	len = 25 + sizeof(void*) * 6 - len;
	if (len < 1)
		len = 1;
	seq_printf(m, "%*c", len, ' ');
}

#ifdef CONFIG_NUMA
/*
 * These functions are for numa_maps but called in generic **maps seq_file
 * ->start(), ->stop() ops.
 *
 * numa_maps scans all vmas under mmap_sem and checks their mempolicy.
 * Each mempolicy object is controlled by reference counting. The problem here
 * is how to avoid accessing dead mempolicy object.
 *
 * Because we're holding mmap_sem while reading seq_file, it's safe to access
 * each vma's mempolicy, no vma objects will never drop refs to mempolicy.
 *
 * A task's mempolicy (task->mempolicy) has different behavior. task->mempolicy
 * is set and replaced under mmap_sem but unrefed and cleared under task_lock().
 * So, without task_lock(), we cannot trust get_vma_policy() because we cannot
 * gurantee the task never exits under us. But taking task_lock() around
 * get_vma_plicy() causes lock order problem.
 *
 * To access task->mempolicy without lock, we hold a reference count of an
 * object pointed by task->mempolicy and remember it. This will guarantee
 * that task->mempolicy points to an alive object or NULL in numa_maps accesses.
 */
static void hold_task_mempolicy(struct proc_maps_private *priv)
{
	struct task_struct *task = priv->task;

	task_lock(task);
	priv->task_mempolicy = task->mempolicy;
	mpol_get(priv->task_mempolicy);
	task_unlock(task);
}
static void release_task_mempolicy(struct proc_maps_private *priv)
{
	mpol_put(priv->task_mempolicy);
}
#else
static void hold_task_mempolicy(struct proc_maps_private *priv)
{
}
static void release_task_mempolicy(struct proc_maps_private *priv)
{
}
#endif

static void seq_print_vma_name(struct seq_file *m, struct vm_area_struct *vma)
{
	const char __user *name = vma_get_anon_name(vma);
	struct mm_struct *mm = vma->vm_mm;

	unsigned long page_start_vaddr;
	unsigned long page_offset;
	unsigned long num_pages;
	unsigned long max_len = NAME_MAX;
	int i;

	page_start_vaddr = (unsigned long)name & PAGE_MASK;
	page_offset = (unsigned long)name - page_start_vaddr;
	num_pages = DIV_ROUND_UP(page_offset + max_len, PAGE_SIZE);

	seq_puts(m, "[anon:");

	for (i = 0; i < num_pages; i++) {
		int len;
		int write_len;
		const char *kaddr;
		long pages_pinned;
		struct page *page;

		pages_pinned = get_user_pages(current, mm, page_start_vaddr,
				1, 0, 0, &page, NULL);
		if (pages_pinned < 1) {
			seq_puts(m, "<fault>]");
			return;
		}

		kaddr = (const char *)kmap(page);
		len = min(max_len, PAGE_SIZE - page_offset);
		write_len = strnlen(kaddr + page_offset, len);
		seq_write(m, kaddr + page_offset, write_len);
		kunmap(page);
		put_page(page);

		/* if strnlen hit a null terminator then we're done */
		if (write_len != len)
			break;

		max_len -= len;
		page_offset = 0;
		page_start_vaddr += PAGE_SIZE;
	}

	seq_putc(m, ']');
}

static void vma_stop(struct proc_maps_private *priv, struct vm_area_struct *vma)
{
	if (vma && vma != priv->tail_vma) {
		struct mm_struct *mm = vma->vm_mm;
		release_task_mempolicy(priv);
		up_read(&mm->mmap_sem);
		mmput(mm);
	}
}

static void *m_start(struct seq_file *m, loff_t *pos)
{
	struct proc_maps_private *priv = m->private;
	unsigned long last_addr = m->version;
	struct mm_struct *mm;
	struct vm_area_struct *vma, *tail_vma = NULL;
	loff_t l = *pos;

	/* Clear the per syscall fields in priv */
	priv->task = NULL;
	priv->tail_vma = NULL;

	/*
	 * We remember last_addr rather than next_addr to hit with
	 * mmap_cache most of the time. We have zero last_addr at
	 * the beginning and also after lseek. We will have -1 last_addr
	 * after the end of the vmas.
	 */

	if (last_addr == -1UL)
		return NULL;

	priv->task = get_pid_task(priv->pid, PIDTYPE_PID);
	if (!priv->task)
		return ERR_PTR(-ESRCH);

	mm = mm_access(priv->task, PTRACE_MODE_READ);
	if (!mm || IS_ERR(mm))
		return mm;
	down_read(&mm->mmap_sem);

	tail_vma = get_gate_vma(priv->task->mm);
	priv->tail_vma = tail_vma;
	hold_task_mempolicy(priv);
	/* Start with last addr hint */
	vma = find_vma(mm, last_addr);
	if (last_addr && vma) {
		vma = vma->vm_next;
		goto out;
	}

	/*
	 * Check the vma index is within the range and do
	 * sequential scan until m_index.
	 */
	vma = NULL;
	if ((unsigned long)l < mm->map_count) {
		vma = mm->mmap;
		while (l-- && vma)
			vma = vma->vm_next;
		goto out;
	}

	if (l != mm->map_count)
		tail_vma = NULL; /* After gate vma */

out:
	if (vma)
		return vma;

	release_task_mempolicy(priv);
	/* End of vmas has been reached */
	m->version = (tail_vma != NULL)? 0: -1UL;
	up_read(&mm->mmap_sem);
	mmput(mm);
	return tail_vma;
}

static void *m_next(struct seq_file *m, void *v, loff_t *pos)
{
	struct proc_maps_private *priv = m->private;
	struct vm_area_struct *vma = v;
	struct vm_area_struct *tail_vma = priv->tail_vma;

	(*pos)++;
	if (vma && (vma != tail_vma) && vma->vm_next)
		return vma->vm_next;
	vma_stop(priv, vma);
	return (vma != tail_vma)? tail_vma: NULL;
}

static void m_stop(struct seq_file *m, void *v)
{
	struct proc_maps_private *priv = m->private;
	struct vm_area_struct *vma = v;

	if (!IS_ERR(vma))
		vma_stop(priv, vma);
	if (priv->task)
		put_task_struct(priv->task);
}

static int do_maps_open(struct inode *inode, struct file *file,
			const struct seq_operations *ops)
{
	struct proc_maps_private *priv;
	int ret = -ENOMEM;
	priv = kzalloc(sizeof(*priv), GFP_KERNEL);
	if (priv) {
		priv->pid = proc_pid(inode);
		ret = seq_open(file, ops);
		if (!ret) {
			struct seq_file *m = file->private_data;
			m->private = priv;
		} else {
			kfree(priv);
		}
	}
	return ret;
}

static void
show_map_vma(struct seq_file *m, struct vm_area_struct *vma, int is_pid)
{
	struct mm_struct *mm = vma->vm_mm;
	struct file *file = vma->vm_file;
	struct proc_maps_private *priv = m->private;
	struct task_struct *task = priv->task;
	vm_flags_t flags = vma->vm_flags;
	unsigned long ino = 0;
	unsigned long long pgoff = 0;
	unsigned long start, end;
	dev_t dev = 0;
	int len;
	const char *name = NULL;

	if (file) {
		struct inode *inode = file_inode(vma->vm_file);
		dev = inode->i_sb->s_dev;
		ino = inode->i_ino;
		pgoff = ((loff_t)vma->vm_pgoff) << PAGE_SHIFT;
	}

	/* We don't show the stack guard page in /proc/maps */
	start = vma->vm_start;
	if (stack_guard_page_start(vma, start))
		start += PAGE_SIZE;
	end = vma->vm_end;
	if (stack_guard_page_end(vma, end))
		end -= PAGE_SIZE;

	seq_printf(m, "%08lx-%08lx %c%c%c%c %08llx %02x:%02x %lu %n",
			start,
			end,
			flags & VM_READ ? 'r' : '-',
			flags & VM_WRITE ? 'w' : '-',
			flags & VM_EXEC ? 'x' : '-',
			flags & VM_MAYSHARE ? 's' : 'p',
			pgoff,
			MAJOR(dev), MINOR(dev), ino, &len);

	/*
	 * Print the dentry name for named mappings, and a
	 * special [heap] marker for the heap:
	 */
	if (file) {
		pad_len_spaces(m, len);
		seq_path(m, &file->f_path, "\n");
		goto done;
	}

	name = arch_vma_name(vma);
	if (!name) {
		pid_t tid;

		if (!mm) {
			name = "[vdso]";
			goto done;
		}

		if (vma->vm_start <= mm->brk &&
		    vma->vm_end >= mm->start_brk) {
			name = "[heap]";
			goto done;
		}

		tid = vm_is_stack(task, vma, is_pid);

		if (tid != 0) {
			/*
			 * Thread stack in /proc/PID/task/TID/maps or
			 * the main process stack.
			 */
			if (!is_pid || (vma->vm_start <= mm->start_stack &&
			    vma->vm_end >= mm->start_stack)) {
				name = "[stack]";
			} else {
				/* Thread stack in /proc/PID/maps */
				pad_len_spaces(m, len);
				seq_printf(m, "[stack:%d]", tid);
			}
			goto done;
		}

		if (vma_get_anon_name(vma)) {
			pad_len_spaces(m, len);
			seq_print_vma_name(m, vma);
		}
	}

done:
	if (name) {
		pad_len_spaces(m, len);
		seq_puts(m, name);
	}
	seq_putc(m, '\n');
}

static int show_map(struct seq_file *m, void *v, int is_pid)
{
	struct vm_area_struct *vma = v;
	struct proc_maps_private *priv = m->private;
	struct task_struct *task = priv->task;

	show_map_vma(m, vma, is_pid);

	if (m->count < m->size)  /* vma is copied successfully */
		m->version = (vma != get_gate_vma(task->mm))
			? vma->vm_start : 0;
	return 0;
}

static int show_pid_map(struct seq_file *m, void *v)
{
	return show_map(m, v, 1);
}

static int show_tid_map(struct seq_file *m, void *v)
{
	return show_map(m, v, 0);
}

static const struct seq_operations proc_pid_maps_op = {
	.start	= m_start,
	.next	= m_next,
	.stop	= m_stop,
	.show	= show_pid_map
};

static const struct seq_operations proc_tid_maps_op = {
	.start	= m_start,
	.next	= m_next,
	.stop	= m_stop,
	.show	= show_tid_map
};

static int pid_maps_open(struct inode *inode, struct file *file)
{
	return do_maps_open(inode, file, &proc_pid_maps_op);
}

static int tid_maps_open(struct inode *inode, struct file *file)
{
	return do_maps_open(inode, file, &proc_tid_maps_op);
}

const struct file_operations proc_pid_maps_operations = {
	.open		= pid_maps_open,
	.read		= seq_read,
	.llseek		= seq_lseek,
	.release	= seq_release_private,
};

const struct file_operations proc_tid_maps_operations = {
	.open		= tid_maps_open,
	.read		= seq_read,
	.llseek		= seq_lseek,
	.release	= seq_release_private,
};

/*
 * Proportional Set Size(PSS): my share of RSS.
 *
 * PSS of a process is the count of pages it has in memory, where each
 * page is divided by the number of processes sharing it.  So if a
 * process has 1000 pages all to itself, and 1000 shared with one other
 * process, its PSS will be 1500.
 *
 * To keep (accumulated) division errors low, we adopt a 64bit
 * fixed-point pss counter to minimize division errors. So (pss >>
 * PSS_SHIFT) would be the real byte count.
 *
 * A shift of 12 before division means (assuming 4K page size):
 * 	- 1M 3-user-pages add up to 8KB errors;
 * 	- supports mapcount up to 2^24, or 16M;
 * 	- supports PSS up to 2^52 bytes, or 4PB.
 */
#define PSS_SHIFT 12

#ifdef CONFIG_PROC_PAGE_MONITOR
struct mem_size_stats {
	struct vm_area_struct *vma;
	unsigned long resident;
	unsigned long shared_clean;
	unsigned long shared_dirty;
	unsigned long private_clean;
	unsigned long private_dirty;
	unsigned long referenced;
	unsigned long anonymous;
	unsigned long anonymous_thp;
	unsigned long swap;
	unsigned long nonlinear;
	u64 pss;
};


static void smaps_pte_entry(pte_t ptent, unsigned long addr,
		unsigned long ptent_size, struct mm_walk *walk)
{
	struct mem_size_stats *mss = walk->private;
	struct vm_area_struct *vma = mss->vma;
	pgoff_t pgoff = linear_page_index(vma, addr);
	struct page *page = NULL;
	int mapcount;

	if (pte_present(ptent)) {
		page = vm_normal_page(vma, addr, ptent);
	} else if (is_swap_pte(ptent)) {
		swp_entry_t swpent = pte_to_swp_entry(ptent);

		if (!non_swap_entry(swpent))
			mss->swap += ptent_size;
		else if (is_migration_entry(swpent))
			page = migration_entry_to_page(swpent);
	} else if (pte_file(ptent)) {
		if (pte_to_pgoff(ptent) != pgoff)
			mss->nonlinear += ptent_size;
	}

	if (!page)
		return;

	if (PageAnon(page))
		mss->anonymous += ptent_size;

	if (page->index != pgoff)
		mss->nonlinear += ptent_size;

	mss->resident += ptent_size;
	/* Accumulate the size in pages that have been accessed. */
	if (pte_young(ptent) || PageReferenced(page))
		mss->referenced += ptent_size;
	mapcount = page_mapcount(page);
	if (mapcount >= 2) {
		if (pte_dirty(ptent) || PageDirty(page))
			mss->shared_dirty += ptent_size;
		else
			mss->shared_clean += ptent_size;
		mss->pss += (ptent_size << PSS_SHIFT) / mapcount;
	} else {
		if (pte_dirty(ptent) || PageDirty(page))
			mss->private_dirty += ptent_size;
		else
			mss->private_clean += ptent_size;
		mss->pss += (ptent_size << PSS_SHIFT);
	}
}

static int smaps_pte_range(pmd_t *pmd, unsigned long addr, unsigned long end,
			   struct mm_walk *walk)
{
	struct mem_size_stats *mss = walk->private;
	struct vm_area_struct *vma = mss->vma;
	pte_t *pte;
	spinlock_t *ptl;

	if (pmd_trans_huge_lock(pmd, vma) == 1) {
		smaps_pte_entry(*(pte_t *)pmd, addr, HPAGE_PMD_SIZE, walk);
		spin_unlock(&walk->mm->page_table_lock);
		mss->anonymous_thp += HPAGE_PMD_SIZE;
		return 0;
	}

	if (pmd_trans_unstable(pmd))
		return 0;
	/*
	 * The mmap_sem held all the way back in m_start() is what
	 * keeps khugepaged out of here and from collapsing things
	 * in here.
	 */
	pte = pte_offset_map_lock(vma->vm_mm, pmd, addr, &ptl);
	for (; addr != end; pte++, addr += PAGE_SIZE)
		smaps_pte_entry(*pte, addr, PAGE_SIZE, walk);
	pte_unmap_unlock(pte - 1, ptl);
	cond_resched();
	return 0;
}

static void show_smap_vma_flags(struct seq_file *m, struct vm_area_struct *vma)
{
	/*
	 * Don't forget to update Documentation/ on changes.
	 */
	static const char mnemonics[BITS_PER_LONG][2] = {
		/*
		 * In case if we meet a flag we don't know about.
		 */
		[0 ... (BITS_PER_LONG-1)] = "??",

		[ilog2(VM_READ)]	= "rd",
		[ilog2(VM_WRITE)]	= "wr",
		[ilog2(VM_EXEC)]	= "ex",
		[ilog2(VM_SHARED)]	= "sh",
		[ilog2(VM_MAYREAD)]	= "mr",
		[ilog2(VM_MAYWRITE)]	= "mw",
		[ilog2(VM_MAYEXEC)]	= "me",
		[ilog2(VM_MAYSHARE)]	= "ms",
		[ilog2(VM_GROWSDOWN)]	= "gd",
		[ilog2(VM_PFNMAP)]	= "pf",
		[ilog2(VM_DENYWRITE)]	= "dw",
		[ilog2(VM_LOCKED)]	= "lo",
		[ilog2(VM_IO)]		= "io",
		[ilog2(VM_SEQ_READ)]	= "sr",
		[ilog2(VM_RAND_READ)]	= "rr",
		[ilog2(VM_DONTCOPY)]	= "dc",
		[ilog2(VM_DONTEXPAND)]	= "de",
		[ilog2(VM_ACCOUNT)]	= "ac",
		[ilog2(VM_NORESERVE)]	= "nr",
		[ilog2(VM_HUGETLB)]	= "ht",
		[ilog2(VM_NONLINEAR)]	= "nl",
		[ilog2(VM_ARCH_1)]	= "ar",
		[ilog2(VM_DONTDUMP)]	= "dd",
		[ilog2(VM_MIXEDMAP)]	= "mm",
		[ilog2(VM_HUGEPAGE)]	= "hg",
		[ilog2(VM_NOHUGEPAGE)]	= "nh",
		[ilog2(VM_MERGEABLE)]	= "mg",
	};
	size_t i;

	seq_puts(m, "VmFlags: ");
	for (i = 0; i < BITS_PER_LONG; i++) {
		if (vma->vm_flags & (1UL << i)) {
			seq_printf(m, "%c%c ",
				   mnemonics[i][0], mnemonics[i][1]);
		}
	}
	seq_putc(m, '\n');
}

static int show_smap(struct seq_file *m, void *v, int is_pid)
{
	struct proc_maps_private *priv = m->private;
	struct task_struct *task = priv->task;
	struct vm_area_struct *vma = v;
	struct mem_size_stats mss;
	struct mm_walk smaps_walk = {
		.pmd_entry = smaps_pte_range,
		.mm = vma->vm_mm,
		.private = &mss,
	};

	memset(&mss, 0, sizeof mss);
	mss.vma = vma;
	/* mmap_sem is held in m_start */
	if (vma->vm_mm && !is_vm_hugetlb_page(vma))
		walk_page_range(vma->vm_start, vma->vm_end, &smaps_walk);

	show_map_vma(m, vma, is_pid);

	seq_printf(m,
		   "Size:           %8lu kB\n"
		   "Rss:            %8lu kB\n"
		   "Pss:            %8lu kB\n"
		   "Shared_Clean:   %8lu kB\n"
		   "Shared_Dirty:   %8lu kB\n"
		   "Private_Clean:  %8lu kB\n"
		   "Private_Dirty:  %8lu kB\n"
		   "Referenced:     %8lu kB\n"
		   "Anonymous:      %8lu kB\n"
		   "AnonHugePages:  %8lu kB\n"
		   "Swap:           %8lu kB\n"
		   "KernelPageSize: %8lu kB\n"
		   "MMUPageSize:    %8lu kB\n"
		   "Locked:         %8lu kB\n",
		   (vma->vm_end - vma->vm_start) >> 10,
		   mss.resident >> 10,
		   (unsigned long)(mss.pss >> (10 + PSS_SHIFT)),
		   mss.shared_clean  >> 10,
		   mss.shared_dirty  >> 10,
		   mss.private_clean >> 10,
		   mss.private_dirty >> 10,
		   mss.referenced >> 10,
		   mss.anonymous >> 10,
		   mss.anonymous_thp >> 10,
		   mss.swap >> 10,
		   vma_kernel_pagesize(vma) >> 10,
		   vma_mmu_pagesize(vma) >> 10,
		   (vma->vm_flags & VM_LOCKED) ?
			(unsigned long)(mss.pss >> (10 + PSS_SHIFT)) : 0);

	if (vma->vm_flags & VM_NONLINEAR)
		seq_printf(m, "Nonlinear:      %8lu kB\n",
				mss.nonlinear >> 10);

	show_smap_vma_flags(m, vma);

	if (vma_get_anon_name(vma)) {
		seq_puts(m, "Name:           ");
		seq_print_vma_name(m, vma);
		seq_putc(m, '\n');
	}

	if (m->count < m->size)  /* vma is copied successfully */
		m->version = (vma != get_gate_vma(task->mm))
			? vma->vm_start : 0;
	return 0;
}

static int show_pid_smap(struct seq_file *m, void *v)
{
	return show_smap(m, v, 1);
}

static int show_tid_smap(struct seq_file *m, void *v)
{
	return show_smap(m, v, 0);
}

static const struct seq_operations proc_pid_smaps_op = {
	.start	= m_start,
	.next	= m_next,
	.stop	= m_stop,
	.show	= show_pid_smap
};

static const struct seq_operations proc_tid_smaps_op = {
	.start	= m_start,
	.next	= m_next,
	.stop	= m_stop,
	.show	= show_tid_smap
};

static int pid_smaps_open(struct inode *inode, struct file *file)
{
	return do_maps_open(inode, file, &proc_pid_smaps_op);
}

static int tid_smaps_open(struct inode *inode, struct file *file)
{
	return do_maps_open(inode, file, &proc_tid_smaps_op);
}

const struct file_operations proc_pid_smaps_operations = {
	.open		= pid_smaps_open,
	.read		= seq_read,
	.llseek		= seq_lseek,
	.release	= seq_release_private,
};

const struct file_operations proc_tid_smaps_operations = {
	.open		= tid_smaps_open,
	.read		= seq_read,
	.llseek		= seq_lseek,
	.release	= seq_release_private,
};

static int clear_refs_pte_range(pmd_t *pmd, unsigned long addr,
				unsigned long end, struct mm_walk *walk)
{
	struct vm_area_struct *vma = walk->private;
	pte_t *pte, ptent;
	spinlock_t *ptl;
	struct page *page;

	split_huge_page_pmd(vma, addr, pmd);
	if (pmd_trans_unstable(pmd))
		return 0;

	pte = pte_offset_map_lock(vma->vm_mm, pmd, addr, &ptl);
	for (; addr != end; pte++, addr += PAGE_SIZE) {
		ptent = *pte;
		if (!pte_present(ptent))
			continue;

		page = vm_normal_page(vma, addr, ptent);
		if (!page)
			continue;

		/* Clear accessed and referenced bits. */
		ptep_test_and_clear_young(vma, addr, pte);
		ClearPageReferenced(page);
	}
	pte_unmap_unlock(pte - 1, ptl);
	cond_resched();
	return 0;
}

#define CLEAR_REFS_ALL 1
#define CLEAR_REFS_ANON 2
#define CLEAR_REFS_MAPPED 3
#define CLEAR_REFS_MM_HIWATER_RSS 5

static ssize_t clear_refs_write(struct file *file, const char __user *buf,
				size_t count, loff_t *ppos)
{
	struct task_struct *task;
	char buffer[PROC_NUMBUF];
	struct mm_struct *mm;
	struct vm_area_struct *vma;
	int type;
	int rv;

	memset(buffer, 0, sizeof(buffer));
	if (count > sizeof(buffer) - 1)
		count = sizeof(buffer) - 1;
	if (copy_from_user(buffer, buf, count))
		return -EFAULT;
	rv = kstrtoint(strstrip(buffer), 10, &type);
	if (rv < 0)
		return rv;
	if ((type < CLEAR_REFS_ALL || type > CLEAR_REFS_MAPPED) &&
	    type != CLEAR_REFS_MM_HIWATER_RSS)
		return -EINVAL;
	task = get_proc_task(file_inode(file));
	if (!task)
		return -ESRCH;
	mm = get_task_mm(task);
	if (mm) {
		struct mm_walk clear_refs_walk = {
			.pmd_entry = clear_refs_pte_range,
			.mm = mm,
		};

		if (type == CLEAR_REFS_MM_HIWATER_RSS) {
			/*
			 * Writing 5 to /proc/pid/clear_refs resets the peak
			 * resident set size to this mm's current rss value.
			 */
			down_write(&mm->mmap_sem);
			reset_mm_hiwater_rss(mm);
			up_write(&mm->mmap_sem);
			goto out_mm;
		}

		down_read(&mm->mmap_sem);
		for (vma = mm->mmap; vma; vma = vma->vm_next) {
			clear_refs_walk.private = vma;
			if (is_vm_hugetlb_page(vma))
				continue;
			/*
			 * Writing 1 to /proc/pid/clear_refs affects all pages.
			 *
			 * Writing 2 to /proc/pid/clear_refs only affects
			 * Anonymous pages.
			 *
			 * Writing 3 to /proc/pid/clear_refs only affects file
			 * mapped pages.
			 */
			if (type == CLEAR_REFS_ANON && vma->vm_file)
				continue;
			if (type == CLEAR_REFS_MAPPED && !vma->vm_file)
				continue;
			walk_page_range(vma->vm_start, vma->vm_end,
					&clear_refs_walk);
		}
		flush_tlb_mm(mm);
		up_read(&mm->mmap_sem);
out_mm:
		mmput(mm);
	}
	put_task_struct(task);

	return count;
}

const struct file_operations proc_clear_refs_operations = {
	.write		= clear_refs_write,
	.llseek		= noop_llseek,
};

typedef struct {
	u64 pme;
} pagemap_entry_t;

struct pagemapread {
	int pos, len;		/* units: PM_ENTRY_BYTES, not bytes */
	pagemap_entry_t *buffer;
};

#define PAGEMAP_WALK_SIZE	(PMD_SIZE)
#define PAGEMAP_WALK_MASK	(PMD_MASK)

#define PM_ENTRY_BYTES      sizeof(pagemap_entry_t)
#define PM_STATUS_BITS      3
#define PM_STATUS_OFFSET    (64 - PM_STATUS_BITS)
#define PM_STATUS_MASK      (((1LL << PM_STATUS_BITS) - 1) << PM_STATUS_OFFSET)
#define PM_STATUS(nr)       (((nr) << PM_STATUS_OFFSET) & PM_STATUS_MASK)
#define PM_PSHIFT_BITS      6
#define PM_PSHIFT_OFFSET    (PM_STATUS_OFFSET - PM_PSHIFT_BITS)
#define PM_PSHIFT_MASK      (((1LL << PM_PSHIFT_BITS) - 1) << PM_PSHIFT_OFFSET)
#define PM_PSHIFT(x)        (((u64) (x) << PM_PSHIFT_OFFSET) & PM_PSHIFT_MASK)
#define PM_PFRAME_MASK      ((1LL << PM_PSHIFT_OFFSET) - 1)
#define PM_PFRAME(x)        ((x) & PM_PFRAME_MASK)

#define PM_PRESENT          PM_STATUS(4LL)
#define PM_SWAP             PM_STATUS(2LL)
#define PM_FILE             PM_STATUS(1LL)
#define PM_NOT_PRESENT      PM_PSHIFT(PAGE_SHIFT)
#define PM_END_OF_BUFFER    1

static inline pagemap_entry_t make_pme(u64 val)
{
	return (pagemap_entry_t) { .pme = val };
}

static int add_to_pagemap(unsigned long addr, pagemap_entry_t *pme,
			  struct pagemapread *pm)
{
	pm->buffer[pm->pos++] = *pme;
	if (pm->pos >= pm->len)
		return PM_END_OF_BUFFER;
	return 0;
}

static int pagemap_pte_hole(unsigned long start, unsigned long end,
				struct mm_walk *walk)
{
	struct pagemapread *pm = walk->private;
	unsigned long addr;
	int err = 0;
	pagemap_entry_t pme = make_pme(PM_NOT_PRESENT);

	for (addr = start; addr < end; addr += PAGE_SIZE) {
		err = add_to_pagemap(addr, &pme, pm);
		if (err)
			break;
	}
	return err;
}

static void pte_to_pagemap_entry(pagemap_entry_t *pme,
		struct vm_area_struct *vma, unsigned long addr, pte_t pte)
{
	u64 frame, flags;
	struct page *page = NULL;

	if (pte_present(pte)) {
		frame = pte_pfn(pte);
		flags = PM_PRESENT;
		page = vm_normal_page(vma, addr, pte);
	} else if (is_swap_pte(pte)) {
		swp_entry_t entry = pte_to_swp_entry(pte);

		frame = swp_type(entry) |
			(swp_offset(entry) << MAX_SWAPFILES_SHIFT);
		flags = PM_SWAP;
		if (is_migration_entry(entry))
			page = migration_entry_to_page(entry);
	} else {
		*pme = make_pme(PM_NOT_PRESENT);
		return;
	}

	if (page && !PageAnon(page))
		flags |= PM_FILE;

	*pme = make_pme(PM_PFRAME(frame) | PM_PSHIFT(PAGE_SHIFT) | flags);
}

#ifdef CONFIG_TRANSPARENT_HUGEPAGE
static void thp_pmd_to_pagemap_entry(pagemap_entry_t *pme,
					pmd_t pmd, int offset)
{
	/*
	 * Currently pmd for thp is always present because thp can not be
	 * swapped-out, migrated, or HWPOISONed (split in such cases instead.)
	 * This if-check is just to prepare for future implementation.
	 */
	if (pmd_present(pmd))
		*pme = make_pme(PM_PFRAME(pmd_pfn(pmd) + offset)
				| PM_PSHIFT(PAGE_SHIFT) | PM_PRESENT);
	else
		*pme = make_pme(PM_NOT_PRESENT);
}
#else
static inline void thp_pmd_to_pagemap_entry(pagemap_entry_t *pme,
						pmd_t pmd, int offset)
{
}
#endif

static int pagemap_pte_range(pmd_t *pmd, unsigned long addr, unsigned long end,
			     struct mm_walk *walk)
{
	struct vm_area_struct *vma;
	struct pagemapread *pm = walk->private;
	pte_t *pte;
	int err = 0;
	pagemap_entry_t pme = make_pme(PM_NOT_PRESENT);

	/* find the first VMA at or above 'addr' */
	vma = find_vma(walk->mm, addr);
	if (vma && pmd_trans_huge_lock(pmd, vma) == 1) {
		for (; addr != end; addr += PAGE_SIZE) {
			unsigned long offset;

			offset = (addr & ~PAGEMAP_WALK_MASK) >>
					PAGE_SHIFT;
			thp_pmd_to_pagemap_entry(&pme, *pmd, offset);
			err = add_to_pagemap(addr, &pme, pm);
			if (err)
				break;
		}
		spin_unlock(&walk->mm->page_table_lock);
		return err;
	}

	if (pmd_trans_unstable(pmd))
		return 0;
	for (; addr != end; addr += PAGE_SIZE) {

		/* check to see if we've left 'vma' behind
		 * and need a new, higher one */
		if (vma && (addr >= vma->vm_end)) {
			vma = find_vma(walk->mm, addr);
			pme = make_pme(PM_NOT_PRESENT);
		}

		/* check that 'vma' actually covers this address,
		 * and that it isn't a huge page vma */
		if (vma && (vma->vm_start <= addr) &&
		    !is_vm_hugetlb_page(vma)) {
			pte = pte_offset_map(pmd, addr);
			pte_to_pagemap_entry(&pme, vma, addr, *pte);
			/* unmap before userspace copy */
			pte_unmap(pte);
		}
		err = add_to_pagemap(addr, &pme, pm);
		if (err)
			return err;
	}

	cond_resched();

	return err;
}

#ifdef CONFIG_HUGETLB_PAGE
static void huge_pte_to_pagemap_entry(pagemap_entry_t *pme,
					pte_t pte, int offset)
{
	if (pte_present(pte))
		*pme = make_pme(PM_PFRAME(pte_pfn(pte) + offset)
				| PM_PSHIFT(PAGE_SHIFT) | PM_PRESENT);
	else
		*pme = make_pme(PM_NOT_PRESENT);
}

/* This function walks within one hugetlb entry in the single call */
static int pagemap_hugetlb_range(pte_t *pte, unsigned long hmask,
				 unsigned long addr, unsigned long end,
				 struct mm_walk *walk)
{
	struct pagemapread *pm = walk->private;
	int err = 0;
	pagemap_entry_t pme;

	for (; addr != end; addr += PAGE_SIZE) {
		int offset = (addr & ~hmask) >> PAGE_SHIFT;
		huge_pte_to_pagemap_entry(&pme, *pte, offset);
		err = add_to_pagemap(addr, &pme, pm);
		if (err)
			return err;
	}

	cond_resched();

	return err;
}
#endif /* HUGETLB_PAGE */

/*
 * /proc/pid/pagemap - an array mapping virtual pages to pfns
 *
 * For each page in the address space, this file contains one 64-bit entry
 * consisting of the following:
 *
 * Bits 0-54  page frame number (PFN) if present
 * Bits 0-4   swap type if swapped
 * Bits 5-54  swap offset if swapped
 * Bits 55-60 page shift (page size = 1<<page shift)
 * Bit  61    page is file-page or shared-anon
 * Bit  62    page swapped
 * Bit  63    page present
 *
 * If the page is not present but in swap, then the PFN contains an
 * encoding of the swap file number and the page's offset into the
 * swap. Unmapped pages return a null PFN. This allows determining
 * precisely which pages are mapped (or in swap) and comparing mapped
 * pages between processes.
 *
 * Efficient users of this interface will use /proc/pid/maps to
 * determine which areas of memory are actually mapped and llseek to
 * skip over unmapped regions.
 */
static ssize_t pagemap_read(struct file *file, char __user *buf,
			    size_t count, loff_t *ppos)
{
	struct task_struct *task = get_proc_task(file_inode(file));
	struct mm_struct *mm;
	struct pagemapread pm;
	int ret = -ESRCH;
	struct mm_walk pagemap_walk = {};
	unsigned long src;
	unsigned long svpfn;
	unsigned long start_vaddr;
	unsigned long end_vaddr;
	int copied = 0;

	if (!task)
		goto out;

	ret = -EINVAL;
	/* file position must be aligned */
	if ((*ppos % PM_ENTRY_BYTES) || (count % PM_ENTRY_BYTES))
		goto out_task;

	ret = 0;
	if (!count)
		goto out_task;

	pm.len = (PAGEMAP_WALK_SIZE >> PAGE_SHIFT);
	pm.buffer = kmalloc(pm.len * PM_ENTRY_BYTES, GFP_TEMPORARY);
	ret = -ENOMEM;
	if (!pm.buffer)
		goto out_task;

	mm = mm_access(task, PTRACE_MODE_READ);
	ret = PTR_ERR(mm);
	if (!mm || IS_ERR(mm))
		goto out_free;

	pagemap_walk.pmd_entry = pagemap_pte_range;
	pagemap_walk.pte_hole = pagemap_pte_hole;
#ifdef CONFIG_HUGETLB_PAGE
	pagemap_walk.hugetlb_entry = pagemap_hugetlb_range;
#endif
	pagemap_walk.mm = mm;
	pagemap_walk.private = &pm;

	src = *ppos;
	svpfn = src / PM_ENTRY_BYTES;
	start_vaddr = svpfn << PAGE_SHIFT;
	end_vaddr = TASK_SIZE_OF(task);

	/* watch out for wraparound */
	if (svpfn > TASK_SIZE_OF(task) >> PAGE_SHIFT)
		start_vaddr = end_vaddr;

	/*
	 * The odds are that this will stop walking way
	 * before end_vaddr, because the length of the
	 * user buffer is tracked in "pm", and the walk
	 * will stop when we hit the end of the buffer.
	 */
	ret = 0;
	while (count && (start_vaddr < end_vaddr)) {
		int len;
		unsigned long end;

		pm.pos = 0;
		end = (start_vaddr + PAGEMAP_WALK_SIZE) & PAGEMAP_WALK_MASK;
		/* overflow ? */
		if (end < start_vaddr || end > end_vaddr)
			end = end_vaddr;
		down_read(&mm->mmap_sem);
		ret = walk_page_range(start_vaddr, end, &pagemap_walk);
		up_read(&mm->mmap_sem);
		start_vaddr = end;

		len = min(count, PM_ENTRY_BYTES * pm.pos);
		if (copy_to_user(buf, pm.buffer, len)) {
			ret = -EFAULT;
			goto out_mm;
		}
		copied += len;
		buf += len;
		count -= len;
	}
	*ppos += copied;
	if (!ret || ret == PM_END_OF_BUFFER)
		ret = copied;

out_mm:
	mmput(mm);
out_free:
	kfree(pm.buffer);
out_task:
	put_task_struct(task);
out:
	return ret;
}

static int pagemap_open(struct inode *inode, struct file *file)
{
<<<<<<< HEAD
	/* do not disclose physical addresses: attack vector */
=======
	/* do not disclose physical addresses to unprivileged
	   userspace (closes a rowhammer attack vector) */
>>>>>>> b479738c
	if (!capable(CAP_SYS_ADMIN))
		return -EPERM;
	return 0;
}

const struct file_operations proc_pagemap_operations = {
	.llseek		= mem_lseek, /* borrow this */
	.read		= pagemap_read,
	.open		= pagemap_open,
};
#endif /* CONFIG_PROC_PAGE_MONITOR */

#ifdef CONFIG_NUMA

struct numa_maps {
	struct vm_area_struct *vma;
	unsigned long pages;
	unsigned long anon;
	unsigned long active;
	unsigned long writeback;
	unsigned long mapcount_max;
	unsigned long dirty;
	unsigned long swapcache;
	unsigned long node[MAX_NUMNODES];
};

struct numa_maps_private {
	struct proc_maps_private proc_maps;
	struct numa_maps md;
};

static void gather_stats(struct page *page, struct numa_maps *md, int pte_dirty,
			unsigned long nr_pages)
{
	int count = page_mapcount(page);

	md->pages += nr_pages;
	if (pte_dirty || PageDirty(page))
		md->dirty += nr_pages;

	if (PageSwapCache(page))
		md->swapcache += nr_pages;

	if (PageActive(page) || PageUnevictable(page))
		md->active += nr_pages;

	if (PageWriteback(page))
		md->writeback += nr_pages;

	if (PageAnon(page))
		md->anon += nr_pages;

	if (count > md->mapcount_max)
		md->mapcount_max = count;

	md->node[page_to_nid(page)] += nr_pages;
}

static struct page *can_gather_numa_stats(pte_t pte, struct vm_area_struct *vma,
		unsigned long addr)
{
	struct page *page;
	int nid;

	if (!pte_present(pte))
		return NULL;

	page = vm_normal_page(vma, addr, pte);
	if (!page)
		return NULL;

	if (PageReserved(page))
		return NULL;

	nid = page_to_nid(page);
	if (!node_isset(nid, node_states[N_MEMORY]))
		return NULL;

	return page;
}

static int gather_pte_stats(pmd_t *pmd, unsigned long addr,
		unsigned long end, struct mm_walk *walk)
{
	struct numa_maps *md;
	spinlock_t *ptl;
	pte_t *orig_pte;
	pte_t *pte;

	md = walk->private;

	if (pmd_trans_huge_lock(pmd, md->vma) == 1) {
		pte_t huge_pte = *(pte_t *)pmd;
		struct page *page;

		page = can_gather_numa_stats(huge_pte, md->vma, addr);
		if (page)
			gather_stats(page, md, pte_dirty(huge_pte),
				     HPAGE_PMD_SIZE/PAGE_SIZE);
		spin_unlock(&walk->mm->page_table_lock);
		return 0;
	}

	if (pmd_trans_unstable(pmd))
		return 0;
	orig_pte = pte = pte_offset_map_lock(walk->mm, pmd, addr, &ptl);
	do {
		struct page *page = can_gather_numa_stats(*pte, md->vma, addr);
		if (!page)
			continue;
		gather_stats(page, md, pte_dirty(*pte), 1);

	} while (pte++, addr += PAGE_SIZE, addr != end);
	pte_unmap_unlock(orig_pte, ptl);
	return 0;
}
#ifdef CONFIG_HUGETLB_PAGE
static int gather_hugetbl_stats(pte_t *pte, unsigned long hmask,
		unsigned long addr, unsigned long end, struct mm_walk *walk)
{
	struct numa_maps *md;
	struct page *page;

	if (pte_none(*pte))
		return 0;

	page = pte_page(*pte);
	if (!page)
		return 0;

	md = walk->private;
	gather_stats(page, md, pte_dirty(*pte), 1);
	return 0;
}

#else
static int gather_hugetbl_stats(pte_t *pte, unsigned long hmask,
		unsigned long addr, unsigned long end, struct mm_walk *walk)
{
	return 0;
}
#endif

/*
 * Display pages allocated per node and memory policy via /proc.
 */
static int show_numa_map(struct seq_file *m, void *v, int is_pid)
{
	struct numa_maps_private *numa_priv = m->private;
	struct proc_maps_private *proc_priv = &numa_priv->proc_maps;
	struct vm_area_struct *vma = v;
	struct numa_maps *md = &numa_priv->md;
	struct file *file = vma->vm_file;
	struct task_struct *task = proc_priv->task;
	struct mm_struct *mm = vma->vm_mm;
	struct mm_walk walk = {};
	struct mempolicy *pol;
	int n;
	char buffer[50];

	if (!mm)
		return 0;

	/* Ensure we start with an empty set of numa_maps statistics. */
	memset(md, 0, sizeof(*md));

	md->vma = vma;

	walk.hugetlb_entry = gather_hugetbl_stats;
	walk.pmd_entry = gather_pte_stats;
	walk.private = md;
	walk.mm = mm;

	pol = get_vma_policy(task, vma, vma->vm_start);
	mpol_to_str(buffer, sizeof(buffer), pol);
	mpol_cond_put(pol);

	seq_printf(m, "%08lx %s", vma->vm_start, buffer);

	if (file) {
		seq_printf(m, " file=");
		seq_path(m, &file->f_path, "\n\t= ");
	} else if (vma->vm_start <= mm->brk && vma->vm_end >= mm->start_brk) {
		seq_printf(m, " heap");
	} else {
		pid_t tid = vm_is_stack(task, vma, is_pid);
		if (tid != 0) {
			/*
			 * Thread stack in /proc/PID/task/TID/maps or
			 * the main process stack.
			 */
			if (!is_pid || (vma->vm_start <= mm->start_stack &&
			    vma->vm_end >= mm->start_stack))
				seq_printf(m, " stack");
			else
				seq_printf(m, " stack:%d", tid);
		}
	}

	if (is_vm_hugetlb_page(vma))
		seq_printf(m, " huge");

	walk_page_range(vma->vm_start, vma->vm_end, &walk);

	if (!md->pages)
		goto out;

	if (md->anon)
		seq_printf(m, " anon=%lu", md->anon);

	if (md->dirty)
		seq_printf(m, " dirty=%lu", md->dirty);

	if (md->pages != md->anon && md->pages != md->dirty)
		seq_printf(m, " mapped=%lu", md->pages);

	if (md->mapcount_max > 1)
		seq_printf(m, " mapmax=%lu", md->mapcount_max);

	if (md->swapcache)
		seq_printf(m, " swapcache=%lu", md->swapcache);

	if (md->active < md->pages && !is_vm_hugetlb_page(vma))
		seq_printf(m, " active=%lu", md->active);

	if (md->writeback)
		seq_printf(m, " writeback=%lu", md->writeback);

	for_each_node_state(n, N_MEMORY)
		if (md->node[n])
			seq_printf(m, " N%d=%lu", n, md->node[n]);
out:
	seq_putc(m, '\n');

	if (m->count < m->size)
		m->version = (vma != proc_priv->tail_vma) ? vma->vm_start : 0;
	return 0;
}

static int show_pid_numa_map(struct seq_file *m, void *v)
{
	return show_numa_map(m, v, 1);
}

static int show_tid_numa_map(struct seq_file *m, void *v)
{
	return show_numa_map(m, v, 0);
}

static const struct seq_operations proc_pid_numa_maps_op = {
	.start  = m_start,
	.next   = m_next,
	.stop   = m_stop,
	.show   = show_pid_numa_map,
};

static const struct seq_operations proc_tid_numa_maps_op = {
	.start  = m_start,
	.next   = m_next,
	.stop   = m_stop,
	.show   = show_tid_numa_map,
};

static int numa_maps_open(struct inode *inode, struct file *file,
			  const struct seq_operations *ops)
{
	struct numa_maps_private *priv;
	int ret = -ENOMEM;
	priv = kzalloc(sizeof(*priv), GFP_KERNEL);
	if (priv) {
		priv->proc_maps.pid = proc_pid(inode);
		ret = seq_open(file, ops);
		if (!ret) {
			struct seq_file *m = file->private_data;
			m->private = priv;
		} else {
			kfree(priv);
		}
	}
	return ret;
}

static int pid_numa_maps_open(struct inode *inode, struct file *file)
{
	return numa_maps_open(inode, file, &proc_pid_numa_maps_op);
}

static int tid_numa_maps_open(struct inode *inode, struct file *file)
{
	return numa_maps_open(inode, file, &proc_tid_numa_maps_op);
}

const struct file_operations proc_pid_numa_maps_operations = {
	.open		= pid_numa_maps_open,
	.read		= seq_read,
	.llseek		= seq_lseek,
	.release	= seq_release_private,
};

const struct file_operations proc_tid_numa_maps_operations = {
	.open		= tid_numa_maps_open,
	.read		= seq_read,
	.llseek		= seq_lseek,
	.release	= seq_release_private,
};
#endif /* CONFIG_NUMA */<|MERGE_RESOLUTION|>--- conflicted
+++ resolved
@@ -1189,12 +1189,8 @@
 
 static int pagemap_open(struct inode *inode, struct file *file)
 {
-<<<<<<< HEAD
-	/* do not disclose physical addresses: attack vector */
-=======
 	/* do not disclose physical addresses to unprivileged
 	   userspace (closes a rowhammer attack vector) */
->>>>>>> b479738c
 	if (!capable(CAP_SYS_ADMIN))
 		return -EPERM;
 	return 0;
