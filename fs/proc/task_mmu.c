#include <linux/mm.h>
#include <linux/vmacache.h>
#include <linux/hugetlb.h>
#include <linux/huge_mm.h>
#include <linux/mount.h>
#include <linux/seq_file.h>
#include <linux/highmem.h>
#include <linux/ptrace.h>
#include <linux/slab.h>
#include <linux/pagemap.h>
#include <linux/mempolicy.h>
#include <linux/rmap.h>
#include <linux/swap.h>
#include <linux/swapops.h>
#include <linux/mmu_notifier.h>
#include <linux/page_idle.h>

#include <asm/elf.h>
#include <asm/uaccess.h>
#include <asm/tlbflush.h>
#include "internal.h"

void task_mem(struct seq_file *m, struct mm_struct *mm)
{
	unsigned long data, text, lib, swap, ptes, pmds;
	unsigned long hiwater_vm, total_vm, hiwater_rss, total_rss;

	/*
	 * Note: to minimize their overhead, mm maintains hiwater_vm and
	 * hiwater_rss only when about to *lower* total_vm or rss.  Any
	 * collector of these hiwater stats must therefore get total_vm
	 * and rss too, which will usually be the higher.  Barriers? not
	 * worth the effort, such snapshots can always be inconsistent.
	 */
	hiwater_vm = total_vm = mm->total_vm;
	if (hiwater_vm < mm->hiwater_vm)
		hiwater_vm = mm->hiwater_vm;
	hiwater_rss = total_rss = get_mm_rss(mm);
	if (hiwater_rss < mm->hiwater_rss)
		hiwater_rss = mm->hiwater_rss;

	data = mm->total_vm - mm->shared_vm - mm->stack_vm;
	text = (PAGE_ALIGN(mm->end_code) - (mm->start_code & PAGE_MASK)) >> 10;
	lib = (mm->exec_vm << (PAGE_SHIFT-10)) - text;
	swap = get_mm_counter(mm, MM_SWAPENTS);
	ptes = PTRS_PER_PTE * sizeof(pte_t) * atomic_long_read(&mm->nr_ptes);
	pmds = PTRS_PER_PMD * sizeof(pmd_t) * mm_nr_pmds(mm);
	seq_printf(m,
		"VmPeak:\t%8lu kB\n"
		"VmSize:\t%8lu kB\n"
		"VmLck:\t%8lu kB\n"
		"VmPin:\t%8lu kB\n"
		"VmHWM:\t%8lu kB\n"
		"VmRSS:\t%8lu kB\n"
		"VmData:\t%8lu kB\n"
		"VmStk:\t%8lu kB\n"
		"VmExe:\t%8lu kB\n"
		"VmLib:\t%8lu kB\n"
		"VmPTE:\t%8lu kB\n"
		"VmPMD:\t%8lu kB\n"
		"VmSwap:\t%8lu kB\n",
		hiwater_vm << (PAGE_SHIFT-10),
		total_vm << (PAGE_SHIFT-10),
		mm->locked_vm << (PAGE_SHIFT-10),
		mm->pinned_vm << (PAGE_SHIFT-10),
		hiwater_rss << (PAGE_SHIFT-10),
		total_rss << (PAGE_SHIFT-10),
		data << (PAGE_SHIFT-10),
		mm->stack_vm << (PAGE_SHIFT-10), text, lib,
		ptes >> 10,
		pmds >> 10,
		swap << (PAGE_SHIFT-10));
	hugetlb_report_usage(m, mm);
}

unsigned long task_vsize(struct mm_struct *mm)
{
	return PAGE_SIZE * mm->total_vm;
}

unsigned long task_statm(struct mm_struct *mm,
			 unsigned long *shared, unsigned long *text,
			 unsigned long *data, unsigned long *resident)
{
	*shared = get_mm_counter(mm, MM_FILEPAGES);
	*text = (PAGE_ALIGN(mm->end_code) - (mm->start_code & PAGE_MASK))
								>> PAGE_SHIFT;
	*data = mm->total_vm - mm->shared_vm;
	*resident = *shared + get_mm_counter(mm, MM_ANONPAGES);
	return mm->total_vm;
}

#ifdef CONFIG_NUMA
/*
 * Save get_task_policy() for show_numa_map().
 */
static void hold_task_mempolicy(struct proc_maps_private *priv)
{
	struct task_struct *task = priv->task;

	task_lock(task);
	priv->task_mempolicy = get_task_policy(task);
	mpol_get(priv->task_mempolicy);
	task_unlock(task);
}
static void release_task_mempolicy(struct proc_maps_private *priv)
{
	mpol_put(priv->task_mempolicy);
}
#else
static void hold_task_mempolicy(struct proc_maps_private *priv)
{
}
static void release_task_mempolicy(struct proc_maps_private *priv)
{
}
#endif

static void seq_print_vma_name(struct seq_file *m, struct vm_area_struct *vma)
{
	const char __user *name = vma_get_anon_name(vma);
	struct mm_struct *mm = vma->vm_mm;

	unsigned long page_start_vaddr;
	unsigned long page_offset;
	unsigned long num_pages;
	unsigned long max_len = NAME_MAX;
	int i;

	page_start_vaddr = (unsigned long)name & PAGE_MASK;
	page_offset = (unsigned long)name - page_start_vaddr;
	num_pages = DIV_ROUND_UP(page_offset + max_len, PAGE_SIZE);

	seq_puts(m, "[anon:");

	for (i = 0; i < num_pages; i++) {
		int len;
		int write_len;
		const char *kaddr;
		long pages_pinned;
		struct page *page;

		pages_pinned = get_user_pages(current, mm, page_start_vaddr,
				1, 0, 0, &page, NULL);
		if (pages_pinned < 1) {
			seq_puts(m, "<fault>]");
			return;
		}

		kaddr = (const char *)kmap(page);
		len = min(max_len, PAGE_SIZE - page_offset);
		write_len = strnlen(kaddr + page_offset, len);
		seq_write(m, kaddr + page_offset, write_len);
		kunmap(page);
		put_page(page);

		/* if strnlen hit a null terminator then we're done */
		if (write_len != len)
			break;

		max_len -= len;
		page_offset = 0;
		page_start_vaddr += PAGE_SIZE;
	}

	seq_putc(m, ']');
}

static void vma_stop(struct proc_maps_private *priv)
{
	struct mm_struct *mm = priv->mm;

	release_task_mempolicy(priv);
	up_read(&mm->mmap_sem);
	mmput(mm);
}

static struct vm_area_struct *
m_next_vma(struct proc_maps_private *priv, struct vm_area_struct *vma)
{
	if (vma == priv->tail_vma)
		return NULL;
	return vma->vm_next ?: priv->tail_vma;
}

static void m_cache_vma(struct seq_file *m, struct vm_area_struct *vma)
{
	if (m->count < m->size)	/* vma is copied successfully */
		m->version = m_next_vma(m->private, vma) ? vma->vm_start : -1UL;
}

static void *m_start(struct seq_file *m, loff_t *ppos)
{
	struct proc_maps_private *priv = m->private;
	unsigned long last_addr = m->version;
	struct mm_struct *mm;
	struct vm_area_struct *vma;
	unsigned int pos = *ppos;

	/* See m_cache_vma(). Zero at the start or after lseek. */
	if (last_addr == -1UL)
		return NULL;

	priv->task = get_proc_task(priv->inode);
	if (!priv->task)
		return ERR_PTR(-ESRCH);

	mm = priv->mm;
	if (!mm || !atomic_inc_not_zero(&mm->mm_users))
		return NULL;

	down_read(&mm->mmap_sem);
	hold_task_mempolicy(priv);
	priv->tail_vma = get_gate_vma(mm);

	if (last_addr) {
		vma = find_vma(mm, last_addr);
		if (vma && (vma = m_next_vma(priv, vma)))
			return vma;
	}

	m->version = 0;
	if (pos < mm->map_count) {
		for (vma = mm->mmap; pos; pos--) {
			m->version = vma->vm_start;
			vma = vma->vm_next;
		}
		return vma;
	}

	/* we do not bother to update m->version in this case */
	if (pos == mm->map_count && priv->tail_vma)
		return priv->tail_vma;

	vma_stop(priv);
	return NULL;
}

static void *m_next(struct seq_file *m, void *v, loff_t *pos)
{
	struct proc_maps_private *priv = m->private;
	struct vm_area_struct *next;

	(*pos)++;
	next = m_next_vma(priv, v);
	if (!next)
		vma_stop(priv);
	return next;
}

static void m_stop(struct seq_file *m, void *v)
{
	struct proc_maps_private *priv = m->private;

	if (!IS_ERR_OR_NULL(v))
		vma_stop(priv);
	if (priv->task) {
		put_task_struct(priv->task);
		priv->task = NULL;
	}
}

static int proc_maps_open(struct inode *inode, struct file *file,
			const struct seq_operations *ops, int psize)
{
	struct proc_maps_private *priv = __seq_open_private(file, ops, psize);

	if (!priv)
		return -ENOMEM;

	priv->inode = inode;
	priv->mm = proc_mem_open(inode, PTRACE_MODE_READ);
	if (IS_ERR(priv->mm)) {
		int err = PTR_ERR(priv->mm);

		seq_release_private(inode, file);
		return err;
	}

	return 0;
}

static int proc_map_release(struct inode *inode, struct file *file)
{
	struct seq_file *seq = file->private_data;
	struct proc_maps_private *priv = seq->private;

	if (priv->mm)
		mmdrop(priv->mm);

	return seq_release_private(inode, file);
}

static int do_maps_open(struct inode *inode, struct file *file,
			const struct seq_operations *ops)
{
	return proc_maps_open(inode, file, ops,
				sizeof(struct proc_maps_private));
}

/*
 * Indicate if the VMA is a stack for the given task; for
 * /proc/PID/maps that is the stack of the main task.
 */
static int is_stack(struct proc_maps_private *priv,
		    struct vm_area_struct *vma)
{
	/*
	 * We make no effort to guess what a given thread considers to be
	 * its "stack".  It's not even well-defined for programs written
	 * languages like Go.
	 */
	return vma->vm_start <= vma->vm_mm->start_stack &&
		vma->vm_end >= vma->vm_mm->start_stack;
}

static void
show_map_vma(struct seq_file *m, struct vm_area_struct *vma, int is_pid)
{
	struct mm_struct *mm = vma->vm_mm;
	struct file *file = vma->vm_file;
	struct proc_maps_private *priv = m->private;
	vm_flags_t flags = vma->vm_flags;
	unsigned long ino = 0;
	unsigned long long pgoff = 0;
	unsigned long start, end;
	dev_t dev = 0;
	const char *name = NULL;

	if (file) {
		struct inode *inode = file_inode(vma->vm_file);
		dev = inode->i_sb->s_dev;
		ino = inode->i_ino;
		pgoff = ((loff_t)vma->vm_pgoff) << PAGE_SHIFT;
	}

	/* We don't show the stack guard page in /proc/maps */
	start = vma->vm_start;
	end = vma->vm_end;

	seq_setwidth(m, 25 + sizeof(void *) * 6 - 1);
	seq_printf(m, "%08lx-%08lx %c%c%c%c %08llx %02x:%02x %lu ",
			start,
			end,
			flags & VM_READ ? 'r' : '-',
			flags & VM_WRITE ? 'w' : '-',
			flags & VM_EXEC ? 'x' : '-',
			flags & VM_MAYSHARE ? 's' : 'p',
			pgoff,
			MAJOR(dev), MINOR(dev), ino);

	/*
	 * Print the dentry name for named mappings, and a
	 * special [heap] marker for the heap:
	 */
	if (file) {
		seq_pad(m, ' ');
		seq_file_path(m, file, "\n");
		goto done;
	}

	if (vma->vm_ops && vma->vm_ops->name) {
		name = vma->vm_ops->name(vma);
		if (name)
			goto done;
	}

	name = arch_vma_name(vma);
	if (!name) {
		if (!mm) {
			name = "[vdso]";
			goto done;
		}

		if (vma->vm_start <= mm->brk &&
		    vma->vm_end >= mm->start_brk) {
			name = "[heap]";
			goto done;
		}

<<<<<<< HEAD
		if (vma_get_anon_name(vma)) {
			seq_pad(m, ' ');
			seq_print_vma_name(m, vma);
		}

		if (is_stack(priv, vma, is_pid))
=======
		if (is_stack(priv, vma))
>>>>>>> 69847b97
			name = "[stack]";
	}

done:
	if (name) {
		seq_pad(m, ' ');
		seq_puts(m, name);
	}
	seq_putc(m, '\n');
}

static int show_map(struct seq_file *m, void *v, int is_pid)
{
	show_map_vma(m, v, is_pid);
	m_cache_vma(m, v);
	return 0;
}

static int show_pid_map(struct seq_file *m, void *v)
{
	return show_map(m, v, 1);
}

static int show_tid_map(struct seq_file *m, void *v)
{
	return show_map(m, v, 0);
}

static const struct seq_operations proc_pid_maps_op = {
	.start	= m_start,
	.next	= m_next,
	.stop	= m_stop,
	.show	= show_pid_map
};

static const struct seq_operations proc_tid_maps_op = {
	.start	= m_start,
	.next	= m_next,
	.stop	= m_stop,
	.show	= show_tid_map
};

static int pid_maps_open(struct inode *inode, struct file *file)
{
	return do_maps_open(inode, file, &proc_pid_maps_op);
}

static int tid_maps_open(struct inode *inode, struct file *file)
{
	return do_maps_open(inode, file, &proc_tid_maps_op);
}

const struct file_operations proc_pid_maps_operations = {
	.open		= pid_maps_open,
	.read		= seq_read,
	.llseek		= seq_lseek,
	.release	= proc_map_release,
};

const struct file_operations proc_tid_maps_operations = {
	.open		= tid_maps_open,
	.read		= seq_read,
	.llseek		= seq_lseek,
	.release	= proc_map_release,
};

/*
 * Proportional Set Size(PSS): my share of RSS.
 *
 * PSS of a process is the count of pages it has in memory, where each
 * page is divided by the number of processes sharing it.  So if a
 * process has 1000 pages all to itself, and 1000 shared with one other
 * process, its PSS will be 1500.
 *
 * To keep (accumulated) division errors low, we adopt a 64bit
 * fixed-point pss counter to minimize division errors. So (pss >>
 * PSS_SHIFT) would be the real byte count.
 *
 * A shift of 12 before division means (assuming 4K page size):
 * 	- 1M 3-user-pages add up to 8KB errors;
 * 	- supports mapcount up to 2^24, or 16M;
 * 	- supports PSS up to 2^52 bytes, or 4PB.
 */
#define PSS_SHIFT 12

#ifdef CONFIG_PROC_PAGE_MONITOR
struct mem_size_stats {
	unsigned long resident;
	unsigned long shared_clean;
	unsigned long shared_dirty;
	unsigned long private_clean;
	unsigned long private_dirty;
	unsigned long referenced;
	unsigned long anonymous;
	unsigned long anonymous_thp;
	unsigned long swap;
	unsigned long shared_hugetlb;
	unsigned long private_hugetlb;
	u64 pss;
	u64 swap_pss;
};

static void smaps_account(struct mem_size_stats *mss, struct page *page,
		unsigned long size, bool young, bool dirty)
{
	int mapcount;

	if (PageAnon(page))
		mss->anonymous += size;

	mss->resident += size;
	/* Accumulate the size in pages that have been accessed. */
	if (young || page_is_young(page) || PageReferenced(page))
		mss->referenced += size;
	mapcount = page_mapcount(page);
	if (mapcount >= 2) {
		u64 pss_delta;

		if (dirty || PageDirty(page))
			mss->shared_dirty += size;
		else
			mss->shared_clean += size;
		pss_delta = (u64)size << PSS_SHIFT;
		do_div(pss_delta, mapcount);
		mss->pss += pss_delta;
	} else {
		if (dirty || PageDirty(page))
			mss->private_dirty += size;
		else
			mss->private_clean += size;
		mss->pss += (u64)size << PSS_SHIFT;
	}
}

static void smaps_pte_entry(pte_t *pte, unsigned long addr,
		struct mm_walk *walk)
{
	struct mem_size_stats *mss = walk->private;
	struct vm_area_struct *vma = walk->vma;
	struct page *page = NULL;

	if (pte_present(*pte)) {
		page = vm_normal_page(vma, addr, *pte);
	} else if (is_swap_pte(*pte)) {
		swp_entry_t swpent = pte_to_swp_entry(*pte);

		if (!non_swap_entry(swpent)) {
			int mapcount;

			mss->swap += PAGE_SIZE;
			mapcount = swp_swapcount(swpent);
			if (mapcount >= 2) {
				u64 pss_delta = (u64)PAGE_SIZE << PSS_SHIFT;

				do_div(pss_delta, mapcount);
				mss->swap_pss += pss_delta;
			} else {
				mss->swap_pss += (u64)PAGE_SIZE << PSS_SHIFT;
			}
		} else if (is_migration_entry(swpent))
			page = migration_entry_to_page(swpent);
	}

	if (!page)
		return;
	smaps_account(mss, page, PAGE_SIZE, pte_young(*pte), pte_dirty(*pte));
}

#ifdef CONFIG_TRANSPARENT_HUGEPAGE
static void smaps_pmd_entry(pmd_t *pmd, unsigned long addr,
		struct mm_walk *walk)
{
	struct mem_size_stats *mss = walk->private;
	struct vm_area_struct *vma = walk->vma;
	struct page *page;

	/* FOLL_DUMP will return -EFAULT on huge zero page */
	page = follow_trans_huge_pmd(vma, addr, pmd, FOLL_DUMP);
	if (IS_ERR_OR_NULL(page))
		return;
	mss->anonymous_thp += HPAGE_PMD_SIZE;
	smaps_account(mss, page, HPAGE_PMD_SIZE,
			pmd_young(*pmd), pmd_dirty(*pmd));
}
#else
static void smaps_pmd_entry(pmd_t *pmd, unsigned long addr,
		struct mm_walk *walk)
{
}
#endif

static int smaps_pte_range(pmd_t *pmd, unsigned long addr, unsigned long end,
			   struct mm_walk *walk)
{
	struct vm_area_struct *vma = walk->vma;
	pte_t *pte;
	spinlock_t *ptl;

	if (pmd_trans_huge_lock(pmd, vma, &ptl) == 1) {
		smaps_pmd_entry(pmd, addr, walk);
		spin_unlock(ptl);
		return 0;
	}

	if (pmd_trans_unstable(pmd))
		return 0;
	/*
	 * The mmap_sem held all the way back in m_start() is what
	 * keeps khugepaged out of here and from collapsing things
	 * in here.
	 */
	pte = pte_offset_map_lock(vma->vm_mm, pmd, addr, &ptl);
	for (; addr != end; pte++, addr += PAGE_SIZE)
		smaps_pte_entry(pte, addr, walk);
	pte_unmap_unlock(pte - 1, ptl);
	cond_resched();
	return 0;
}

static void show_smap_vma_flags(struct seq_file *m, struct vm_area_struct *vma)
{
	/*
	 * Don't forget to update Documentation/ on changes.
	 */
	static const char mnemonics[BITS_PER_LONG][2] = {
		/*
		 * In case if we meet a flag we don't know about.
		 */
		[0 ... (BITS_PER_LONG-1)] = "??",

		[ilog2(VM_READ)]	= "rd",
		[ilog2(VM_WRITE)]	= "wr",
		[ilog2(VM_EXEC)]	= "ex",
		[ilog2(VM_SHARED)]	= "sh",
		[ilog2(VM_MAYREAD)]	= "mr",
		[ilog2(VM_MAYWRITE)]	= "mw",
		[ilog2(VM_MAYEXEC)]	= "me",
		[ilog2(VM_MAYSHARE)]	= "ms",
		[ilog2(VM_GROWSDOWN)]	= "gd",
		[ilog2(VM_PFNMAP)]	= "pf",
		[ilog2(VM_DENYWRITE)]	= "dw",
#ifdef CONFIG_X86_INTEL_MPX
		[ilog2(VM_MPX)]		= "mp",
#endif
		[ilog2(VM_LOCKED)]	= "lo",
		[ilog2(VM_IO)]		= "io",
		[ilog2(VM_SEQ_READ)]	= "sr",
		[ilog2(VM_RAND_READ)]	= "rr",
		[ilog2(VM_DONTCOPY)]	= "dc",
		[ilog2(VM_DONTEXPAND)]	= "de",
		[ilog2(VM_ACCOUNT)]	= "ac",
		[ilog2(VM_NORESERVE)]	= "nr",
		[ilog2(VM_HUGETLB)]	= "ht",
		[ilog2(VM_ARCH_1)]	= "ar",
		[ilog2(VM_DONTDUMP)]	= "dd",
#ifdef CONFIG_MEM_SOFT_DIRTY
		[ilog2(VM_SOFTDIRTY)]	= "sd",
#endif
		[ilog2(VM_MIXEDMAP)]	= "mm",
		[ilog2(VM_HUGEPAGE)]	= "hg",
		[ilog2(VM_NOHUGEPAGE)]	= "nh",
		[ilog2(VM_MERGEABLE)]	= "mg",
		[ilog2(VM_UFFD_MISSING)]= "um",
		[ilog2(VM_UFFD_WP)]	= "uw",
	};
	size_t i;

	seq_puts(m, "VmFlags: ");
	for (i = 0; i < BITS_PER_LONG; i++) {
		if (vma->vm_flags & (1UL << i)) {
			seq_printf(m, "%c%c ",
				   mnemonics[i][0], mnemonics[i][1]);
		}
	}
	seq_putc(m, '\n');
}

#ifdef CONFIG_HUGETLB_PAGE
static int smaps_hugetlb_range(pte_t *pte, unsigned long hmask,
				 unsigned long addr, unsigned long end,
				 struct mm_walk *walk)
{
	struct mem_size_stats *mss = walk->private;
	struct vm_area_struct *vma = walk->vma;
	struct page *page = NULL;

	if (pte_present(*pte)) {
		page = vm_normal_page(vma, addr, *pte);
	} else if (is_swap_pte(*pte)) {
		swp_entry_t swpent = pte_to_swp_entry(*pte);

		if (is_migration_entry(swpent))
			page = migration_entry_to_page(swpent);
	}
	if (page) {
		int mapcount = page_mapcount(page);

		if (mapcount >= 2)
			mss->shared_hugetlb += huge_page_size(hstate_vma(vma));
		else
			mss->private_hugetlb += huge_page_size(hstate_vma(vma));
	}
	return 0;
}
#endif /* HUGETLB_PAGE */

static int show_smap(struct seq_file *m, void *v, int is_pid)
{
	struct vm_area_struct *vma = v;
	struct mem_size_stats mss;
	struct mm_walk smaps_walk = {
		.pmd_entry = smaps_pte_range,
#ifdef CONFIG_HUGETLB_PAGE
		.hugetlb_entry = smaps_hugetlb_range,
#endif
		.mm = vma->vm_mm,
		.private = &mss,
	};

	memset(&mss, 0, sizeof mss);
	/* mmap_sem is held in m_start */
	walk_page_vma(vma, &smaps_walk);

	show_map_vma(m, vma, is_pid);

	if (vma_get_anon_name(vma)) {
		seq_puts(m, "Name:           ");
		seq_print_vma_name(m, vma);
		seq_putc(m, '\n');
	}

	seq_printf(m,
		   "Size:           %8lu kB\n"
		   "Rss:            %8lu kB\n"
		   "Pss:            %8lu kB\n"
		   "Shared_Clean:   %8lu kB\n"
		   "Shared_Dirty:   %8lu kB\n"
		   "Private_Clean:  %8lu kB\n"
		   "Private_Dirty:  %8lu kB\n"
		   "Referenced:     %8lu kB\n"
		   "Anonymous:      %8lu kB\n"
		   "AnonHugePages:  %8lu kB\n"
		   "Shared_Hugetlb: %8lu kB\n"
		   "Private_Hugetlb: %7lu kB\n"
		   "Swap:           %8lu kB\n"
		   "SwapPss:        %8lu kB\n"
		   "KernelPageSize: %8lu kB\n"
		   "MMUPageSize:    %8lu kB\n"
		   "Locked:         %8lu kB\n",
		   (vma->vm_end - vma->vm_start) >> 10,
		   mss.resident >> 10,
		   (unsigned long)(mss.pss >> (10 + PSS_SHIFT)),
		   mss.shared_clean  >> 10,
		   mss.shared_dirty  >> 10,
		   mss.private_clean >> 10,
		   mss.private_dirty >> 10,
		   mss.referenced >> 10,
		   mss.anonymous >> 10,
		   mss.anonymous_thp >> 10,
		   mss.shared_hugetlb >> 10,
		   mss.private_hugetlb >> 10,
		   mss.swap >> 10,
		   (unsigned long)(mss.swap_pss >> (10 + PSS_SHIFT)),
		   vma_kernel_pagesize(vma) >> 10,
		   vma_mmu_pagesize(vma) >> 10,
		   (vma->vm_flags & VM_LOCKED) ?
			(unsigned long)(mss.pss >> (10 + PSS_SHIFT)) : 0);

	show_smap_vma_flags(m, vma);
	m_cache_vma(m, vma);
	return 0;
}

static int show_pid_smap(struct seq_file *m, void *v)
{
	return show_smap(m, v, 1);
}

static int show_tid_smap(struct seq_file *m, void *v)
{
	return show_smap(m, v, 0);
}

static const struct seq_operations proc_pid_smaps_op = {
	.start	= m_start,
	.next	= m_next,
	.stop	= m_stop,
	.show	= show_pid_smap
};

static const struct seq_operations proc_tid_smaps_op = {
	.start	= m_start,
	.next	= m_next,
	.stop	= m_stop,
	.show	= show_tid_smap
};

static int pid_smaps_open(struct inode *inode, struct file *file)
{
	return do_maps_open(inode, file, &proc_pid_smaps_op);
}

static int tid_smaps_open(struct inode *inode, struct file *file)
{
	return do_maps_open(inode, file, &proc_tid_smaps_op);
}

const struct file_operations proc_pid_smaps_operations = {
	.open		= pid_smaps_open,
	.read		= seq_read,
	.llseek		= seq_lseek,
	.release	= proc_map_release,
};

const struct file_operations proc_tid_smaps_operations = {
	.open		= tid_smaps_open,
	.read		= seq_read,
	.llseek		= seq_lseek,
	.release	= proc_map_release,
};

enum clear_refs_types {
	CLEAR_REFS_ALL = 1,
	CLEAR_REFS_ANON,
	CLEAR_REFS_MAPPED,
	CLEAR_REFS_SOFT_DIRTY,
	CLEAR_REFS_MM_HIWATER_RSS,
	CLEAR_REFS_LAST,
};

struct clear_refs_private {
	enum clear_refs_types type;
};

#ifdef CONFIG_MEM_SOFT_DIRTY
static inline void clear_soft_dirty(struct vm_area_struct *vma,
		unsigned long addr, pte_t *pte)
{
	/*
	 * The soft-dirty tracker uses #PF-s to catch writes
	 * to pages, so write-protect the pte as well. See the
	 * Documentation/vm/soft-dirty.txt for full description
	 * of how soft-dirty works.
	 */
	pte_t ptent = *pte;

	if (pte_present(ptent)) {
		ptent = ptep_modify_prot_start(vma->vm_mm, addr, pte);
		ptent = pte_wrprotect(ptent);
		ptent = pte_clear_soft_dirty(ptent);
		ptep_modify_prot_commit(vma->vm_mm, addr, pte, ptent);
	} else if (is_swap_pte(ptent)) {
		ptent = pte_swp_clear_soft_dirty(ptent);
		set_pte_at(vma->vm_mm, addr, pte, ptent);
	}
}
#else
static inline void clear_soft_dirty(struct vm_area_struct *vma,
		unsigned long addr, pte_t *pte)
{
}
#endif

#if defined(CONFIG_MEM_SOFT_DIRTY) && defined(CONFIG_TRANSPARENT_HUGEPAGE)
static inline void clear_soft_dirty_pmd(struct vm_area_struct *vma,
		unsigned long addr, pmd_t *pmdp)
{
	pmd_t pmd = *pmdp;

	/* See comment in change_huge_pmd() */
	pmdp_invalidate(vma, addr, pmdp);
	if (pmd_dirty(*pmdp))
		pmd = pmd_mkdirty(pmd);
	if (pmd_young(*pmdp))
		pmd = pmd_mkyoung(pmd);

	pmd = pmd_wrprotect(pmd);
	pmd = pmd_clear_soft_dirty(pmd);

	if (vma->vm_flags & VM_SOFTDIRTY)
		vma->vm_flags &= ~VM_SOFTDIRTY;

	set_pmd_at(vma->vm_mm, addr, pmdp, pmd);
}
#else
static inline void clear_soft_dirty_pmd(struct vm_area_struct *vma,
		unsigned long addr, pmd_t *pmdp)
{
}
#endif

static int clear_refs_pte_range(pmd_t *pmd, unsigned long addr,
				unsigned long end, struct mm_walk *walk)
{
	struct clear_refs_private *cp = walk->private;
	struct vm_area_struct *vma = walk->vma;
	pte_t *pte, ptent;
	spinlock_t *ptl;
	struct page *page;

	if (pmd_trans_huge_lock(pmd, vma, &ptl) == 1) {
		if (cp->type == CLEAR_REFS_SOFT_DIRTY) {
			clear_soft_dirty_pmd(vma, addr, pmd);
			goto out;
		}

		page = pmd_page(*pmd);

		/* Clear accessed and referenced bits. */
		pmdp_test_and_clear_young(vma, addr, pmd);
		test_and_clear_page_young(page);
		ClearPageReferenced(page);
out:
		spin_unlock(ptl);
		return 0;
	}

	if (pmd_trans_unstable(pmd))
		return 0;

	pte = pte_offset_map_lock(vma->vm_mm, pmd, addr, &ptl);
	for (; addr != end; pte++, addr += PAGE_SIZE) {
		ptent = *pte;

		if (cp->type == CLEAR_REFS_SOFT_DIRTY) {
			clear_soft_dirty(vma, addr, pte);
			continue;
		}

		if (!pte_present(ptent))
			continue;

		page = vm_normal_page(vma, addr, ptent);
		if (!page)
			continue;

		/* Clear accessed and referenced bits. */
		ptep_test_and_clear_young(vma, addr, pte);
		test_and_clear_page_young(page);
		ClearPageReferenced(page);
	}
	pte_unmap_unlock(pte - 1, ptl);
	cond_resched();
	return 0;
}

static int clear_refs_test_walk(unsigned long start, unsigned long end,
				struct mm_walk *walk)
{
	struct clear_refs_private *cp = walk->private;
	struct vm_area_struct *vma = walk->vma;

	if (vma->vm_flags & VM_PFNMAP)
		return 1;

	/*
	 * Writing 1 to /proc/pid/clear_refs affects all pages.
	 * Writing 2 to /proc/pid/clear_refs only affects anonymous pages.
	 * Writing 3 to /proc/pid/clear_refs only affects file mapped pages.
	 * Writing 4 to /proc/pid/clear_refs affects all pages.
	 */
	if (cp->type == CLEAR_REFS_ANON && vma->vm_file)
		return 1;
	if (cp->type == CLEAR_REFS_MAPPED && !vma->vm_file)
		return 1;
	return 0;
}

static ssize_t clear_refs_write(struct file *file, const char __user *buf,
				size_t count, loff_t *ppos)
{
	struct task_struct *task;
	char buffer[PROC_NUMBUF];
	struct mm_struct *mm;
	struct vm_area_struct *vma;
	enum clear_refs_types type;
	int itype;
	int rv;

	memset(buffer, 0, sizeof(buffer));
	if (count > sizeof(buffer) - 1)
		count = sizeof(buffer) - 1;
	if (copy_from_user(buffer, buf, count))
		return -EFAULT;
	rv = kstrtoint(strstrip(buffer), 10, &itype);
	if (rv < 0)
		return rv;
	type = (enum clear_refs_types)itype;
	if (type < CLEAR_REFS_ALL || type >= CLEAR_REFS_LAST)
		return -EINVAL;

	task = get_proc_task(file_inode(file));
	if (!task)
		return -ESRCH;
	mm = get_task_mm(task);
	if (mm) {
		struct clear_refs_private cp = {
			.type = type,
		};
		struct mm_walk clear_refs_walk = {
			.pmd_entry = clear_refs_pte_range,
			.test_walk = clear_refs_test_walk,
			.mm = mm,
			.private = &cp,
		};

		if (type == CLEAR_REFS_MM_HIWATER_RSS) {
			/*
			 * Writing 5 to /proc/pid/clear_refs resets the peak
			 * resident set size to this mm's current rss value.
			 */
			down_write(&mm->mmap_sem);
			reset_mm_hiwater_rss(mm);
			up_write(&mm->mmap_sem);
			goto out_mm;
		}

		down_read(&mm->mmap_sem);
		if (type == CLEAR_REFS_SOFT_DIRTY) {
			for (vma = mm->mmap; vma; vma = vma->vm_next) {
				if (!(vma->vm_flags & VM_SOFTDIRTY))
					continue;
				up_read(&mm->mmap_sem);
				down_write(&mm->mmap_sem);
				for (vma = mm->mmap; vma; vma = vma->vm_next) {
					vma->vm_flags &= ~VM_SOFTDIRTY;
					vma_set_page_prot(vma);
				}
				downgrade_write(&mm->mmap_sem);
				break;
			}
			mmu_notifier_invalidate_range_start(mm, 0, -1);
		}
		walk_page_range(0, ~0UL, &clear_refs_walk);
		if (type == CLEAR_REFS_SOFT_DIRTY)
			mmu_notifier_invalidate_range_end(mm, 0, -1);
		flush_tlb_mm(mm);
		up_read(&mm->mmap_sem);
out_mm:
		mmput(mm);
	}
	put_task_struct(task);

	return count;
}

const struct file_operations proc_clear_refs_operations = {
	.write		= clear_refs_write,
	.llseek		= noop_llseek,
};

typedef struct {
	u64 pme;
} pagemap_entry_t;

struct pagemapread {
	int pos, len;		/* units: PM_ENTRY_BYTES, not bytes */
	pagemap_entry_t *buffer;
	bool show_pfn;
};

#define PAGEMAP_WALK_SIZE	(PMD_SIZE)
#define PAGEMAP_WALK_MASK	(PMD_MASK)

#define PM_ENTRY_BYTES		sizeof(pagemap_entry_t)
#define PM_PFRAME_BITS		55
#define PM_PFRAME_MASK		GENMASK_ULL(PM_PFRAME_BITS - 1, 0)
#define PM_SOFT_DIRTY		BIT_ULL(55)
#define PM_MMAP_EXCLUSIVE	BIT_ULL(56)
#define PM_FILE			BIT_ULL(61)
#define PM_SWAP			BIT_ULL(62)
#define PM_PRESENT		BIT_ULL(63)

#define PM_END_OF_BUFFER    1

static inline pagemap_entry_t make_pme(u64 frame, u64 flags)
{
	return (pagemap_entry_t) { .pme = (frame & PM_PFRAME_MASK) | flags };
}

static int add_to_pagemap(unsigned long addr, pagemap_entry_t *pme,
			  struct pagemapread *pm)
{
	pm->buffer[pm->pos++] = *pme;
	if (pm->pos >= pm->len)
		return PM_END_OF_BUFFER;
	return 0;
}

static int pagemap_pte_hole(unsigned long start, unsigned long end,
				struct mm_walk *walk)
{
	struct pagemapread *pm = walk->private;
	unsigned long addr = start;
	int err = 0;

	while (addr < end) {
		struct vm_area_struct *vma = find_vma(walk->mm, addr);
		pagemap_entry_t pme = make_pme(0, 0);
		/* End of address space hole, which we mark as non-present. */
		unsigned long hole_end;

		if (vma)
			hole_end = min(end, vma->vm_start);
		else
			hole_end = end;

		for (; addr < hole_end; addr += PAGE_SIZE) {
			err = add_to_pagemap(addr, &pme, pm);
			if (err)
				goto out;
		}

		if (!vma)
			break;

		/* Addresses in the VMA. */
		if (vma->vm_flags & VM_SOFTDIRTY)
			pme = make_pme(0, PM_SOFT_DIRTY);
		for (; addr < min(end, vma->vm_end); addr += PAGE_SIZE) {
			err = add_to_pagemap(addr, &pme, pm);
			if (err)
				goto out;
		}
	}
out:
	return err;
}

static pagemap_entry_t pte_to_pagemap_entry(struct pagemapread *pm,
		struct vm_area_struct *vma, unsigned long addr, pte_t pte)
{
	u64 frame = 0, flags = 0;
	struct page *page = NULL;

	if (pte_present(pte)) {
		if (pm->show_pfn)
			frame = pte_pfn(pte);
		flags |= PM_PRESENT;
		page = vm_normal_page(vma, addr, pte);
		if (pte_soft_dirty(pte))
			flags |= PM_SOFT_DIRTY;
	} else if (is_swap_pte(pte)) {
		swp_entry_t entry;
		if (pte_swp_soft_dirty(pte))
			flags |= PM_SOFT_DIRTY;
		entry = pte_to_swp_entry(pte);
		frame = swp_type(entry) |
			(swp_offset(entry) << MAX_SWAPFILES_SHIFT);
		flags |= PM_SWAP;
		if (is_migration_entry(entry))
			page = migration_entry_to_page(entry);
	}

	if (page && !PageAnon(page))
		flags |= PM_FILE;
	if (page && page_mapcount(page) == 1)
		flags |= PM_MMAP_EXCLUSIVE;
	if (vma->vm_flags & VM_SOFTDIRTY)
		flags |= PM_SOFT_DIRTY;

	return make_pme(frame, flags);
}

static int pagemap_pmd_range(pmd_t *pmdp, unsigned long addr, unsigned long end,
			     struct mm_walk *walk)
{
	struct vm_area_struct *vma = walk->vma;
	struct pagemapread *pm = walk->private;
	spinlock_t *ptl;
	pte_t *pte, *orig_pte;
	int err = 0;

#ifdef CONFIG_TRANSPARENT_HUGEPAGE
	if (pmd_trans_huge_lock(pmdp, vma, &ptl) == 1) {
		u64 flags = 0, frame = 0;
		pmd_t pmd = *pmdp;

		if ((vma->vm_flags & VM_SOFTDIRTY) || pmd_soft_dirty(pmd))
			flags |= PM_SOFT_DIRTY;

		/*
		 * Currently pmd for thp is always present because thp
		 * can not be swapped-out, migrated, or HWPOISONed
		 * (split in such cases instead.)
		 * This if-check is just to prepare for future implementation.
		 */
		if (pmd_present(pmd)) {
			struct page *page = pmd_page(pmd);

			if (page_mapcount(page) == 1)
				flags |= PM_MMAP_EXCLUSIVE;

			flags |= PM_PRESENT;
			if (pm->show_pfn)
				frame = pmd_pfn(pmd) +
					((addr & ~PMD_MASK) >> PAGE_SHIFT);
		}

		for (; addr != end; addr += PAGE_SIZE) {
			pagemap_entry_t pme = make_pme(frame, flags);

			err = add_to_pagemap(addr, &pme, pm);
			if (err)
				break;
			if (pm->show_pfn && (flags & PM_PRESENT))
				frame++;
		}
		spin_unlock(ptl);
		return err;
	}

	if (pmd_trans_unstable(pmdp))
		return 0;
#endif /* CONFIG_TRANSPARENT_HUGEPAGE */

	/*
	 * We can assume that @vma always points to a valid one and @end never
	 * goes beyond vma->vm_end.
	 */
	orig_pte = pte = pte_offset_map_lock(walk->mm, pmdp, addr, &ptl);
	for (; addr < end; pte++, addr += PAGE_SIZE) {
		pagemap_entry_t pme;

		pme = pte_to_pagemap_entry(pm, vma, addr, *pte);
		err = add_to_pagemap(addr, &pme, pm);
		if (err)
			break;
	}
	pte_unmap_unlock(orig_pte, ptl);

	cond_resched();

	return err;
}

#ifdef CONFIG_HUGETLB_PAGE
/* This function walks within one hugetlb entry in the single call */
static int pagemap_hugetlb_range(pte_t *ptep, unsigned long hmask,
				 unsigned long addr, unsigned long end,
				 struct mm_walk *walk)
{
	struct pagemapread *pm = walk->private;
	struct vm_area_struct *vma = walk->vma;
	u64 flags = 0, frame = 0;
	int err = 0;
	pte_t pte;

	if (vma->vm_flags & VM_SOFTDIRTY)
		flags |= PM_SOFT_DIRTY;

	pte = huge_ptep_get(ptep);
	if (pte_present(pte)) {
		struct page *page = pte_page(pte);

		if (!PageAnon(page))
			flags |= PM_FILE;

		if (page_mapcount(page) == 1)
			flags |= PM_MMAP_EXCLUSIVE;

		flags |= PM_PRESENT;
		if (pm->show_pfn)
			frame = pte_pfn(pte) +
				((addr & ~hmask) >> PAGE_SHIFT);
	}

	for (; addr != end; addr += PAGE_SIZE) {
		pagemap_entry_t pme = make_pme(frame, flags);

		err = add_to_pagemap(addr, &pme, pm);
		if (err)
			return err;
		if (pm->show_pfn && (flags & PM_PRESENT))
			frame++;
	}

	cond_resched();

	return err;
}
#endif /* HUGETLB_PAGE */

/*
 * /proc/pid/pagemap - an array mapping virtual pages to pfns
 *
 * For each page in the address space, this file contains one 64-bit entry
 * consisting of the following:
 *
 * Bits 0-54  page frame number (PFN) if present
 * Bits 0-4   swap type if swapped
 * Bits 5-54  swap offset if swapped
 * Bit  55    pte is soft-dirty (see Documentation/vm/soft-dirty.txt)
 * Bit  56    page exclusively mapped
 * Bits 57-60 zero
 * Bit  61    page is file-page or shared-anon
 * Bit  62    page swapped
 * Bit  63    page present
 *
 * If the page is not present but in swap, then the PFN contains an
 * encoding of the swap file number and the page's offset into the
 * swap. Unmapped pages return a null PFN. This allows determining
 * precisely which pages are mapped (or in swap) and comparing mapped
 * pages between processes.
 *
 * Efficient users of this interface will use /proc/pid/maps to
 * determine which areas of memory are actually mapped and llseek to
 * skip over unmapped regions.
 */
static ssize_t pagemap_read(struct file *file, char __user *buf,
			    size_t count, loff_t *ppos)
{
	struct mm_struct *mm = file->private_data;
	struct pagemapread pm;
	struct mm_walk pagemap_walk = {};
	unsigned long src;
	unsigned long svpfn;
	unsigned long start_vaddr;
	unsigned long end_vaddr;
	int ret = 0, copied = 0;

	if (!mm || !atomic_inc_not_zero(&mm->mm_users))
		goto out;

	ret = -EINVAL;
	/* file position must be aligned */
	if ((*ppos % PM_ENTRY_BYTES) || (count % PM_ENTRY_BYTES))
		goto out_mm;

	ret = 0;
	if (!count)
		goto out_mm;

	/* do not disclose physical addresses: attack vector */
	pm.show_pfn = file_ns_capable(file, &init_user_ns, CAP_SYS_ADMIN);

	pm.len = (PAGEMAP_WALK_SIZE >> PAGE_SHIFT);
	pm.buffer = kmalloc(pm.len * PM_ENTRY_BYTES, GFP_TEMPORARY);
	ret = -ENOMEM;
	if (!pm.buffer)
		goto out_mm;

	pagemap_walk.pmd_entry = pagemap_pmd_range;
	pagemap_walk.pte_hole = pagemap_pte_hole;
#ifdef CONFIG_HUGETLB_PAGE
	pagemap_walk.hugetlb_entry = pagemap_hugetlb_range;
#endif
	pagemap_walk.mm = mm;
	pagemap_walk.private = &pm;

	src = *ppos;
	svpfn = src / PM_ENTRY_BYTES;
	start_vaddr = svpfn << PAGE_SHIFT;
	end_vaddr = mm->task_size;

	/* watch out for wraparound */
	if (svpfn > mm->task_size >> PAGE_SHIFT)
		start_vaddr = end_vaddr;

	/*
	 * The odds are that this will stop walking way
	 * before end_vaddr, because the length of the
	 * user buffer is tracked in "pm", and the walk
	 * will stop when we hit the end of the buffer.
	 */
	ret = 0;
	while (count && (start_vaddr < end_vaddr)) {
		int len;
		unsigned long end;

		pm.pos = 0;
		end = (start_vaddr + PAGEMAP_WALK_SIZE) & PAGEMAP_WALK_MASK;
		/* overflow ? */
		if (end < start_vaddr || end > end_vaddr)
			end = end_vaddr;
		down_read(&mm->mmap_sem);
		ret = walk_page_range(start_vaddr, end, &pagemap_walk);
		up_read(&mm->mmap_sem);
		start_vaddr = end;

		len = min(count, PM_ENTRY_BYTES * pm.pos);
		if (copy_to_user(buf, pm.buffer, len)) {
			ret = -EFAULT;
			goto out_free;
		}
		copied += len;
		buf += len;
		count -= len;
	}
	*ppos += copied;
	if (!ret || ret == PM_END_OF_BUFFER)
		ret = copied;

out_free:
	kfree(pm.buffer);
out_mm:
	mmput(mm);
out:
	return ret;
}

static int pagemap_open(struct inode *inode, struct file *file)
{
	struct mm_struct *mm;

	/* do not disclose physical addresses: attack vector */
	if (!capable(CAP_SYS_ADMIN))
		return -EPERM;
	mm = proc_mem_open(inode, PTRACE_MODE_READ);
	if (IS_ERR(mm))
		return PTR_ERR(mm);
	file->private_data = mm;
	return 0;
}

static int pagemap_release(struct inode *inode, struct file *file)
{
	struct mm_struct *mm = file->private_data;

	if (mm)
		mmdrop(mm);
	return 0;
}

const struct file_operations proc_pagemap_operations = {
	.llseek		= mem_lseek, /* borrow this */
	.read		= pagemap_read,
	.open		= pagemap_open,
	.release	= pagemap_release,
};
#endif /* CONFIG_PROC_PAGE_MONITOR */

#ifdef CONFIG_NUMA

struct numa_maps {
	unsigned long pages;
	unsigned long anon;
	unsigned long active;
	unsigned long writeback;
	unsigned long mapcount_max;
	unsigned long dirty;
	unsigned long swapcache;
	unsigned long node[MAX_NUMNODES];
};

struct numa_maps_private {
	struct proc_maps_private proc_maps;
	struct numa_maps md;
};

static void gather_stats(struct page *page, struct numa_maps *md, int pte_dirty,
			unsigned long nr_pages)
{
	int count = page_mapcount(page);

	md->pages += nr_pages;
	if (pte_dirty || PageDirty(page))
		md->dirty += nr_pages;

	if (PageSwapCache(page))
		md->swapcache += nr_pages;

	if (PageActive(page) || PageUnevictable(page))
		md->active += nr_pages;

	if (PageWriteback(page))
		md->writeback += nr_pages;

	if (PageAnon(page))
		md->anon += nr_pages;

	if (count > md->mapcount_max)
		md->mapcount_max = count;

	md->node[page_to_nid(page)] += nr_pages;
}

static struct page *can_gather_numa_stats(pte_t pte, struct vm_area_struct *vma,
		unsigned long addr)
{
	struct page *page;
	int nid;

	if (!pte_present(pte))
		return NULL;

	page = vm_normal_page(vma, addr, pte);
	if (!page)
		return NULL;

	if (PageReserved(page))
		return NULL;

	nid = page_to_nid(page);
	if (!node_isset(nid, node_states[N_MEMORY]))
		return NULL;

	return page;
}

#ifdef CONFIG_TRANSPARENT_HUGEPAGE
static struct page *can_gather_numa_stats_pmd(pmd_t pmd,
					      struct vm_area_struct *vma,
					      unsigned long addr)
{
	struct page *page;
	int nid;

	if (!pmd_present(pmd))
		return NULL;

	page = vm_normal_page_pmd(vma, addr, pmd);
	if (!page)
		return NULL;

	if (PageReserved(page))
		return NULL;

	nid = page_to_nid(page);
	if (!node_isset(nid, node_states[N_MEMORY]))
		return NULL;

	return page;
}
#endif

static int gather_pte_stats(pmd_t *pmd, unsigned long addr,
		unsigned long end, struct mm_walk *walk)
{
	struct numa_maps *md = walk->private;
	struct vm_area_struct *vma = walk->vma;
	spinlock_t *ptl;
	pte_t *orig_pte;
	pte_t *pte;

#ifdef CONFIG_TRANSPARENT_HUGEPAGE
	if (pmd_trans_huge_lock(pmd, vma, &ptl) == 1) {
		struct page *page;

		page = can_gather_numa_stats_pmd(*pmd, vma, addr);
		if (page)
			gather_stats(page, md, pmd_dirty(*pmd),
				     HPAGE_PMD_SIZE/PAGE_SIZE);
		spin_unlock(ptl);
		return 0;
	}

	if (pmd_trans_unstable(pmd))
		return 0;
#endif
	orig_pte = pte = pte_offset_map_lock(walk->mm, pmd, addr, &ptl);
	do {
		struct page *page = can_gather_numa_stats(*pte, vma, addr);
		if (!page)
			continue;
		gather_stats(page, md, pte_dirty(*pte), 1);

	} while (pte++, addr += PAGE_SIZE, addr != end);
	pte_unmap_unlock(orig_pte, ptl);
	return 0;
}
#ifdef CONFIG_HUGETLB_PAGE
static int gather_hugetlb_stats(pte_t *pte, unsigned long hmask,
		unsigned long addr, unsigned long end, struct mm_walk *walk)
{
	pte_t huge_pte = huge_ptep_get(pte);
	struct numa_maps *md;
	struct page *page;

	if (!pte_present(huge_pte))
		return 0;

	page = pte_page(huge_pte);
	if (!page)
		return 0;

	md = walk->private;
	gather_stats(page, md, pte_dirty(huge_pte), 1);
	return 0;
}

#else
static int gather_hugetlb_stats(pte_t *pte, unsigned long hmask,
		unsigned long addr, unsigned long end, struct mm_walk *walk)
{
	return 0;
}
#endif

/*
 * Display pages allocated per node and memory policy via /proc.
 */
static int show_numa_map(struct seq_file *m, void *v, int is_pid)
{
	struct numa_maps_private *numa_priv = m->private;
	struct proc_maps_private *proc_priv = &numa_priv->proc_maps;
	struct vm_area_struct *vma = v;
	struct numa_maps *md = &numa_priv->md;
	struct file *file = vma->vm_file;
	struct mm_struct *mm = vma->vm_mm;
	struct mm_walk walk = {
		.hugetlb_entry = gather_hugetlb_stats,
		.pmd_entry = gather_pte_stats,
		.private = md,
		.mm = mm,
	};
	struct mempolicy *pol;
	char buffer[64];
	int nid;

	if (!mm)
		return 0;

	/* Ensure we start with an empty set of numa_maps statistics. */
	memset(md, 0, sizeof(*md));

	pol = __get_vma_policy(vma, vma->vm_start);
	if (pol) {
		mpol_to_str(buffer, sizeof(buffer), pol);
		mpol_cond_put(pol);
	} else {
		mpol_to_str(buffer, sizeof(buffer), proc_priv->task_mempolicy);
	}

	seq_printf(m, "%08lx %s", vma->vm_start, buffer);

	if (file) {
		seq_puts(m, " file=");
		seq_file_path(m, file, "\n\t= ");
	} else if (vma->vm_start <= mm->brk && vma->vm_end >= mm->start_brk) {
		seq_puts(m, " heap");
	} else if (is_stack(proc_priv, vma)) {
		seq_puts(m, " stack");
	}

	if (is_vm_hugetlb_page(vma))
		seq_puts(m, " huge");

	/* mmap_sem is held by m_start */
	walk_page_vma(vma, &walk);

	if (!md->pages)
		goto out;

	if (md->anon)
		seq_printf(m, " anon=%lu", md->anon);

	if (md->dirty)
		seq_printf(m, " dirty=%lu", md->dirty);

	if (md->pages != md->anon && md->pages != md->dirty)
		seq_printf(m, " mapped=%lu", md->pages);

	if (md->mapcount_max > 1)
		seq_printf(m, " mapmax=%lu", md->mapcount_max);

	if (md->swapcache)
		seq_printf(m, " swapcache=%lu", md->swapcache);

	if (md->active < md->pages && !is_vm_hugetlb_page(vma))
		seq_printf(m, " active=%lu", md->active);

	if (md->writeback)
		seq_printf(m, " writeback=%lu", md->writeback);

	for_each_node_state(nid, N_MEMORY)
		if (md->node[nid])
			seq_printf(m, " N%d=%lu", nid, md->node[nid]);

	seq_printf(m, " kernelpagesize_kB=%lu", vma_kernel_pagesize(vma) >> 10);
out:
	seq_putc(m, '\n');
	m_cache_vma(m, vma);
	return 0;
}

static int show_pid_numa_map(struct seq_file *m, void *v)
{
	return show_numa_map(m, v, 1);
}

static int show_tid_numa_map(struct seq_file *m, void *v)
{
	return show_numa_map(m, v, 0);
}

static const struct seq_operations proc_pid_numa_maps_op = {
	.start  = m_start,
	.next   = m_next,
	.stop   = m_stop,
	.show   = show_pid_numa_map,
};

static const struct seq_operations proc_tid_numa_maps_op = {
	.start  = m_start,
	.next   = m_next,
	.stop   = m_stop,
	.show   = show_tid_numa_map,
};

static int numa_maps_open(struct inode *inode, struct file *file,
			  const struct seq_operations *ops)
{
	return proc_maps_open(inode, file, ops,
				sizeof(struct numa_maps_private));
}

static int pid_numa_maps_open(struct inode *inode, struct file *file)
{
	return numa_maps_open(inode, file, &proc_pid_numa_maps_op);
}

static int tid_numa_maps_open(struct inode *inode, struct file *file)
{
	return numa_maps_open(inode, file, &proc_tid_numa_maps_op);
}

const struct file_operations proc_pid_numa_maps_operations = {
	.open		= pid_numa_maps_open,
	.read		= seq_read,
	.llseek		= seq_lseek,
	.release	= proc_map_release,
};

const struct file_operations proc_tid_numa_maps_operations = {
	.open		= tid_numa_maps_open,
	.read		= seq_read,
	.llseek		= seq_lseek,
	.release	= proc_map_release,
};
#endif /* CONFIG_NUMA */<|MERGE_RESOLUTION|>--- conflicted
+++ resolved
@@ -378,16 +378,12 @@
 			goto done;
 		}
 
-<<<<<<< HEAD
 		if (vma_get_anon_name(vma)) {
 			seq_pad(m, ' ');
 			seq_print_vma_name(m, vma);
 		}
 
-		if (is_stack(priv, vma, is_pid))
-=======
 		if (is_stack(priv, vma))
->>>>>>> 69847b97
 			name = "[stack]";
 	}
 
