--- conflicted
+++ resolved
@@ -1588,10 +1588,6 @@
 	if (IS_ERR_OR_NULL(mp))
 		goto out_unlock;
 
-<<<<<<< HEAD
-	lock_mount_hash();
-=======
->>>>>>> 0a5766a6
 	event++;
 	while (!hlist_empty(&mp->m_list)) {
 		mnt = hlist_entry(mp->m_list.first, struct mount, mnt_mp_list);
