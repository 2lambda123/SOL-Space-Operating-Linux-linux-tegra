--- conflicted
+++ resolved
@@ -1882,40 +1882,11 @@
 	cifs_dbg(FYI, "In echo request\n");
 
 	if (server->tcpStatus == CifsNeedNegotiate) {
-<<<<<<< HEAD
-		struct list_head *tmp, *tmp2;
-		struct cifs_ses *ses;
-		struct cifs_tcon *tcon;
-
-		cifs_dbg(FYI, "Need negotiate, reconnecting tcons\n");
-		spin_lock(&cifs_tcp_ses_lock);
-		list_for_each(tmp, &server->smb_ses_list) {
-			ses = list_entry(tmp, struct cifs_ses, smb_ses_list);
-			list_for_each(tmp2, &ses->tcon_list) {
-				tcon = list_entry(tmp2, struct cifs_tcon,
-						  tcon_list);
-				/* add check for persistent handle reconnect */
-				if (tcon && tcon->need_reconnect) {
-					spin_unlock(&cifs_tcp_ses_lock);
-					rc = smb2_reconnect(SMB2_ECHO, tcon);
-					spin_lock(&cifs_tcp_ses_lock);
-				}
-			}
-		}
-		spin_unlock(&cifs_tcp_ses_lock);
-	}
-
-	/* if no session, renegotiate failed above */
-	if (server->tcpStatus == CifsNeedNegotiate)
-		return -EIO;
-
-=======
 		/* No need to send echo on newly established connections */
 		queue_delayed_work(cifsiod_wq, &server->reconnect, 0);
 		return rc;
 	}
 
->>>>>>> 0a5766a6
 	rc = small_smb2_init(SMB2_ECHO, NULL, (void **)&req);
 	if (rc)
 		return rc;
