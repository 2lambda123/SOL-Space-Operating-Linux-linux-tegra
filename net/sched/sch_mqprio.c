--- conflicted
+++ resolved
@@ -131,17 +131,10 @@
 		qdisc = qdisc_create_dflt(dev_queue, default_qdisc_ops,
 					  TC_H_MAKE(TC_H_MAJ(sch->handle),
 						    TC_H_MIN(i + 1)));
-<<<<<<< HEAD
 #endif
-		if (qdisc == NULL) {
-			err = -ENOMEM;
-			goto err;
-		}
-=======
 		if (!qdisc)
 			return -ENOMEM;
 
->>>>>>> ece78cd7
 		priv->qdiscs[i] = qdisc;
 		qdisc->flags |= TCQ_F_ONETXQUEUE | TCQ_F_NOPARENT;
 	}
