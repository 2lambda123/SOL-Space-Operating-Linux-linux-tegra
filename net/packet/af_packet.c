/*
 * INET		An implementation of the TCP/IP protocol suite for the LINUX
 *		operating system.  INET is implemented using the  BSD Socket
 *		interface as the means of communication with the user level.
 *
 *		PACKET - implements raw packet sockets.
 *
 * Authors:	Ross Biro
 *		Fred N. van Kempen, <waltje@uWalt.NL.Mugnet.ORG>
 *		Alan Cox, <gw4pts@gw4pts.ampr.org>
 *
 * Fixes:
 *		Alan Cox	:	verify_area() now used correctly
 *		Alan Cox	:	new skbuff lists, look ma no backlogs!
 *		Alan Cox	:	tidied skbuff lists.
 *		Alan Cox	:	Now uses generic datagram routines I
 *					added. Also fixed the peek/read crash
 *					from all old Linux datagram code.
 *		Alan Cox	:	Uses the improved datagram code.
 *		Alan Cox	:	Added NULL's for socket options.
 *		Alan Cox	:	Re-commented the code.
 *		Alan Cox	:	Use new kernel side addressing
 *		Rob Janssen	:	Correct MTU usage.
 *		Dave Platt	:	Counter leaks caused by incorrect
 *					interrupt locking and some slightly
 *					dubious gcc output. Can you read
 *					compiler: it said _VOLATILE_
 *	Richard Kooijman	:	Timestamp fixes.
 *		Alan Cox	:	New buffers. Use sk->mac.raw.
 *		Alan Cox	:	sendmsg/recvmsg support.
 *		Alan Cox	:	Protocol setting support
 *	Alexey Kuznetsov	:	Untied from IPv4 stack.
 *	Cyrus Durgin		:	Fixed kerneld for kmod.
 *	Michal Ostrowski        :       Module initialization cleanup.
 *         Ulises Alonso        :       Frame number limit removal and
 *                                      packet_set_ring memory leak.
 *		Eric Biederman	:	Allow for > 8 byte hardware addresses.
 *					The convention is that longer addresses
 *					will simply extend the hardware address
 *					byte arrays at the end of sockaddr_ll
 *					and packet_mreq.
 *		Johann Baudy	:	Added TX RING.
 *		Chetan Loke	:	Implemented TPACKET_V3 block abstraction
 *					layer.
 *					Copyright (C) 2011, <lokec@ccs.neu.edu>
 *
 *
 *		This program is free software; you can redistribute it and/or
 *		modify it under the terms of the GNU General Public License
 *		as published by the Free Software Foundation; either version
 *		2 of the License, or (at your option) any later version.
 *
 */

#include <linux/types.h>
#include <linux/mm.h>
#include <linux/capability.h>
#include <linux/fcntl.h>
#include <linux/socket.h>
#include <linux/in.h>
#include <linux/inet.h>
#include <linux/netdevice.h>
#include <linux/if_packet.h>
#include <linux/wireless.h>
#include <linux/kernel.h>
#include <linux/kmod.h>
#include <linux/slab.h>
#include <linux/vmalloc.h>
#include <net/net_namespace.h>
#include <net/ip.h>
#include <net/protocol.h>
#include <linux/skbuff.h>
#include <net/sock.h>
#include <linux/errno.h>
#include <linux/timer.h>
#include <asm/uaccess.h>
#include <asm/ioctls.h>
#include <asm/page.h>
#include <asm/cacheflush.h>
#include <asm/io.h>
#include <linux/proc_fs.h>
#include <linux/seq_file.h>
#include <linux/poll.h>
#include <linux/module.h>
#include <linux/init.h>
#include <linux/mutex.h>
#include <linux/if_vlan.h>
#include <linux/virtio_net.h>
#include <linux/errqueue.h>
#include <linux/net_tstamp.h>
#include <linux/percpu.h>
#ifdef CONFIG_INET
#include <net/inet_common.h>
#endif
#include <linux/bpf.h>

#include "internal.h"

/*
   Assumptions:
   - if device has no dev->hard_header routine, it adds and removes ll header
     inside itself. In this case ll header is invisible outside of device,
     but higher levels still should reserve dev->hard_header_len.
     Some devices are enough clever to reallocate skb, when header
     will not fit to reserved space (tunnel), another ones are silly
     (PPP).
   - packet socket receives packets with pulled ll header,
     so that SOCK_RAW should push it back.

On receive:
-----------

Incoming, dev->hard_header!=NULL
   mac_header -> ll header
   data       -> data

Outgoing, dev->hard_header!=NULL
   mac_header -> ll header
   data       -> ll header

Incoming, dev->hard_header==NULL
   mac_header -> UNKNOWN position. It is very likely, that it points to ll
		 header.  PPP makes it, that is wrong, because introduce
		 assymetry between rx and tx paths.
   data       -> data

Outgoing, dev->hard_header==NULL
   mac_header -> data. ll header is still not built!
   data       -> data

Resume
  If dev->hard_header==NULL we are unlikely to restore sensible ll header.


On transmit:
------------

dev->hard_header != NULL
   mac_header -> ll header
   data       -> ll header

dev->hard_header == NULL (ll header is added by device, we cannot control it)
   mac_header -> data
   data       -> data

   We should set nh.raw on output to correct posistion,
   packet classifier depends on it.
 */

/* Private packet socket structures. */

/* identical to struct packet_mreq except it has
 * a longer address field.
 */
struct packet_mreq_max {
	int		mr_ifindex;
	unsigned short	mr_type;
	unsigned short	mr_alen;
	unsigned char	mr_address[MAX_ADDR_LEN];
};

union tpacket_uhdr {
	struct tpacket_hdr  *h1;
	struct tpacket2_hdr *h2;
	struct tpacket3_hdr *h3;
	void *raw;
};

static int packet_set_ring(struct sock *sk, union tpacket_req_u *req_u,
		int closing, int tx_ring);

#define V3_ALIGNMENT	(8)

#define BLK_HDR_LEN	(ALIGN(sizeof(struct tpacket_block_desc), V3_ALIGNMENT))

#define BLK_PLUS_PRIV(sz_of_priv) \
	(BLK_HDR_LEN + ALIGN((sz_of_priv), V3_ALIGNMENT))

#define PGV_FROM_VMALLOC 1

#define BLOCK_STATUS(x)	((x)->hdr.bh1.block_status)
#define BLOCK_NUM_PKTS(x)	((x)->hdr.bh1.num_pkts)
#define BLOCK_O2FP(x)		((x)->hdr.bh1.offset_to_first_pkt)
#define BLOCK_LEN(x)		((x)->hdr.bh1.blk_len)
#define BLOCK_SNUM(x)		((x)->hdr.bh1.seq_num)
#define BLOCK_O2PRIV(x)	((x)->offset_to_priv)
#define BLOCK_PRIV(x)		((void *)((char *)(x) + BLOCK_O2PRIV(x)))

struct packet_sock;
static int tpacket_snd(struct packet_sock *po, struct msghdr *msg);
static int tpacket_rcv(struct sk_buff *skb, struct net_device *dev,
		       struct packet_type *pt, struct net_device *orig_dev);

static void *packet_previous_frame(struct packet_sock *po,
		struct packet_ring_buffer *rb,
		int status);
static void packet_increment_head(struct packet_ring_buffer *buff);
static int prb_curr_blk_in_use(struct tpacket_kbdq_core *,
			struct tpacket_block_desc *);
static void *prb_dispatch_next_block(struct tpacket_kbdq_core *,
			struct packet_sock *);
static void prb_retire_current_block(struct tpacket_kbdq_core *,
		struct packet_sock *, unsigned int status);
static int prb_queue_frozen(struct tpacket_kbdq_core *);
static void prb_open_block(struct tpacket_kbdq_core *,
		struct tpacket_block_desc *);
static void prb_retire_rx_blk_timer_expired(unsigned long);
static void _prb_refresh_rx_retire_blk_timer(struct tpacket_kbdq_core *);
static void prb_init_blk_timer(struct packet_sock *,
		struct tpacket_kbdq_core *,
		void (*func) (unsigned long));
static void prb_fill_rxhash(struct tpacket_kbdq_core *, struct tpacket3_hdr *);
static void prb_clear_rxhash(struct tpacket_kbdq_core *,
		struct tpacket3_hdr *);
static void prb_fill_vlan_info(struct tpacket_kbdq_core *,
		struct tpacket3_hdr *);
static void packet_flush_mclist(struct sock *sk);

struct packet_skb_cb {
	union {
		struct sockaddr_pkt pkt;
		union {
			/* Trick: alias skb original length with
			 * ll.sll_family and ll.protocol in order
			 * to save room.
			 */
			unsigned int origlen;
			struct sockaddr_ll ll;
		};
	} sa;
};

#define vio_le() virtio_legacy_is_little_endian()

#define PACKET_SKB_CB(__skb)	((struct packet_skb_cb *)((__skb)->cb))

#define GET_PBDQC_FROM_RB(x)	((struct tpacket_kbdq_core *)(&(x)->prb_bdqc))
#define GET_PBLOCK_DESC(x, bid)	\
	((struct tpacket_block_desc *)((x)->pkbdq[(bid)].buffer))
#define GET_CURR_PBLOCK_DESC_FROM_CORE(x)	\
	((struct tpacket_block_desc *)((x)->pkbdq[(x)->kactive_blk_num].buffer))
#define GET_NEXT_PRB_BLK_NUM(x) \
	(((x)->kactive_blk_num < ((x)->knum_blocks-1)) ? \
	((x)->kactive_blk_num+1) : 0)

static void __fanout_unlink(struct sock *sk, struct packet_sock *po);
static void __fanout_link(struct sock *sk, struct packet_sock *po);

static int packet_direct_xmit(struct sk_buff *skb)
{
	struct net_device *dev = skb->dev;
	struct sk_buff *orig_skb = skb;
	struct netdev_queue *txq;
	int ret = NETDEV_TX_BUSY;

	if (unlikely(!netif_running(dev) ||
		     !netif_carrier_ok(dev)))
		goto drop;

	skb = validate_xmit_skb_list(skb, dev);
	if (skb != orig_skb)
		goto drop;

	txq = skb_get_tx_queue(dev, skb);

	local_bh_disable();

	HARD_TX_LOCK(dev, txq, smp_processor_id());
	if (!netif_xmit_frozen_or_drv_stopped(txq))
		ret = netdev_start_xmit(skb, dev, txq, false);
	HARD_TX_UNLOCK(dev, txq);

	local_bh_enable();

	if (!dev_xmit_complete(ret))
		kfree_skb(skb);

	return ret;
drop:
	atomic_long_inc(&dev->tx_dropped);
	kfree_skb_list(skb);
	return NET_XMIT_DROP;
}

static struct net_device *packet_cached_dev_get(struct packet_sock *po)
{
	struct net_device *dev;

	rcu_read_lock();
	dev = rcu_dereference(po->cached_dev);
	if (likely(dev))
		dev_hold(dev);
	rcu_read_unlock();

	return dev;
}

static void packet_cached_dev_assign(struct packet_sock *po,
				     struct net_device *dev)
{
	rcu_assign_pointer(po->cached_dev, dev);
}

static void packet_cached_dev_reset(struct packet_sock *po)
{
	RCU_INIT_POINTER(po->cached_dev, NULL);
}

static bool packet_use_direct_xmit(const struct packet_sock *po)
{
	return po->xmit == packet_direct_xmit;
}

static u16 __packet_pick_tx_queue(struct net_device *dev, struct sk_buff *skb)
{
	return (u16) raw_smp_processor_id() % dev->real_num_tx_queues;
}

static void packet_pick_tx_queue(struct net_device *dev, struct sk_buff *skb)
{
	const struct net_device_ops *ops = dev->netdev_ops;
	u16 queue_index;

	if (ops->ndo_select_queue) {
		queue_index = ops->ndo_select_queue(dev, skb, NULL,
						    __packet_pick_tx_queue);
		queue_index = netdev_cap_txqueue(dev, queue_index);
	} else {
		queue_index = __packet_pick_tx_queue(dev, skb);
	}

	skb_set_queue_mapping(skb, queue_index);
}

/* register_prot_hook must be invoked with the po->bind_lock held,
 * or from a context in which asynchronous accesses to the packet
 * socket is not possible (packet_create()).
 */
static void register_prot_hook(struct sock *sk)
{
	struct packet_sock *po = pkt_sk(sk);

	if (!po->running) {
		if (po->fanout)
			__fanout_link(sk, po);
		else
			dev_add_pack(&po->prot_hook);

		sock_hold(sk);
		po->running = 1;
	}
}

/* {,__}unregister_prot_hook() must be invoked with the po->bind_lock
 * held.   If the sync parameter is true, we will temporarily drop
 * the po->bind_lock and do a synchronize_net to make sure no
 * asynchronous packet processing paths still refer to the elements
 * of po->prot_hook.  If the sync parameter is false, it is the
 * callers responsibility to take care of this.
 */
static void __unregister_prot_hook(struct sock *sk, bool sync)
{
	struct packet_sock *po = pkt_sk(sk);

	po->running = 0;

	if (po->fanout)
		__fanout_unlink(sk, po);
	else
		__dev_remove_pack(&po->prot_hook);

	__sock_put(sk);

	if (sync) {
		spin_unlock(&po->bind_lock);
		synchronize_net();
		spin_lock(&po->bind_lock);
	}
}

static void unregister_prot_hook(struct sock *sk, bool sync)
{
	struct packet_sock *po = pkt_sk(sk);

	if (po->running)
		__unregister_prot_hook(sk, sync);
}

static inline struct page * __pure pgv_to_page(void *addr)
{
	if (is_vmalloc_addr(addr))
		return vmalloc_to_page(addr);
	return virt_to_page(addr);
}

static void __packet_set_status(struct packet_sock *po, void *frame, int status)
{
	union tpacket_uhdr h;

	h.raw = frame;
	switch (po->tp_version) {
	case TPACKET_V1:
		h.h1->tp_status = status;
		flush_dcache_page(pgv_to_page(&h.h1->tp_status));
		break;
	case TPACKET_V2:
		h.h2->tp_status = status;
		flush_dcache_page(pgv_to_page(&h.h2->tp_status));
		break;
	case TPACKET_V3:
	default:
		WARN(1, "TPACKET version not supported.\n");
		BUG();
	}

	smp_wmb();
}

static int __packet_get_status(struct packet_sock *po, void *frame)
{
	union tpacket_uhdr h;

	smp_rmb();

	h.raw = frame;
	switch (po->tp_version) {
	case TPACKET_V1:
		flush_dcache_page(pgv_to_page(&h.h1->tp_status));
		return h.h1->tp_status;
	case TPACKET_V2:
		flush_dcache_page(pgv_to_page(&h.h2->tp_status));
		return h.h2->tp_status;
	case TPACKET_V3:
	default:
		WARN(1, "TPACKET version not supported.\n");
		BUG();
		return 0;
	}
}

static __u32 tpacket_get_timestamp(struct sk_buff *skb, struct timespec *ts,
				   unsigned int flags)
{
	struct skb_shared_hwtstamps *shhwtstamps = skb_hwtstamps(skb);

	if (shhwtstamps &&
	    (flags & SOF_TIMESTAMPING_RAW_HARDWARE) &&
	    ktime_to_timespec_cond(shhwtstamps->hwtstamp, ts))
		return TP_STATUS_TS_RAW_HARDWARE;

	if (ktime_to_timespec_cond(skb->tstamp, ts))
		return TP_STATUS_TS_SOFTWARE;

	return 0;
}

static __u32 __packet_set_timestamp(struct packet_sock *po, void *frame,
				    struct sk_buff *skb)
{
	union tpacket_uhdr h;
	struct timespec ts;
	__u32 ts_status;

	if (!(ts_status = tpacket_get_timestamp(skb, &ts, po->tp_tstamp)))
		return 0;

	h.raw = frame;
	switch (po->tp_version) {
	case TPACKET_V1:
		h.h1->tp_sec = ts.tv_sec;
		h.h1->tp_usec = ts.tv_nsec / NSEC_PER_USEC;
		break;
	case TPACKET_V2:
		h.h2->tp_sec = ts.tv_sec;
		h.h2->tp_nsec = ts.tv_nsec;
		break;
	case TPACKET_V3:
	default:
		WARN(1, "TPACKET version not supported.\n");
		BUG();
	}

	/* one flush is safe, as both fields always lie on the same cacheline */
	flush_dcache_page(pgv_to_page(&h.h1->tp_sec));
	smp_wmb();

	return ts_status;
}

static void *packet_lookup_frame(struct packet_sock *po,
		struct packet_ring_buffer *rb,
		unsigned int position,
		int status)
{
	unsigned int pg_vec_pos, frame_offset;
	union tpacket_uhdr h;

	pg_vec_pos = position / rb->frames_per_block;
	frame_offset = position % rb->frames_per_block;

	h.raw = rb->pg_vec[pg_vec_pos].buffer +
		(frame_offset * rb->frame_size);

	if (status != __packet_get_status(po, h.raw))
		return NULL;

	return h.raw;
}

static void *packet_current_frame(struct packet_sock *po,
		struct packet_ring_buffer *rb,
		int status)
{
	return packet_lookup_frame(po, rb, rb->head, status);
}

static void prb_del_retire_blk_timer(struct tpacket_kbdq_core *pkc)
{
	del_timer_sync(&pkc->retire_blk_timer);
}

static void prb_shutdown_retire_blk_timer(struct packet_sock *po,
		struct sk_buff_head *rb_queue)
{
	struct tpacket_kbdq_core *pkc;

	pkc = GET_PBDQC_FROM_RB(&po->rx_ring);

	spin_lock_bh(&rb_queue->lock);
	pkc->delete_blk_timer = 1;
	spin_unlock_bh(&rb_queue->lock);

	prb_del_retire_blk_timer(pkc);
}

static void prb_init_blk_timer(struct packet_sock *po,
		struct tpacket_kbdq_core *pkc,
		void (*func) (unsigned long))
{
	init_timer(&pkc->retire_blk_timer);
	pkc->retire_blk_timer.data = (long)po;
	pkc->retire_blk_timer.function = func;
	pkc->retire_blk_timer.expires = jiffies;
}

static void prb_setup_retire_blk_timer(struct packet_sock *po)
{
	struct tpacket_kbdq_core *pkc;

	pkc = GET_PBDQC_FROM_RB(&po->rx_ring);
	prb_init_blk_timer(po, pkc, prb_retire_rx_blk_timer_expired);
}

static int prb_calc_retire_blk_tmo(struct packet_sock *po,
				int blk_size_in_bytes)
{
	struct net_device *dev;
	unsigned int mbits = 0, msec = 0, div = 0, tmo = 0;
	struct ethtool_cmd ecmd;
	int err;
	u32 speed;

	rtnl_lock();
	dev = __dev_get_by_index(sock_net(&po->sk), po->ifindex);
	if (unlikely(!dev)) {
		rtnl_unlock();
		return DEFAULT_PRB_RETIRE_TOV;
	}
	err = __ethtool_get_settings(dev, &ecmd);
	speed = ethtool_cmd_speed(&ecmd);
	rtnl_unlock();
	if (!err) {
		/*
		 * If the link speed is so slow you don't really
		 * need to worry about perf anyways
		 */
		if (speed < SPEED_1000 || speed == SPEED_UNKNOWN) {
			return DEFAULT_PRB_RETIRE_TOV;
		} else {
			msec = 1;
			div = speed / 1000;
		}
	}

	mbits = (blk_size_in_bytes * 8) / (1024 * 1024);

	if (div)
		mbits /= div;

	tmo = mbits * msec;

	if (div)
		return tmo+1;
	return tmo;
}

static void prb_init_ft_ops(struct tpacket_kbdq_core *p1,
			union tpacket_req_u *req_u)
{
	p1->feature_req_word = req_u->req3.tp_feature_req_word;
}

static void init_prb_bdqc(struct packet_sock *po,
			struct packet_ring_buffer *rb,
			struct pgv *pg_vec,
			union tpacket_req_u *req_u)
{
	struct tpacket_kbdq_core *p1 = GET_PBDQC_FROM_RB(rb);
	struct tpacket_block_desc *pbd;

	memset(p1, 0x0, sizeof(*p1));

	p1->knxt_seq_num = 1;
	p1->pkbdq = pg_vec;
	pbd = (struct tpacket_block_desc *)pg_vec[0].buffer;
	p1->pkblk_start	= pg_vec[0].buffer;
	p1->kblk_size = req_u->req3.tp_block_size;
	p1->knum_blocks	= req_u->req3.tp_block_nr;
	p1->hdrlen = po->tp_hdrlen;
	p1->version = po->tp_version;
	p1->last_kactive_blk_num = 0;
	po->stats.stats3.tp_freeze_q_cnt = 0;
	if (req_u->req3.tp_retire_blk_tov)
		p1->retire_blk_tov = req_u->req3.tp_retire_blk_tov;
	else
		p1->retire_blk_tov = prb_calc_retire_blk_tmo(po,
						req_u->req3.tp_block_size);
	p1->tov_in_jiffies = msecs_to_jiffies(p1->retire_blk_tov);
	p1->blk_sizeof_priv = req_u->req3.tp_sizeof_priv;

	p1->max_frame_len = p1->kblk_size - BLK_PLUS_PRIV(p1->blk_sizeof_priv);
	prb_init_ft_ops(p1, req_u);
	prb_setup_retire_blk_timer(po);
	prb_open_block(p1, pbd);
}

/*  Do NOT update the last_blk_num first.
 *  Assumes sk_buff_head lock is held.
 */
static void _prb_refresh_rx_retire_blk_timer(struct tpacket_kbdq_core *pkc)
{
	mod_timer(&pkc->retire_blk_timer,
			jiffies + pkc->tov_in_jiffies);
	pkc->last_kactive_blk_num = pkc->kactive_blk_num;
}

/*
 * Timer logic:
 * 1) We refresh the timer only when we open a block.
 *    By doing this we don't waste cycles refreshing the timer
 *	  on packet-by-packet basis.
 *
 * With a 1MB block-size, on a 1Gbps line, it will take
 * i) ~8 ms to fill a block + ii) memcpy etc.
 * In this cut we are not accounting for the memcpy time.
 *
 * So, if the user sets the 'tmo' to 10ms then the timer
 * will never fire while the block is still getting filled
 * (which is what we want). However, the user could choose
 * to close a block early and that's fine.
 *
 * But when the timer does fire, we check whether or not to refresh it.
 * Since the tmo granularity is in msecs, it is not too expensive
 * to refresh the timer, lets say every '8' msecs.
 * Either the user can set the 'tmo' or we can derive it based on
 * a) line-speed and b) block-size.
 * prb_calc_retire_blk_tmo() calculates the tmo.
 *
 */
static void prb_retire_rx_blk_timer_expired(unsigned long data)
{
	struct packet_sock *po = (struct packet_sock *)data;
	struct tpacket_kbdq_core *pkc = GET_PBDQC_FROM_RB(&po->rx_ring);
	unsigned int frozen;
	struct tpacket_block_desc *pbd;

	spin_lock(&po->sk.sk_receive_queue.lock);

	frozen = prb_queue_frozen(pkc);
	pbd = GET_CURR_PBLOCK_DESC_FROM_CORE(pkc);

	if (unlikely(pkc->delete_blk_timer))
		goto out;

	/* We only need to plug the race when the block is partially filled.
	 * tpacket_rcv:
	 *		lock(); increment BLOCK_NUM_PKTS; unlock()
	 *		copy_bits() is in progress ...
	 *		timer fires on other cpu:
	 *		we can't retire the current block because copy_bits
	 *		is in progress.
	 *
	 */
	if (BLOCK_NUM_PKTS(pbd)) {
		while (atomic_read(&pkc->blk_fill_in_prog)) {
			/* Waiting for skb_copy_bits to finish... */
			cpu_relax();
		}
	}

	if (pkc->last_kactive_blk_num == pkc->kactive_blk_num) {
		if (!frozen) {
			if (!BLOCK_NUM_PKTS(pbd)) {
				/* An empty block. Just refresh the timer. */
				goto refresh_timer;
			}
			prb_retire_current_block(pkc, po, TP_STATUS_BLK_TMO);
			if (!prb_dispatch_next_block(pkc, po))
				goto refresh_timer;
			else
				goto out;
		} else {
			/* Case 1. Queue was frozen because user-space was
			 *	   lagging behind.
			 */
			if (prb_curr_blk_in_use(pkc, pbd)) {
				/*
				 * Ok, user-space is still behind.
				 * So just refresh the timer.
				 */
				goto refresh_timer;
			} else {
			       /* Case 2. queue was frozen,user-space caught up,
				* now the link went idle && the timer fired.
				* We don't have a block to close.So we open this
				* block and restart the timer.
				* opening a block thaws the queue,restarts timer
				* Thawing/timer-refresh is a side effect.
				*/
				prb_open_block(pkc, pbd);
				goto out;
			}
		}
	}

refresh_timer:
	_prb_refresh_rx_retire_blk_timer(pkc);

out:
	spin_unlock(&po->sk.sk_receive_queue.lock);
}

static void prb_flush_block(struct tpacket_kbdq_core *pkc1,
		struct tpacket_block_desc *pbd1, __u32 status)
{
	/* Flush everything minus the block header */

#if ARCH_IMPLEMENTS_FLUSH_DCACHE_PAGE == 1
	u8 *start, *end;

	start = (u8 *)pbd1;

	/* Skip the block header(we know header WILL fit in 4K) */
	start += PAGE_SIZE;

	end = (u8 *)PAGE_ALIGN((unsigned long)pkc1->pkblk_end);
	for (; start < end; start += PAGE_SIZE)
		flush_dcache_page(pgv_to_page(start));

	smp_wmb();
#endif

	/* Now update the block status. */

	BLOCK_STATUS(pbd1) = status;

	/* Flush the block header */

#if ARCH_IMPLEMENTS_FLUSH_DCACHE_PAGE == 1
	start = (u8 *)pbd1;
	flush_dcache_page(pgv_to_page(start));

	smp_wmb();
#endif
}

/*
 * Side effect:
 *
 * 1) flush the block
 * 2) Increment active_blk_num
 *
 * Note:We DONT refresh the timer on purpose.
 *	Because almost always the next block will be opened.
 */
static void prb_close_block(struct tpacket_kbdq_core *pkc1,
		struct tpacket_block_desc *pbd1,
		struct packet_sock *po, unsigned int stat)
{
	__u32 status = TP_STATUS_USER | stat;

	struct tpacket3_hdr *last_pkt;
	struct tpacket_hdr_v1 *h1 = &pbd1->hdr.bh1;
	struct sock *sk = &po->sk;

	if (po->stats.stats3.tp_drops)
		status |= TP_STATUS_LOSING;

	last_pkt = (struct tpacket3_hdr *)pkc1->prev;
	last_pkt->tp_next_offset = 0;

	/* Get the ts of the last pkt */
	if (BLOCK_NUM_PKTS(pbd1)) {
		h1->ts_last_pkt.ts_sec = last_pkt->tp_sec;
		h1->ts_last_pkt.ts_nsec	= last_pkt->tp_nsec;
	} else {
		/* Ok, we tmo'd - so get the current time.
		 *
		 * It shouldn't really happen as we don't close empty
		 * blocks. See prb_retire_rx_blk_timer_expired().
		 */
		struct timespec ts;
		getnstimeofday(&ts);
		h1->ts_last_pkt.ts_sec = ts.tv_sec;
		h1->ts_last_pkt.ts_nsec	= ts.tv_nsec;
	}

	smp_wmb();

	/* Flush the block */
	prb_flush_block(pkc1, pbd1, status);

	sk->sk_data_ready(sk);

	pkc1->kactive_blk_num = GET_NEXT_PRB_BLK_NUM(pkc1);
}

static void prb_thaw_queue(struct tpacket_kbdq_core *pkc)
{
	pkc->reset_pending_on_curr_blk = 0;
}

/*
 * Side effect of opening a block:
 *
 * 1) prb_queue is thawed.
 * 2) retire_blk_timer is refreshed.
 *
 */
static void prb_open_block(struct tpacket_kbdq_core *pkc1,
	struct tpacket_block_desc *pbd1)
{
	struct timespec ts;
	struct tpacket_hdr_v1 *h1 = &pbd1->hdr.bh1;

	smp_rmb();

	/* We could have just memset this but we will lose the
	 * flexibility of making the priv area sticky
	 */

	BLOCK_SNUM(pbd1) = pkc1->knxt_seq_num++;
	BLOCK_NUM_PKTS(pbd1) = 0;
	BLOCK_LEN(pbd1) = BLK_PLUS_PRIV(pkc1->blk_sizeof_priv);

	getnstimeofday(&ts);

	h1->ts_first_pkt.ts_sec = ts.tv_sec;
	h1->ts_first_pkt.ts_nsec = ts.tv_nsec;

	pkc1->pkblk_start = (char *)pbd1;
	pkc1->nxt_offset = pkc1->pkblk_start + BLK_PLUS_PRIV(pkc1->blk_sizeof_priv);

	BLOCK_O2FP(pbd1) = (__u32)BLK_PLUS_PRIV(pkc1->blk_sizeof_priv);
	BLOCK_O2PRIV(pbd1) = BLK_HDR_LEN;

	pbd1->version = pkc1->version;
	pkc1->prev = pkc1->nxt_offset;
	pkc1->pkblk_end = pkc1->pkblk_start + pkc1->kblk_size;

	prb_thaw_queue(pkc1);
	_prb_refresh_rx_retire_blk_timer(pkc1);

	smp_wmb();
}

/*
 * Queue freeze logic:
 * 1) Assume tp_block_nr = 8 blocks.
 * 2) At time 't0', user opens Rx ring.
 * 3) Some time past 't0', kernel starts filling blocks starting from 0 .. 7
 * 4) user-space is either sleeping or processing block '0'.
 * 5) tpacket_rcv is currently filling block '7', since there is no space left,
 *    it will close block-7,loop around and try to fill block '0'.
 *    call-flow:
 *    __packet_lookup_frame_in_block
 *      prb_retire_current_block()
 *      prb_dispatch_next_block()
 *        |->(BLOCK_STATUS == USER) evaluates to true
 *    5.1) Since block-0 is currently in-use, we just freeze the queue.
 * 6) Now there are two cases:
 *    6.1) Link goes idle right after the queue is frozen.
 *         But remember, the last open_block() refreshed the timer.
 *         When this timer expires,it will refresh itself so that we can
 *         re-open block-0 in near future.
 *    6.2) Link is busy and keeps on receiving packets. This is a simple
 *         case and __packet_lookup_frame_in_block will check if block-0
 *         is free and can now be re-used.
 */
static void prb_freeze_queue(struct tpacket_kbdq_core *pkc,
				  struct packet_sock *po)
{
	pkc->reset_pending_on_curr_blk = 1;
	po->stats.stats3.tp_freeze_q_cnt++;
}

#define TOTAL_PKT_LEN_INCL_ALIGN(length) (ALIGN((length), V3_ALIGNMENT))

/*
 * If the next block is free then we will dispatch it
 * and return a good offset.
 * Else, we will freeze the queue.
 * So, caller must check the return value.
 */
static void *prb_dispatch_next_block(struct tpacket_kbdq_core *pkc,
		struct packet_sock *po)
{
	struct tpacket_block_desc *pbd;

	smp_rmb();

	/* 1. Get current block num */
	pbd = GET_CURR_PBLOCK_DESC_FROM_CORE(pkc);

	/* 2. If this block is currently in_use then freeze the queue */
	if (TP_STATUS_USER & BLOCK_STATUS(pbd)) {
		prb_freeze_queue(pkc, po);
		return NULL;
	}

	/*
	 * 3.
	 * open this block and return the offset where the first packet
	 * needs to get stored.
	 */
	prb_open_block(pkc, pbd);
	return (void *)pkc->nxt_offset;
}

static void prb_retire_current_block(struct tpacket_kbdq_core *pkc,
		struct packet_sock *po, unsigned int status)
{
	struct tpacket_block_desc *pbd = GET_CURR_PBLOCK_DESC_FROM_CORE(pkc);

	/* retire/close the current block */
	if (likely(TP_STATUS_KERNEL == BLOCK_STATUS(pbd))) {
		/*
		 * Plug the case where copy_bits() is in progress on
		 * cpu-0 and tpacket_rcv() got invoked on cpu-1, didn't
		 * have space to copy the pkt in the current block and
		 * called prb_retire_current_block()
		 *
		 * We don't need to worry about the TMO case because
		 * the timer-handler already handled this case.
		 */
		if (!(status & TP_STATUS_BLK_TMO)) {
			while (atomic_read(&pkc->blk_fill_in_prog)) {
				/* Waiting for skb_copy_bits to finish... */
				cpu_relax();
			}
		}
		prb_close_block(pkc, pbd, po, status);
		return;
	}
}

static int prb_curr_blk_in_use(struct tpacket_kbdq_core *pkc,
				      struct tpacket_block_desc *pbd)
{
	return TP_STATUS_USER & BLOCK_STATUS(pbd);
}

static int prb_queue_frozen(struct tpacket_kbdq_core *pkc)
{
	return pkc->reset_pending_on_curr_blk;
}

static void prb_clear_blk_fill_status(struct packet_ring_buffer *rb)
{
	struct tpacket_kbdq_core *pkc  = GET_PBDQC_FROM_RB(rb);
	atomic_dec(&pkc->blk_fill_in_prog);
}

static void prb_fill_rxhash(struct tpacket_kbdq_core *pkc,
			struct tpacket3_hdr *ppd)
{
	ppd->hv1.tp_rxhash = skb_get_hash(pkc->skb);
}

static void prb_clear_rxhash(struct tpacket_kbdq_core *pkc,
			struct tpacket3_hdr *ppd)
{
	ppd->hv1.tp_rxhash = 0;
}

static void prb_fill_vlan_info(struct tpacket_kbdq_core *pkc,
			struct tpacket3_hdr *ppd)
{
	if (skb_vlan_tag_present(pkc->skb)) {
		ppd->hv1.tp_vlan_tci = skb_vlan_tag_get(pkc->skb);
		ppd->hv1.tp_vlan_tpid = ntohs(pkc->skb->vlan_proto);
		ppd->tp_status = TP_STATUS_VLAN_VALID | TP_STATUS_VLAN_TPID_VALID;
	} else {
		ppd->hv1.tp_vlan_tci = 0;
		ppd->hv1.tp_vlan_tpid = 0;
		ppd->tp_status = TP_STATUS_AVAILABLE;
	}
}

static void prb_run_all_ft_ops(struct tpacket_kbdq_core *pkc,
			struct tpacket3_hdr *ppd)
{
	ppd->hv1.tp_padding = 0;
	prb_fill_vlan_info(pkc, ppd);

	if (pkc->feature_req_word & TP_FT_REQ_FILL_RXHASH)
		prb_fill_rxhash(pkc, ppd);
	else
		prb_clear_rxhash(pkc, ppd);
}

static void prb_fill_curr_block(char *curr,
				struct tpacket_kbdq_core *pkc,
				struct tpacket_block_desc *pbd,
				unsigned int len)
{
	struct tpacket3_hdr *ppd;

	ppd  = (struct tpacket3_hdr *)curr;
	ppd->tp_next_offset = TOTAL_PKT_LEN_INCL_ALIGN(len);
	pkc->prev = curr;
	pkc->nxt_offset += TOTAL_PKT_LEN_INCL_ALIGN(len);
	BLOCK_LEN(pbd) += TOTAL_PKT_LEN_INCL_ALIGN(len);
	BLOCK_NUM_PKTS(pbd) += 1;
	atomic_inc(&pkc->blk_fill_in_prog);
	prb_run_all_ft_ops(pkc, ppd);
}

/* Assumes caller has the sk->rx_queue.lock */
static void *__packet_lookup_frame_in_block(struct packet_sock *po,
					    struct sk_buff *skb,
						int status,
					    unsigned int len
					    )
{
	struct tpacket_kbdq_core *pkc;
	struct tpacket_block_desc *pbd;
	char *curr, *end;

	pkc = GET_PBDQC_FROM_RB(&po->rx_ring);
	pbd = GET_CURR_PBLOCK_DESC_FROM_CORE(pkc);

	/* Queue is frozen when user space is lagging behind */
	if (prb_queue_frozen(pkc)) {
		/*
		 * Check if that last block which caused the queue to freeze,
		 * is still in_use by user-space.
		 */
		if (prb_curr_blk_in_use(pkc, pbd)) {
			/* Can't record this packet */
			return NULL;
		} else {
			/*
			 * Ok, the block was released by user-space.
			 * Now let's open that block.
			 * opening a block also thaws the queue.
			 * Thawing is a side effect.
			 */
			prb_open_block(pkc, pbd);
		}
	}

	smp_mb();
	curr = pkc->nxt_offset;
	pkc->skb = skb;
	end = (char *)pbd + pkc->kblk_size;

	/* first try the current block */
	if (curr+TOTAL_PKT_LEN_INCL_ALIGN(len) < end) {
		prb_fill_curr_block(curr, pkc, pbd, len);
		return (void *)curr;
	}

	/* Ok, close the current block */
	prb_retire_current_block(pkc, po, 0);

	/* Now, try to dispatch the next block */
	curr = (char *)prb_dispatch_next_block(pkc, po);
	if (curr) {
		pbd = GET_CURR_PBLOCK_DESC_FROM_CORE(pkc);
		prb_fill_curr_block(curr, pkc, pbd, len);
		return (void *)curr;
	}

	/*
	 * No free blocks are available.user_space hasn't caught up yet.
	 * Queue was just frozen and now this packet will get dropped.
	 */
	return NULL;
}

static void *packet_current_rx_frame(struct packet_sock *po,
					    struct sk_buff *skb,
					    int status, unsigned int len)
{
	char *curr = NULL;
	switch (po->tp_version) {
	case TPACKET_V1:
	case TPACKET_V2:
		curr = packet_lookup_frame(po, &po->rx_ring,
					po->rx_ring.head, status);
		return curr;
	case TPACKET_V3:
		return __packet_lookup_frame_in_block(po, skb, status, len);
	default:
		WARN(1, "TPACKET version not supported\n");
		BUG();
		return NULL;
	}
}

static void *prb_lookup_block(struct packet_sock *po,
				     struct packet_ring_buffer *rb,
				     unsigned int idx,
				     int status)
{
	struct tpacket_kbdq_core *pkc  = GET_PBDQC_FROM_RB(rb);
	struct tpacket_block_desc *pbd = GET_PBLOCK_DESC(pkc, idx);

	if (status != BLOCK_STATUS(pbd))
		return NULL;
	return pbd;
}

static int prb_previous_blk_num(struct packet_ring_buffer *rb)
{
	unsigned int prev;
	if (rb->prb_bdqc.kactive_blk_num)
		prev = rb->prb_bdqc.kactive_blk_num-1;
	else
		prev = rb->prb_bdqc.knum_blocks-1;
	return prev;
}

/* Assumes caller has held the rx_queue.lock */
static void *__prb_previous_block(struct packet_sock *po,
					 struct packet_ring_buffer *rb,
					 int status)
{
	unsigned int previous = prb_previous_blk_num(rb);
	return prb_lookup_block(po, rb, previous, status);
}

static void *packet_previous_rx_frame(struct packet_sock *po,
					     struct packet_ring_buffer *rb,
					     int status)
{
	if (po->tp_version <= TPACKET_V2)
		return packet_previous_frame(po, rb, status);

	return __prb_previous_block(po, rb, status);
}

static void packet_increment_rx_head(struct packet_sock *po,
					    struct packet_ring_buffer *rb)
{
	switch (po->tp_version) {
	case TPACKET_V1:
	case TPACKET_V2:
		return packet_increment_head(rb);
	case TPACKET_V3:
	default:
		WARN(1, "TPACKET version not supported.\n");
		BUG();
		return;
	}
}

static void *packet_previous_frame(struct packet_sock *po,
		struct packet_ring_buffer *rb,
		int status)
{
	unsigned int previous = rb->head ? rb->head - 1 : rb->frame_max;
	return packet_lookup_frame(po, rb, previous, status);
}

static void packet_increment_head(struct packet_ring_buffer *buff)
{
	buff->head = buff->head != buff->frame_max ? buff->head+1 : 0;
}

static void packet_inc_pending(struct packet_ring_buffer *rb)
{
	this_cpu_inc(*rb->pending_refcnt);
}

static void packet_dec_pending(struct packet_ring_buffer *rb)
{
	this_cpu_dec(*rb->pending_refcnt);
}

static unsigned int packet_read_pending(const struct packet_ring_buffer *rb)
{
	unsigned int refcnt = 0;
	int cpu;

	/* We don't use pending refcount in rx_ring. */
	if (rb->pending_refcnt == NULL)
		return 0;

	for_each_possible_cpu(cpu)
		refcnt += *per_cpu_ptr(rb->pending_refcnt, cpu);

	return refcnt;
}

static int packet_alloc_pending(struct packet_sock *po)
{
	po->rx_ring.pending_refcnt = NULL;

	po->tx_ring.pending_refcnt = alloc_percpu(unsigned int);
	if (unlikely(po->tx_ring.pending_refcnt == NULL))
		return -ENOBUFS;

	return 0;
}

static void packet_free_pending(struct packet_sock *po)
{
	free_percpu(po->tx_ring.pending_refcnt);
}

#define ROOM_POW_OFF	2
#define ROOM_NONE	0x0
#define ROOM_LOW	0x1
#define ROOM_NORMAL	0x2

static bool __tpacket_has_room(struct packet_sock *po, int pow_off)
{
	int idx, len;

	len = po->rx_ring.frame_max + 1;
	idx = po->rx_ring.head;
	if (pow_off)
		idx += len >> pow_off;
	if (idx >= len)
		idx -= len;
	return packet_lookup_frame(po, &po->rx_ring, idx, TP_STATUS_KERNEL);
}

static bool __tpacket_v3_has_room(struct packet_sock *po, int pow_off)
{
	int idx, len;

	len = po->rx_ring.prb_bdqc.knum_blocks;
	idx = po->rx_ring.prb_bdqc.kactive_blk_num;
	if (pow_off)
		idx += len >> pow_off;
	if (idx >= len)
		idx -= len;
	return prb_lookup_block(po, &po->rx_ring, idx, TP_STATUS_KERNEL);
}

static int __packet_rcv_has_room(struct packet_sock *po, struct sk_buff *skb)
{
	struct sock *sk = &po->sk;
	int ret = ROOM_NONE;

	if (po->prot_hook.func != tpacket_rcv) {
		int avail = sk->sk_rcvbuf - atomic_read(&sk->sk_rmem_alloc)
					  - (skb ? skb->truesize : 0);
		if (avail > (sk->sk_rcvbuf >> ROOM_POW_OFF))
			return ROOM_NORMAL;
		else if (avail > 0)
			return ROOM_LOW;
		else
			return ROOM_NONE;
	}

	if (po->tp_version == TPACKET_V3) {
		if (__tpacket_v3_has_room(po, ROOM_POW_OFF))
			ret = ROOM_NORMAL;
		else if (__tpacket_v3_has_room(po, 0))
			ret = ROOM_LOW;
	} else {
		if (__tpacket_has_room(po, ROOM_POW_OFF))
			ret = ROOM_NORMAL;
		else if (__tpacket_has_room(po, 0))
			ret = ROOM_LOW;
	}

	return ret;
}

static int packet_rcv_has_room(struct packet_sock *po, struct sk_buff *skb)
{
	int ret;
	bool has_room;

	spin_lock_bh(&po->sk.sk_receive_queue.lock);
	ret = __packet_rcv_has_room(po, skb);
	has_room = ret == ROOM_NORMAL;
	if (po->pressure == has_room)
		po->pressure = !has_room;
	spin_unlock_bh(&po->sk.sk_receive_queue.lock);

	return ret;
}

static void packet_sock_destruct(struct sock *sk)
{
	skb_queue_purge(&sk->sk_error_queue);

	WARN_ON(atomic_read(&sk->sk_rmem_alloc));
	WARN_ON(atomic_read(&sk->sk_wmem_alloc));

	if (!sock_flag(sk, SOCK_DEAD)) {
		pr_err("Attempt to release alive packet socket: %p\n", sk);
		return;
	}

	sk_refcnt_debug_dec(sk);
}

static bool fanout_flow_is_huge(struct packet_sock *po, struct sk_buff *skb)
{
	u32 rxhash;
	int i, count = 0;

	rxhash = skb_get_hash(skb);
	for (i = 0; i < ROLLOVER_HLEN; i++)
		if (po->rollover->history[i] == rxhash)
			count++;

	po->rollover->history[prandom_u32() % ROLLOVER_HLEN] = rxhash;
	return count > (ROLLOVER_HLEN >> 1);
}

static unsigned int fanout_demux_hash(struct packet_fanout *f,
				      struct sk_buff *skb,
				      unsigned int num)
{
	return reciprocal_scale(__skb_get_hash_symmetric(skb), num);
}

static unsigned int fanout_demux_lb(struct packet_fanout *f,
				    struct sk_buff *skb,
				    unsigned int num)
{
	unsigned int val = atomic_inc_return(&f->rr_cur);

	return val % num;
}

static unsigned int fanout_demux_cpu(struct packet_fanout *f,
				     struct sk_buff *skb,
				     unsigned int num)
{
	return smp_processor_id() % num;
}

static unsigned int fanout_demux_rnd(struct packet_fanout *f,
				     struct sk_buff *skb,
				     unsigned int num)
{
	return prandom_u32_max(num);
}

static unsigned int fanout_demux_rollover(struct packet_fanout *f,
					  struct sk_buff *skb,
					  unsigned int idx, bool try_self,
					  unsigned int num)
{
	struct packet_sock *po, *po_next, *po_skip = NULL;
	unsigned int i, j, room = ROOM_NONE;

	po = pkt_sk(f->arr[idx]);

	if (try_self) {
		room = packet_rcv_has_room(po, skb);
		if (room == ROOM_NORMAL ||
		    (room == ROOM_LOW && !fanout_flow_is_huge(po, skb)))
			return idx;
		po_skip = po;
	}

	i = j = min_t(int, po->rollover->sock, num - 1);
	do {
		po_next = pkt_sk(f->arr[i]);
		if (po_next != po_skip && !po_next->pressure &&
		    packet_rcv_has_room(po_next, skb) == ROOM_NORMAL) {
			if (i != j)
				po->rollover->sock = i;
			atomic_long_inc(&po->rollover->num);
			if (room == ROOM_LOW)
				atomic_long_inc(&po->rollover->num_huge);
			return i;
		}

		if (++i == num)
			i = 0;
	} while (i != j);

	atomic_long_inc(&po->rollover->num_failed);
	return idx;
}

static unsigned int fanout_demux_qm(struct packet_fanout *f,
				    struct sk_buff *skb,
				    unsigned int num)
{
	return skb_get_queue_mapping(skb) % num;
}

static unsigned int fanout_demux_bpf(struct packet_fanout *f,
				     struct sk_buff *skb,
				     unsigned int num)
{
	struct bpf_prog *prog;
	unsigned int ret = 0;

	rcu_read_lock();
	prog = rcu_dereference(f->bpf_prog);
	if (prog)
		ret = bpf_prog_run_clear_cb(prog, skb) % num;
	rcu_read_unlock();

	return ret;
}

static bool fanout_has_flag(struct packet_fanout *f, u16 flag)
{
	return f->flags & (flag >> 8);
}

static int packet_rcv_fanout(struct sk_buff *skb, struct net_device *dev,
			     struct packet_type *pt, struct net_device *orig_dev)
{
	struct packet_fanout *f = pt->af_packet_priv;
	unsigned int num = READ_ONCE(f->num_members);
	struct net *net = read_pnet(&f->net);
	struct packet_sock *po;
	unsigned int idx;

	if (!net_eq(dev_net(dev), net) || !num) {
		kfree_skb(skb);
		return 0;
	}

	if (fanout_has_flag(f, PACKET_FANOUT_FLAG_DEFRAG)) {
		skb = ip_check_defrag(net, skb, IP_DEFRAG_AF_PACKET);
		if (!skb)
			return 0;
	}
	switch (f->type) {
	case PACKET_FANOUT_HASH:
	default:
		idx = fanout_demux_hash(f, skb, num);
		break;
	case PACKET_FANOUT_LB:
		idx = fanout_demux_lb(f, skb, num);
		break;
	case PACKET_FANOUT_CPU:
		idx = fanout_demux_cpu(f, skb, num);
		break;
	case PACKET_FANOUT_RND:
		idx = fanout_demux_rnd(f, skb, num);
		break;
	case PACKET_FANOUT_QM:
		idx = fanout_demux_qm(f, skb, num);
		break;
	case PACKET_FANOUT_ROLLOVER:
		idx = fanout_demux_rollover(f, skb, 0, false, num);
		break;
	case PACKET_FANOUT_CBPF:
	case PACKET_FANOUT_EBPF:
		idx = fanout_demux_bpf(f, skb, num);
		break;
	}

	if (fanout_has_flag(f, PACKET_FANOUT_FLAG_ROLLOVER))
		idx = fanout_demux_rollover(f, skb, idx, true, num);

	po = pkt_sk(f->arr[idx]);
	return po->prot_hook.func(skb, dev, &po->prot_hook, orig_dev);
}

DEFINE_MUTEX(fanout_mutex);
EXPORT_SYMBOL_GPL(fanout_mutex);
static LIST_HEAD(fanout_list);

static void __fanout_link(struct sock *sk, struct packet_sock *po)
{
	struct packet_fanout *f = po->fanout;

	spin_lock(&f->lock);
	f->arr[f->num_members] = sk;
	smp_wmb();
	f->num_members++;
	if (f->num_members == 1)
		dev_add_pack(&f->prot_hook);
	spin_unlock(&f->lock);
}

static void __fanout_unlink(struct sock *sk, struct packet_sock *po)
{
	struct packet_fanout *f = po->fanout;
	int i;

	spin_lock(&f->lock);
	for (i = 0; i < f->num_members; i++) {
		if (f->arr[i] == sk)
			break;
	}
	BUG_ON(i >= f->num_members);
	f->arr[i] = f->arr[f->num_members - 1];
	f->num_members--;
	if (f->num_members == 0)
		__dev_remove_pack(&f->prot_hook);
	spin_unlock(&f->lock);
}

static bool match_fanout_group(struct packet_type *ptype, struct sock *sk)
{
	if (sk->sk_family != PF_PACKET)
		return false;

	return ptype->af_packet_priv == pkt_sk(sk)->fanout;
}

static void fanout_init_data(struct packet_fanout *f)
{
	switch (f->type) {
	case PACKET_FANOUT_LB:
		atomic_set(&f->rr_cur, 0);
		break;
	case PACKET_FANOUT_CBPF:
	case PACKET_FANOUT_EBPF:
		RCU_INIT_POINTER(f->bpf_prog, NULL);
		break;
	}
}

static void __fanout_set_data_bpf(struct packet_fanout *f, struct bpf_prog *new)
{
	struct bpf_prog *old;

	spin_lock(&f->lock);
	old = rcu_dereference_protected(f->bpf_prog, lockdep_is_held(&f->lock));
	rcu_assign_pointer(f->bpf_prog, new);
	spin_unlock(&f->lock);

	if (old) {
		synchronize_net();
		bpf_prog_destroy(old);
	}
}

static int fanout_set_data_cbpf(struct packet_sock *po, char __user *data,
				unsigned int len)
{
	struct bpf_prog *new;
	struct sock_fprog fprog;
	int ret;

	if (sock_flag(&po->sk, SOCK_FILTER_LOCKED))
		return -EPERM;
	if (len != sizeof(fprog))
		return -EINVAL;
	if (copy_from_user(&fprog, data, len))
		return -EFAULT;

	ret = bpf_prog_create_from_user(&new, &fprog, NULL, false);
	if (ret)
		return ret;

	__fanout_set_data_bpf(po->fanout, new);
	return 0;
}

static int fanout_set_data_ebpf(struct packet_sock *po, char __user *data,
				unsigned int len)
{
	struct bpf_prog *new;
	u32 fd;

	if (sock_flag(&po->sk, SOCK_FILTER_LOCKED))
		return -EPERM;
	if (len != sizeof(fd))
		return -EINVAL;
	if (copy_from_user(&fd, data, len))
		return -EFAULT;

	new = bpf_prog_get(fd);
	if (IS_ERR(new))
		return PTR_ERR(new);
	if (new->type != BPF_PROG_TYPE_SOCKET_FILTER) {
		bpf_prog_put(new);
		return -EINVAL;
	}

	__fanout_set_data_bpf(po->fanout, new);
	return 0;
}

static int fanout_set_data(struct packet_sock *po, char __user *data,
			   unsigned int len)
{
	switch (po->fanout->type) {
	case PACKET_FANOUT_CBPF:
		return fanout_set_data_cbpf(po, data, len);
	case PACKET_FANOUT_EBPF:
		return fanout_set_data_ebpf(po, data, len);
	default:
		return -EINVAL;
	};
}

static void fanout_release_data(struct packet_fanout *f)
{
	switch (f->type) {
	case PACKET_FANOUT_CBPF:
	case PACKET_FANOUT_EBPF:
		__fanout_set_data_bpf(f, NULL);
	};
}

static int fanout_add(struct sock *sk, u16 id, u16 type_flags)
{
	struct packet_rollover *rollover = NULL;
	struct packet_sock *po = pkt_sk(sk);
	struct packet_fanout *f, *match;
	u8 type = type_flags & 0xff;
	u8 flags = type_flags >> 8;
	int err;

	switch (type) {
	case PACKET_FANOUT_ROLLOVER:
		if (type_flags & PACKET_FANOUT_FLAG_ROLLOVER)
			return -EINVAL;
	case PACKET_FANOUT_HASH:
	case PACKET_FANOUT_LB:
	case PACKET_FANOUT_CPU:
	case PACKET_FANOUT_RND:
	case PACKET_FANOUT_QM:
	case PACKET_FANOUT_CBPF:
	case PACKET_FANOUT_EBPF:
		break;
	default:
		return -EINVAL;
	}

	mutex_lock(&fanout_mutex);

	err = -EINVAL;
	if (!po->running)
		goto out;

	err = -EALREADY;
	if (po->fanout)
		goto out;

	if (type == PACKET_FANOUT_ROLLOVER ||
	    (type_flags & PACKET_FANOUT_FLAG_ROLLOVER)) {
		err = -ENOMEM;
		rollover = kzalloc(sizeof(*rollover), GFP_KERNEL);
		if (!rollover)
			goto out;
		atomic_long_set(&rollover->num, 0);
		atomic_long_set(&rollover->num_huge, 0);
		atomic_long_set(&rollover->num_failed, 0);
		po->rollover = rollover;
	}

	match = NULL;
	list_for_each_entry(f, &fanout_list, list) {
		if (f->id == id &&
		    read_pnet(&f->net) == sock_net(sk)) {
			match = f;
			break;
		}
	}
	err = -EINVAL;
	if (match && match->flags != flags)
		goto out;
	if (!match) {
		err = -ENOMEM;
		match = kzalloc(sizeof(*match), GFP_KERNEL);
		if (!match)
			goto out;
		write_pnet(&match->net, sock_net(sk));
		match->id = id;
		match->type = type;
		match->flags = flags;
		INIT_LIST_HEAD(&match->list);
		spin_lock_init(&match->lock);
		atomic_set(&match->sk_ref, 0);
		fanout_init_data(match);
		match->prot_hook.type = po->prot_hook.type;
		match->prot_hook.dev = po->prot_hook.dev;
		match->prot_hook.func = packet_rcv_fanout;
		match->prot_hook.af_packet_priv = match;
		match->prot_hook.id_match = match_fanout_group;
		list_add(&match->list, &fanout_list);
	}
	err = -EINVAL;
	if (match->type == type &&
	    match->prot_hook.type == po->prot_hook.type &&
	    match->prot_hook.dev == po->prot_hook.dev) {
		err = -ENOSPC;
		if (atomic_read(&match->sk_ref) < PACKET_FANOUT_MAX) {
			__dev_remove_pack(&po->prot_hook);
			po->fanout = match;
			atomic_inc(&match->sk_ref);
			__fanout_link(sk, po);
			err = 0;
		}
	}
out:
	if (err && rollover) {
		kfree(rollover);
		po->rollover = NULL;
	}
	mutex_unlock(&fanout_mutex);
	return err;
}

/* If pkt_sk(sk)->fanout->sk_ref is zero, this function removes
 * pkt_sk(sk)->fanout from fanout_list and returns pkt_sk(sk)->fanout.
 * It is the responsibility of the caller to call fanout_release_data() and
 * free the returned packet_fanout (after synchronize_net())
 */
static struct packet_fanout *fanout_release(struct sock *sk)
{
	struct packet_sock *po = pkt_sk(sk);
	struct packet_fanout *f;

	mutex_lock(&fanout_mutex);
	f = po->fanout;
	if (f) {
		po->fanout = NULL;

		if (atomic_dec_and_test(&f->sk_ref))
			list_del(&f->list);
		else
			f = NULL;

		if (po->rollover)
			kfree_rcu(po->rollover, rcu);
	}
	mutex_unlock(&fanout_mutex);

	return f;
}

static bool packet_extra_vlan_len_allowed(const struct net_device *dev,
					  struct sk_buff *skb)
{
	/* Earlier code assumed this would be a VLAN pkt, double-check
	 * this now that we have the actual packet in hand. We can only
	 * do this check on Ethernet devices.
	 */
	if (unlikely(dev->type != ARPHRD_ETHER))
		return false;

	skb_reset_mac_header(skb);
	return likely(eth_hdr(skb)->h_proto == htons(ETH_P_8021Q));
}

static const struct proto_ops packet_ops;

static const struct proto_ops packet_ops_spkt;

static int packet_rcv_spkt(struct sk_buff *skb, struct net_device *dev,
			   struct packet_type *pt, struct net_device *orig_dev)
{
	struct sock *sk;
	struct sockaddr_pkt *spkt;

	/*
	 *	When we registered the protocol we saved the socket in the data
	 *	field for just this event.
	 */

	sk = pt->af_packet_priv;

	/*
	 *	Yank back the headers [hope the device set this
	 *	right or kerboom...]
	 *
	 *	Incoming packets have ll header pulled,
	 *	push it back.
	 *
	 *	For outgoing ones skb->data == skb_mac_header(skb)
	 *	so that this procedure is noop.
	 */

	if (skb->pkt_type == PACKET_LOOPBACK)
		goto out;

	if (!net_eq(dev_net(dev), sock_net(sk)))
		goto out;

	skb = skb_share_check(skb, GFP_ATOMIC);
	if (skb == NULL)
		goto oom;

	/* drop any routing info */
	skb_dst_drop(skb);

	/* drop conntrack reference */
	nf_reset(skb);

	spkt = &PACKET_SKB_CB(skb)->sa.pkt;

	skb_push(skb, skb->data - skb_mac_header(skb));

	/*
	 *	The SOCK_PACKET socket receives _all_ frames.
	 */

	spkt->spkt_family = dev->type;
	strlcpy(spkt->spkt_device, dev->name, sizeof(spkt->spkt_device));
	spkt->spkt_protocol = skb->protocol;

	/*
	 *	Charge the memory to the socket. This is done specifically
	 *	to prevent sockets using all the memory up.
	 */

	if (sock_queue_rcv_skb(sk, skb) == 0)
		return 0;

out:
	kfree_skb(skb);
oom:
	return 0;
}


/*
 *	Output a raw packet to a device layer. This bypasses all the other
 *	protocol layers and you must therefore supply it with a complete frame
 */

static int packet_sendmsg_spkt(struct socket *sock, struct msghdr *msg,
			       size_t len)
{
	struct sock *sk = sock->sk;
	DECLARE_SOCKADDR(struct sockaddr_pkt *, saddr, msg->msg_name);
	struct sk_buff *skb = NULL;
	struct net_device *dev;
	__be16 proto = 0;
	int err;
	int extra_len = 0;

	/*
	 *	Get and verify the address.
	 */

	if (saddr) {
		if (msg->msg_namelen < sizeof(struct sockaddr))
			return -EINVAL;
		if (msg->msg_namelen == sizeof(struct sockaddr_pkt))
			proto = saddr->spkt_protocol;
	} else
		return -ENOTCONN;	/* SOCK_PACKET must be sent giving an address */

	/*
	 *	Find the device first to size check it
	 */

	saddr->spkt_device[sizeof(saddr->spkt_device) - 1] = 0;
retry:
	rcu_read_lock();
	dev = dev_get_by_name_rcu(sock_net(sk), saddr->spkt_device);
	err = -ENODEV;
	if (dev == NULL)
		goto out_unlock;

	err = -ENETDOWN;
	if (!(dev->flags & IFF_UP))
		goto out_unlock;

	/*
	 * You may not queue a frame bigger than the mtu. This is the lowest level
	 * raw protocol and you must do your own fragmentation at this level.
	 */

	if (unlikely(sock_flag(sk, SOCK_NOFCS))) {
		if (!netif_supports_nofcs(dev)) {
			err = -EPROTONOSUPPORT;
			goto out_unlock;
		}
		extra_len = 4; /* We're doing our own CRC */
	}

	err = -EMSGSIZE;
	if (len > dev->mtu + dev->hard_header_len + VLAN_HLEN + extra_len)
		goto out_unlock;

	if (!skb) {
		size_t reserved = LL_RESERVED_SPACE(dev);
		int tlen = dev->needed_tailroom;
		unsigned int hhlen = dev->header_ops ? dev->hard_header_len : 0;

		rcu_read_unlock();
		skb = sock_wmalloc(sk, len + reserved + tlen, 0, GFP_KERNEL);
		if (skb == NULL)
			return -ENOBUFS;
		/* FIXME: Save some space for broken drivers that write a hard
		 * header at transmission time by themselves. PPP is the notable
		 * one here. This should really be fixed at the driver level.
		 */
		skb_reserve(skb, reserved);
		skb_reset_network_header(skb);

		/* Try to align data part correctly */
		if (hhlen) {
			skb->data -= hhlen;
			skb->tail -= hhlen;
			if (len < hhlen)
				skb_reset_network_header(skb);
		}
		err = memcpy_from_msg(skb_put(skb, len), msg, len);
		if (err)
			goto out_free;
		goto retry;
	}

	if (!dev_validate_header(dev, skb->data, len)) {
		err = -EINVAL;
		goto out_unlock;
	}
	if (len > (dev->mtu + dev->hard_header_len + extra_len) &&
	    !packet_extra_vlan_len_allowed(dev, skb)) {
		err = -EMSGSIZE;
		goto out_unlock;
	}

	skb->protocol = proto;
	skb->dev = dev;
	skb->priority = sk->sk_priority;
	skb->mark = sk->sk_mark;

	sock_tx_timestamp(sk, &skb_shinfo(skb)->tx_flags);

	if (unlikely(extra_len == 4))
		skb->no_fcs = 1;

	skb_probe_transport_header(skb, 0);

	dev_queue_xmit(skb);
	rcu_read_unlock();
	return len;

out_unlock:
	rcu_read_unlock();
out_free:
	kfree_skb(skb);
	return err;
}

static unsigned int run_filter(struct sk_buff *skb,
			       const struct sock *sk,
			       unsigned int res)
{
	struct sk_filter *filter;

	rcu_read_lock();
	filter = rcu_dereference(sk->sk_filter);
	if (filter != NULL)
		res = bpf_prog_run_clear_cb(filter->prog, skb);
	rcu_read_unlock();

	return res;
}

/*
 * This function makes lazy skb cloning in hope that most of packets
 * are discarded by BPF.
 *
 * Note tricky part: we DO mangle shared skb! skb->data, skb->len
 * and skb->cb are mangled. It works because (and until) packets
 * falling here are owned by current CPU. Output packets are cloned
 * by dev_queue_xmit_nit(), input packets are processed by net_bh
 * sequencially, so that if we return skb to original state on exit,
 * we will not harm anyone.
 */

static int packet_rcv(struct sk_buff *skb, struct net_device *dev,
		      struct packet_type *pt, struct net_device *orig_dev)
{
	struct sock *sk;
	struct sockaddr_ll *sll;
	struct packet_sock *po;
	u8 *skb_head = skb->data;
	int skb_len = skb->len;
	unsigned int snaplen, res;

	if (skb->pkt_type == PACKET_LOOPBACK)
		goto drop;

	sk = pt->af_packet_priv;
	po = pkt_sk(sk);

	if (!net_eq(dev_net(dev), sock_net(sk)))
		goto drop;

	skb->dev = dev;

	if (dev->header_ops) {
		/* The device has an explicit notion of ll header,
		 * exported to higher levels.
		 *
		 * Otherwise, the device hides details of its frame
		 * structure, so that corresponding packet head is
		 * never delivered to user.
		 */
		if (sk->sk_type != SOCK_DGRAM)
			skb_push(skb, skb->data - skb_mac_header(skb));
		else if (skb->pkt_type == PACKET_OUTGOING) {
			/* Special case: outgoing packets have ll header at head */
			skb_pull(skb, skb_network_offset(skb));
		}
	}

	snaplen = skb->len;

	res = run_filter(skb, sk, snaplen);
	if (!res)
		goto drop_n_restore;
	if (snaplen > res)
		snaplen = res;

	if (atomic_read(&sk->sk_rmem_alloc) >= sk->sk_rcvbuf)
		goto drop_n_acct;

	if (skb_shared(skb)) {
		struct sk_buff *nskb = skb_clone(skb, GFP_ATOMIC);
		if (nskb == NULL)
			goto drop_n_acct;

		if (skb_head != skb->data) {
			skb->data = skb_head;
			skb->len = skb_len;
		}
		consume_skb(skb);
		skb = nskb;
	}

	sock_skb_cb_check_size(sizeof(*PACKET_SKB_CB(skb)) + MAX_ADDR_LEN - 8);

	sll = &PACKET_SKB_CB(skb)->sa.ll;
	sll->sll_hatype = dev->type;
	sll->sll_pkttype = skb->pkt_type;
	if (unlikely(po->origdev))
		sll->sll_ifindex = orig_dev->ifindex;
	else
		sll->sll_ifindex = dev->ifindex;

	sll->sll_halen = dev_parse_header(skb, sll->sll_addr);

	/* sll->sll_family and sll->sll_protocol are set in packet_recvmsg().
	 * Use their space for storing the original skb length.
	 */
	PACKET_SKB_CB(skb)->sa.origlen = skb->len;

	if (pskb_trim(skb, snaplen))
		goto drop_n_acct;

	skb_set_owner_r(skb, sk);
	skb->dev = NULL;
	skb_dst_drop(skb);

	/* drop conntrack reference */
	nf_reset(skb);

	spin_lock(&sk->sk_receive_queue.lock);
	po->stats.stats1.tp_packets++;
	sock_skb_set_dropcount(sk, skb);
	__skb_queue_tail(&sk->sk_receive_queue, skb);
	spin_unlock(&sk->sk_receive_queue.lock);
	sk->sk_data_ready(sk);
	return 0;

drop_n_acct:
	spin_lock(&sk->sk_receive_queue.lock);
	po->stats.stats1.tp_drops++;
	atomic_inc(&sk->sk_drops);
	spin_unlock(&sk->sk_receive_queue.lock);

drop_n_restore:
	if (skb_head != skb->data && skb_shared(skb)) {
		skb->data = skb_head;
		skb->len = skb_len;
	}
drop:
	consume_skb(skb);
	return 0;
}

static int tpacket_rcv(struct sk_buff *skb, struct net_device *dev,
		       struct packet_type *pt, struct net_device *orig_dev)
{
	struct sock *sk;
	struct packet_sock *po;
	struct sockaddr_ll *sll;
	union tpacket_uhdr h;
	u8 *skb_head = skb->data;
	int skb_len = skb->len;
	unsigned int snaplen, res;
	unsigned long status = TP_STATUS_USER;
	unsigned short macoff, netoff, hdrlen;
	struct sk_buff *copy_skb = NULL;
	struct timespec ts;
	__u32 ts_status;

	/* struct tpacket{2,3}_hdr is aligned to a multiple of TPACKET_ALIGNMENT.
	 * We may add members to them until current aligned size without forcing
	 * userspace to call getsockopt(..., PACKET_HDRLEN, ...).
	 */
	BUILD_BUG_ON(TPACKET_ALIGN(sizeof(*h.h2)) != 32);
	BUILD_BUG_ON(TPACKET_ALIGN(sizeof(*h.h3)) != 48);

	if (skb->pkt_type == PACKET_LOOPBACK)
		goto drop;

	sk = pt->af_packet_priv;
	po = pkt_sk(sk);

	if (!net_eq(dev_net(dev), sock_net(sk)))
		goto drop;

	if (dev->header_ops) {
		if (sk->sk_type != SOCK_DGRAM)
			skb_push(skb, skb->data - skb_mac_header(skb));
		else if (skb->pkt_type == PACKET_OUTGOING) {
			/* Special case: outgoing packets have ll header at head */
			skb_pull(skb, skb_network_offset(skb));
		}
	}

	snaplen = skb->len;

	res = run_filter(skb, sk, snaplen);
	if (!res)
		goto drop_n_restore;

	if (skb->ip_summed == CHECKSUM_PARTIAL)
		status |= TP_STATUS_CSUMNOTREADY;
	else if (skb->pkt_type != PACKET_OUTGOING &&
		 (skb->ip_summed == CHECKSUM_COMPLETE ||
		  skb_csum_unnecessary(skb)))
		status |= TP_STATUS_CSUM_VALID;

	if (snaplen > res)
		snaplen = res;

	if (sk->sk_type == SOCK_DGRAM) {
		macoff = netoff = TPACKET_ALIGN(po->tp_hdrlen) + 16 +
				  po->tp_reserve;
	} else {
		unsigned int maclen = skb_network_offset(skb);
		netoff = TPACKET_ALIGN(po->tp_hdrlen +
				       (maclen < 16 ? 16 : maclen)) +
			po->tp_reserve;
		macoff = netoff - maclen;
	}
	if (po->tp_version <= TPACKET_V2) {
		if (macoff + snaplen > po->rx_ring.frame_size) {
			if (po->copy_thresh &&
			    atomic_read(&sk->sk_rmem_alloc) < sk->sk_rcvbuf) {
				if (skb_shared(skb)) {
					copy_skb = skb_clone(skb, GFP_ATOMIC);
				} else {
					copy_skb = skb_get(skb);
					skb_head = skb->data;
				}
				if (copy_skb)
					skb_set_owner_r(copy_skb, sk);
			}
			snaplen = po->rx_ring.frame_size - macoff;
			if ((int)snaplen < 0)
				snaplen = 0;
		}
	} else if (unlikely(macoff + snaplen >
			    GET_PBDQC_FROM_RB(&po->rx_ring)->max_frame_len)) {
		u32 nval;

		nval = GET_PBDQC_FROM_RB(&po->rx_ring)->max_frame_len - macoff;
		pr_err_once("tpacket_rcv: packet too big, clamped from %u to %u. macoff=%u\n",
			    snaplen, nval, macoff);
		snaplen = nval;
		if (unlikely((int)snaplen < 0)) {
			snaplen = 0;
			macoff = GET_PBDQC_FROM_RB(&po->rx_ring)->max_frame_len;
		}
	}
	spin_lock(&sk->sk_receive_queue.lock);
	h.raw = packet_current_rx_frame(po, skb,
					TP_STATUS_KERNEL, (macoff+snaplen));
	if (!h.raw)
		goto ring_is_full;
	if (po->tp_version <= TPACKET_V2) {
		packet_increment_rx_head(po, &po->rx_ring);
	/*
	 * LOSING will be reported till you read the stats,
	 * because it's COR - Clear On Read.
	 * Anyways, moving it for V1/V2 only as V3 doesn't need this
	 * at packet level.
	 */
		if (po->stats.stats1.tp_drops)
			status |= TP_STATUS_LOSING;
	}
	po->stats.stats1.tp_packets++;
	if (copy_skb) {
		status |= TP_STATUS_COPY;
		__skb_queue_tail(&sk->sk_receive_queue, copy_skb);
	}
	spin_unlock(&sk->sk_receive_queue.lock);

	skb_copy_bits(skb, 0, h.raw + macoff, snaplen);

	if (!(ts_status = tpacket_get_timestamp(skb, &ts, po->tp_tstamp)))
		getnstimeofday(&ts);

	status |= ts_status;

	switch (po->tp_version) {
	case TPACKET_V1:
		h.h1->tp_len = skb->len;
		h.h1->tp_snaplen = snaplen;
		h.h1->tp_mac = macoff;
		h.h1->tp_net = netoff;
		h.h1->tp_sec = ts.tv_sec;
		h.h1->tp_usec = ts.tv_nsec / NSEC_PER_USEC;
		hdrlen = sizeof(*h.h1);
		break;
	case TPACKET_V2:
		h.h2->tp_len = skb->len;
		h.h2->tp_snaplen = snaplen;
		h.h2->tp_mac = macoff;
		h.h2->tp_net = netoff;
		h.h2->tp_sec = ts.tv_sec;
		h.h2->tp_nsec = ts.tv_nsec;
		if (skb_vlan_tag_present(skb)) {
			h.h2->tp_vlan_tci = skb_vlan_tag_get(skb);
			h.h2->tp_vlan_tpid = ntohs(skb->vlan_proto);
			status |= TP_STATUS_VLAN_VALID | TP_STATUS_VLAN_TPID_VALID;
		} else {
			h.h2->tp_vlan_tci = 0;
			h.h2->tp_vlan_tpid = 0;
		}
		memset(h.h2->tp_padding, 0, sizeof(h.h2->tp_padding));
		hdrlen = sizeof(*h.h2);
		break;
	case TPACKET_V3:
		/* tp_nxt_offset,vlan are already populated above.
		 * So DONT clear those fields here
		 */
		h.h3->tp_status |= status;
		h.h3->tp_len = skb->len;
		h.h3->tp_snaplen = snaplen;
		h.h3->tp_mac = macoff;
		h.h3->tp_net = netoff;
		h.h3->tp_sec  = ts.tv_sec;
		h.h3->tp_nsec = ts.tv_nsec;
		memset(h.h3->tp_padding, 0, sizeof(h.h3->tp_padding));
		hdrlen = sizeof(*h.h3);
		break;
	default:
		BUG();
	}

	sll = h.raw + TPACKET_ALIGN(hdrlen);
	sll->sll_halen = dev_parse_header(skb, sll->sll_addr);
	sll->sll_family = AF_PACKET;
	sll->sll_hatype = dev->type;
	sll->sll_protocol = skb->protocol;
	sll->sll_pkttype = skb->pkt_type;
	if (unlikely(po->origdev))
		sll->sll_ifindex = orig_dev->ifindex;
	else
		sll->sll_ifindex = dev->ifindex;

	smp_mb();

#if ARCH_IMPLEMENTS_FLUSH_DCACHE_PAGE == 1
	if (po->tp_version <= TPACKET_V2) {
		u8 *start, *end;

		end = (u8 *) PAGE_ALIGN((unsigned long) h.raw +
					macoff + snaplen);

		for (start = h.raw; start < end; start += PAGE_SIZE)
			flush_dcache_page(pgv_to_page(start));
	}
	smp_wmb();
#endif

	if (po->tp_version <= TPACKET_V2) {
		__packet_set_status(po, h.raw, status);
		sk->sk_data_ready(sk);
	} else {
		prb_clear_blk_fill_status(&po->rx_ring);
	}

drop_n_restore:
	if (skb_head != skb->data && skb_shared(skb)) {
		skb->data = skb_head;
		skb->len = skb_len;
	}
drop:
	kfree_skb(skb);
	return 0;

ring_is_full:
	po->stats.stats1.tp_drops++;
	spin_unlock(&sk->sk_receive_queue.lock);

	sk->sk_data_ready(sk);
	kfree_skb(copy_skb);
	goto drop_n_restore;
}

static void tpacket_destruct_skb(struct sk_buff *skb)
{
	struct packet_sock *po = pkt_sk(skb->sk);

	if (likely(po->tx_ring.pg_vec)) {
		void *ph;
		__u32 ts;

		ph = skb_shinfo(skb)->destructor_arg;
		packet_dec_pending(&po->tx_ring);

		ts = __packet_set_timestamp(po, ph, skb);
		__packet_set_status(po, ph, TP_STATUS_AVAILABLE | ts);
	}

	sock_wfree(skb);
}

static void tpacket_set_protocol(const struct net_device *dev,
				 struct sk_buff *skb)
{
	if (dev->type == ARPHRD_ETHER) {
		skb_reset_mac_header(skb);
		skb->protocol = eth_hdr(skb)->h_proto;
	}
}

static int tpacket_fill_skb(struct packet_sock *po, struct sk_buff *skb,
		void *frame, struct net_device *dev, int size_max,
		__be16 proto, unsigned char *addr, int hlen)
{
	union tpacket_uhdr ph;
	int to_write, offset, len, tp_len, nr_frags, len_max;
	struct socket *sock = po->sk.sk_socket;
	struct page *page;
	void *data;
	int err;

	ph.raw = frame;

	skb->protocol = proto;
	skb->dev = dev;
	skb->priority = po->sk.sk_priority;
	skb->mark = po->sk.sk_mark;
	sock_tx_timestamp(&po->sk, &skb_shinfo(skb)->tx_flags);
	skb_shinfo(skb)->destructor_arg = ph.raw;

	switch (po->tp_version) {
	case TPACKET_V2:
		tp_len = ph.h2->tp_len;
		break;
	default:
		tp_len = ph.h1->tp_len;
		break;
	}
	if (unlikely(tp_len > size_max)) {
		pr_err("packet size is too long (%d > %d)\n", tp_len, size_max);
		return -EMSGSIZE;
	}

	skb_reserve(skb, hlen);
	skb_reset_network_header(skb);

	if (unlikely(po->tp_tx_has_off)) {
		int off_min, off_max, off;
		off_min = po->tp_hdrlen - sizeof(struct sockaddr_ll);
		off_max = po->tx_ring.frame_size - tp_len;
		if (sock->type == SOCK_DGRAM) {
			switch (po->tp_version) {
			case TPACKET_V2:
				off = ph.h2->tp_net;
				break;
			default:
				off = ph.h1->tp_net;
				break;
			}
		} else {
			switch (po->tp_version) {
			case TPACKET_V2:
				off = ph.h2->tp_mac;
				break;
			default:
				off = ph.h1->tp_mac;
				break;
			}
		}
		if (unlikely((off < off_min) || (off_max < off)))
			return -EINVAL;
		data = ph.raw + off;
	} else {
		data = ph.raw + po->tp_hdrlen - sizeof(struct sockaddr_ll);
	}
	to_write = tp_len;

	if (sock->type == SOCK_DGRAM) {
		err = dev_hard_header(skb, dev, ntohs(proto), addr,
				NULL, tp_len);
		if (unlikely(err < 0))
			return -EINVAL;
	} else if (dev->hard_header_len) {
		int hdrlen = min_t(int, dev->hard_header_len, tp_len);

		skb_push(skb, dev->hard_header_len);
		err = skb_store_bits(skb, 0, data, hdrlen);
		if (unlikely(err))
			return err;
		if (!dev_validate_header(dev, skb->data, hdrlen))
			return -EINVAL;
		if (!skb->protocol)
			tpacket_set_protocol(dev, skb);

		data += hdrlen;
		to_write -= hdrlen;
	}

	offset = offset_in_page(data);
	len_max = PAGE_SIZE - offset;
	len = ((to_write > len_max) ? len_max : to_write);

	skb->data_len = to_write;
	skb->len += to_write;
	skb->truesize += to_write;
	atomic_add(to_write, &po->sk.sk_wmem_alloc);

	while (likely(to_write)) {
		nr_frags = skb_shinfo(skb)->nr_frags;

		if (unlikely(nr_frags >= MAX_SKB_FRAGS)) {
			pr_err("Packet exceed the number of skb frags(%lu)\n",
			       MAX_SKB_FRAGS);
			return -EFAULT;
		}

		page = pgv_to_page(data);
		data += len;
		flush_dcache_page(page);
		get_page(page);
		skb_fill_page_desc(skb, nr_frags, page, offset, len);
		to_write -= len;
		offset = 0;
		len_max = PAGE_SIZE;
		len = ((to_write > len_max) ? len_max : to_write);
	}

	skb_probe_transport_header(skb, 0);

	return tp_len;
}

static int tpacket_snd(struct packet_sock *po, struct msghdr *msg)
{
	struct sk_buff *skb;
	struct net_device *dev;
	__be16 proto;
	int err, reserve = 0;
	void *ph;
	DECLARE_SOCKADDR(struct sockaddr_ll *, saddr, msg->msg_name);
	bool need_wait = !(msg->msg_flags & MSG_DONTWAIT);
	int tp_len, size_max;
	unsigned char *addr;
	int len_sum = 0;
	int status = TP_STATUS_AVAILABLE;
	int hlen, tlen;

	mutex_lock(&po->pg_vec_lock);

	if (likely(saddr == NULL)) {
		dev	= packet_cached_dev_get(po);
		proto	= po->num;
		addr	= NULL;
	} else {
		err = -EINVAL;
		if (msg->msg_namelen < sizeof(struct sockaddr_ll))
			goto out;
		if (msg->msg_namelen < (saddr->sll_halen
					+ offsetof(struct sockaddr_ll,
						sll_addr)))
			goto out;
		proto	= saddr->sll_protocol;
		addr	= saddr->sll_addr;
		dev = dev_get_by_index(sock_net(&po->sk), saddr->sll_ifindex);
	}

	err = -ENXIO;
	if (unlikely(dev == NULL))
		goto out;
	err = -ENETDOWN;
	if (unlikely(!(dev->flags & IFF_UP)))
		goto out_put;

	if (po->sk.sk_socket->type == SOCK_RAW)
		reserve = dev->hard_header_len;
	size_max = po->tx_ring.frame_size
		- (po->tp_hdrlen - sizeof(struct sockaddr_ll));

	if (size_max > dev->mtu + reserve + VLAN_HLEN)
		size_max = dev->mtu + reserve + VLAN_HLEN;

	do {
		ph = packet_current_frame(po, &po->tx_ring,
					  TP_STATUS_SEND_REQUEST);
		if (unlikely(ph == NULL)) {
			if (need_wait && need_resched())
				schedule();
			continue;
		}

		status = TP_STATUS_SEND_REQUEST;
		hlen = LL_RESERVED_SPACE(dev);
		tlen = dev->needed_tailroom;
		skb = sock_alloc_send_skb(&po->sk,
				hlen + tlen + sizeof(struct sockaddr_ll),
				!need_wait, &err);

		if (unlikely(skb == NULL)) {
			/* we assume the socket was initially writeable ... */
			if (likely(len_sum > 0))
				err = len_sum;
			goto out_status;
		}
		tp_len = tpacket_fill_skb(po, skb, ph, dev, size_max, proto,
					  addr, hlen);
		if (likely(tp_len >= 0) &&
		    tp_len > dev->mtu + reserve &&
		    !packet_extra_vlan_len_allowed(dev, skb))
			tp_len = -EMSGSIZE;

		if (unlikely(tp_len < 0)) {
			if (po->tp_loss) {
				__packet_set_status(po, ph,
						TP_STATUS_AVAILABLE);
				packet_increment_head(&po->tx_ring);
				kfree_skb(skb);
				continue;
			} else {
				status = TP_STATUS_WRONG_FORMAT;
				err = tp_len;
				goto out_status;
			}
		}

		packet_pick_tx_queue(dev, skb);

		skb->destructor = tpacket_destruct_skb;
		__packet_set_status(po, ph, TP_STATUS_SENDING);
		packet_inc_pending(&po->tx_ring);

		status = TP_STATUS_SEND_REQUEST;
		err = po->xmit(skb);
		if (unlikely(err > 0)) {
			err = net_xmit_errno(err);
			if (err && __packet_get_status(po, ph) ==
				   TP_STATUS_AVAILABLE) {
				/* skb was destructed already */
				skb = NULL;
				goto out_status;
			}
			/*
			 * skb was dropped but not destructed yet;
			 * let's treat it like congestion or err < 0
			 */
			err = 0;
		}
		packet_increment_head(&po->tx_ring);
		len_sum += tp_len;
	} while (likely((ph != NULL) ||
		/* Note: packet_read_pending() might be slow if we have
		 * to call it as it's per_cpu variable, but in fast-path
		 * we already short-circuit the loop with the first
		 * condition, and luckily don't have to go that path
		 * anyway.
		 */
		 (need_wait && packet_read_pending(&po->tx_ring))));

	err = len_sum;
	goto out_put;

out_status:
	__packet_set_status(po, ph, status);
	kfree_skb(skb);
out_put:
	dev_put(dev);
out:
	mutex_unlock(&po->pg_vec_lock);
	return err;
}

static struct sk_buff *packet_alloc_skb(struct sock *sk, size_t prepad,
				        size_t reserve, size_t len,
				        size_t linear, int noblock,
				        int *err)
{
	struct sk_buff *skb;

	/* Under a page?  Don't bother with paged skb. */
	if (prepad + len < PAGE_SIZE || !linear)
		linear = len;

	skb = sock_alloc_send_pskb(sk, prepad + linear, len - linear, noblock,
				   err, 0);
	if (!skb)
		return NULL;

	skb_reserve(skb, reserve);
	skb_put(skb, linear);
	skb->data_len = len - linear;
	skb->len += len - linear;

	return skb;
}

static int packet_snd(struct socket *sock, struct msghdr *msg, size_t len)
{
	struct sock *sk = sock->sk;
	DECLARE_SOCKADDR(struct sockaddr_ll *, saddr, msg->msg_name);
	struct sk_buff *skb;
	struct net_device *dev;
	__be16 proto;
	unsigned char *addr;
	int err, reserve = 0;
	struct sockcm_cookie sockc;
	struct virtio_net_hdr vnet_hdr = { 0 };
	int offset = 0;
	int vnet_hdr_len;
	struct packet_sock *po = pkt_sk(sk);
	unsigned short gso_type = 0;
	int hlen, tlen, linear;
	int extra_len = 0;
	ssize_t n;

	/*
	 *	Get and verify the address.
	 */

	if (likely(saddr == NULL)) {
		dev	= packet_cached_dev_get(po);
		proto	= po->num;
		addr	= NULL;
	} else {
		err = -EINVAL;
		if (msg->msg_namelen < sizeof(struct sockaddr_ll))
			goto out;
		if (msg->msg_namelen < (saddr->sll_halen + offsetof(struct sockaddr_ll, sll_addr)))
			goto out;
		proto	= saddr->sll_protocol;
		addr	= saddr->sll_addr;
		dev = dev_get_by_index(sock_net(sk), saddr->sll_ifindex);
	}

	err = -ENXIO;
	if (unlikely(dev == NULL))
		goto out_unlock;
	err = -ENETDOWN;
	if (unlikely(!(dev->flags & IFF_UP)))
		goto out_unlock;

	sockc.mark = sk->sk_mark;
	if (msg->msg_controllen) {
		err = sock_cmsg_send(sk, msg, &sockc);
		if (unlikely(err))
			goto out_unlock;
	}

	if (sock->type == SOCK_RAW)
		reserve = dev->hard_header_len;
	if (po->has_vnet_hdr) {
		vnet_hdr_len = sizeof(vnet_hdr);

		err = -EINVAL;
		if (len < vnet_hdr_len)
			goto out_unlock;

		len -= vnet_hdr_len;

		err = -EFAULT;
		n = copy_from_iter(&vnet_hdr, vnet_hdr_len, &msg->msg_iter);
		if (n != vnet_hdr_len)
			goto out_unlock;

		if ((vnet_hdr.flags & VIRTIO_NET_HDR_F_NEEDS_CSUM) &&
		    (__virtio16_to_cpu(vio_le(), vnet_hdr.csum_start) +
		     __virtio16_to_cpu(vio_le(), vnet_hdr.csum_offset) + 2 >
		      __virtio16_to_cpu(vio_le(), vnet_hdr.hdr_len)))
			vnet_hdr.hdr_len = __cpu_to_virtio16(vio_le(),
				 __virtio16_to_cpu(vio_le(), vnet_hdr.csum_start) +
				__virtio16_to_cpu(vio_le(), vnet_hdr.csum_offset) + 2);

		err = -EINVAL;
		if (__virtio16_to_cpu(vio_le(), vnet_hdr.hdr_len) > len)
			goto out_unlock;

		if (vnet_hdr.gso_type != VIRTIO_NET_HDR_GSO_NONE) {
			switch (vnet_hdr.gso_type & ~VIRTIO_NET_HDR_GSO_ECN) {
			case VIRTIO_NET_HDR_GSO_TCPV4:
				gso_type = SKB_GSO_TCPV4;
				break;
			case VIRTIO_NET_HDR_GSO_TCPV6:
				gso_type = SKB_GSO_TCPV6;
				break;
			case VIRTIO_NET_HDR_GSO_UDP:
				gso_type = SKB_GSO_UDP;
				break;
			default:
				goto out_unlock;
			}

			if (vnet_hdr.gso_type & VIRTIO_NET_HDR_GSO_ECN)
				gso_type |= SKB_GSO_TCP_ECN;

			if (vnet_hdr.gso_size == 0)
				goto out_unlock;

		}
	}

	if (unlikely(sock_flag(sk, SOCK_NOFCS))) {
		if (!netif_supports_nofcs(dev)) {
			err = -EPROTONOSUPPORT;
			goto out_unlock;
		}
		extra_len = 4; /* We're doing our own CRC */
	}

	err = -EMSGSIZE;
	if (!gso_type && (len > dev->mtu + reserve + VLAN_HLEN + extra_len))
		goto out_unlock;

	err = -ENOBUFS;
	hlen = LL_RESERVED_SPACE(dev);
	tlen = dev->needed_tailroom;
	linear = __virtio16_to_cpu(vio_le(), vnet_hdr.hdr_len);
	linear = max(linear, min_t(int, len, dev->hard_header_len));
	skb = packet_alloc_skb(sk, hlen + tlen, hlen, len, linear,
			       msg->msg_flags & MSG_DONTWAIT, &err);
	if (skb == NULL)
		goto out_unlock;

	skb_set_network_header(skb, reserve);

	err = -EINVAL;
	if (sock->type == SOCK_DGRAM) {
		offset = dev_hard_header(skb, dev, ntohs(proto), addr, NULL, len);
		if (unlikely(offset < 0))
			goto out_free;
	}

	/* Returns -EFAULT on error */
	err = skb_copy_datagram_from_iter(skb, offset, &msg->msg_iter, len);
	if (err)
		goto out_free;

	if (sock->type == SOCK_RAW &&
	    !dev_validate_header(dev, skb->data, len)) {
		err = -EINVAL;
		goto out_free;
	}

	sock_tx_timestamp(sk, &skb_shinfo(skb)->tx_flags);

	if (!gso_type && (len > dev->mtu + reserve + extra_len) &&
	    !packet_extra_vlan_len_allowed(dev, skb)) {
		err = -EMSGSIZE;
		goto out_free;
	}

	skb->protocol = proto;
	skb->dev = dev;
	skb->priority = sk->sk_priority;
	skb->mark = sockc.mark;

	packet_pick_tx_queue(dev, skb);

	if (po->has_vnet_hdr) {
		if (vnet_hdr.flags & VIRTIO_NET_HDR_F_NEEDS_CSUM) {
			u16 s = __virtio16_to_cpu(vio_le(), vnet_hdr.csum_start);
			u16 o = __virtio16_to_cpu(vio_le(), vnet_hdr.csum_offset);
			if (!skb_partial_csum_set(skb, s, o)) {
				err = -EINVAL;
				goto out_free;
			}
		}

		skb_shinfo(skb)->gso_size =
			__virtio16_to_cpu(vio_le(), vnet_hdr.gso_size);
		skb_shinfo(skb)->gso_type = gso_type;

		/* Header must be checked, and gso_segs computed. */
		skb_shinfo(skb)->gso_type |= SKB_GSO_DODGY;
		skb_shinfo(skb)->gso_segs = 0;

		len += vnet_hdr_len;
	}

	skb_probe_transport_header(skb, reserve);

	if (unlikely(extra_len == 4))
		skb->no_fcs = 1;

	err = po->xmit(skb);
	if (err > 0 && (err = net_xmit_errno(err)) != 0)
		goto out_unlock;

	dev_put(dev);

	return len;

out_free:
	kfree_skb(skb);
out_unlock:
	if (dev)
		dev_put(dev);
out:
	return err;
}

static int packet_sendmsg(struct socket *sock, struct msghdr *msg, size_t len)
{
	struct sock *sk = sock->sk;
	struct packet_sock *po = pkt_sk(sk);

	if (po->tx_ring.pg_vec)
		return tpacket_snd(po, msg);
	else
		return packet_snd(sock, msg, len);
}

/*
 *	Close a PACKET socket. This is fairly simple. We immediately go
 *	to 'closed' state and remove our protocol entry in the device list.
 */

static int packet_release(struct socket *sock)
{
	struct sock *sk = sock->sk;
	struct packet_sock *po;
	struct packet_fanout *f;
	struct net *net;
	union tpacket_req_u req_u;

	if (!sk)
		return 0;

	net = sock_net(sk);
	po = pkt_sk(sk);

	mutex_lock(&net->packet.sklist_lock);
	sk_del_node_init_rcu(sk);
	mutex_unlock(&net->packet.sklist_lock);

	preempt_disable();
	sock_prot_inuse_add(net, sk->sk_prot, -1);
	preempt_enable();

	spin_lock(&po->bind_lock);
	unregister_prot_hook(sk, false);
	packet_cached_dev_reset(po);

	if (po->prot_hook.dev) {
		dev_put(po->prot_hook.dev);
		po->prot_hook.dev = NULL;
	}
	spin_unlock(&po->bind_lock);

	packet_flush_mclist(sk);

	if (po->rx_ring.pg_vec) {
		memset(&req_u, 0, sizeof(req_u));
		packet_set_ring(sk, &req_u, 1, 0);
	}

	if (po->tx_ring.pg_vec) {
		memset(&req_u, 0, sizeof(req_u));
		packet_set_ring(sk, &req_u, 1, 1);
	}

	f = fanout_release(sk);

	synchronize_net();

	if (f) {
		fanout_release_data(f);
		kfree(f);
	}
	/*
	 *	Now the socket is dead. No more input will appear.
	 */
	sock_orphan(sk);
	sock->sk = NULL;

	/* Purge queues */

	skb_queue_purge(&sk->sk_receive_queue);
	packet_free_pending(po);
	sk_refcnt_debug_release(sk);

	sock_put(sk);
	return 0;
}

/*
 *	Attach a packet hook.
 */

static int packet_do_bind(struct sock *sk, const char *name, int ifindex,
			  __be16 proto)
{
	struct packet_sock *po = pkt_sk(sk);
	struct net_device *dev_curr;
	__be16 proto_curr;
	bool need_rehook;
	struct net_device *dev = NULL;
	int ret = 0;
	bool unlisted = false;

	lock_sock(sk);
	spin_lock(&po->bind_lock);
	rcu_read_lock();

	if (po->fanout) {
		ret = -EINVAL;
		goto out_unlock;
	}

	if (name) {
		dev = dev_get_by_name_rcu(sock_net(sk), name);
		if (!dev) {
			ret = -ENODEV;
			goto out_unlock;
		}
	} else if (ifindex) {
		dev = dev_get_by_index_rcu(sock_net(sk), ifindex);
		if (!dev) {
			ret = -ENODEV;
			goto out_unlock;
		}
	}

	if (dev)
		dev_hold(dev);

	proto_curr = po->prot_hook.type;
	dev_curr = po->prot_hook.dev;

	need_rehook = proto_curr != proto || dev_curr != dev;

	if (need_rehook) {
		if (po->running) {
			rcu_read_unlock();
			__unregister_prot_hook(sk, true);
			rcu_read_lock();
			dev_curr = po->prot_hook.dev;
			if (dev)
				unlisted = !dev_get_by_index_rcu(sock_net(sk),
								 dev->ifindex);
		}

		po->num = proto;
		po->prot_hook.type = proto;

		if (unlikely(unlisted)) {
			dev_put(dev);
			po->prot_hook.dev = NULL;
			po->ifindex = -1;
			packet_cached_dev_reset(po);
		} else {
			po->prot_hook.dev = dev;
			po->ifindex = dev ? dev->ifindex : 0;
			packet_cached_dev_assign(po, dev);
		}
	}
	if (dev_curr)
		dev_put(dev_curr);

	if (proto == 0 || !need_rehook)
		goto out_unlock;

	if (!unlisted && (!dev || (dev->flags & IFF_UP))) {
		register_prot_hook(sk);
	} else {
		sk->sk_err = ENETDOWN;
		if (!sock_flag(sk, SOCK_DEAD))
			sk->sk_error_report(sk);
	}

out_unlock:
	rcu_read_unlock();
	spin_unlock(&po->bind_lock);
	release_sock(sk);
	return ret;
}

/*
 *	Bind a packet socket to a device
 */

static int packet_bind_spkt(struct socket *sock, struct sockaddr *uaddr,
			    int addr_len)
{
	struct sock *sk = sock->sk;
	char name[sizeof(uaddr->sa_data) + 1];

	/*
	 *	Check legality
	 */

	if (addr_len != sizeof(struct sockaddr))
		return -EINVAL;
	/* uaddr->sa_data comes from the userspace, it's not guaranteed to be
	 * zero-terminated.
	 */
	memcpy(name, uaddr->sa_data, sizeof(uaddr->sa_data));
	name[sizeof(uaddr->sa_data)] = 0;

	return packet_do_bind(sk, name, 0, pkt_sk(sk)->num);
}

static int packet_bind(struct socket *sock, struct sockaddr *uaddr, int addr_len)
{
	struct sockaddr_ll *sll = (struct sockaddr_ll *)uaddr;
	struct sock *sk = sock->sk;

	/*
	 *	Check legality
	 */

	if (addr_len < sizeof(struct sockaddr_ll))
		return -EINVAL;
	if (sll->sll_family != AF_PACKET)
		return -EINVAL;

	return packet_do_bind(sk, NULL, sll->sll_ifindex,
			      sll->sll_protocol ? : pkt_sk(sk)->num);
}

static struct proto packet_proto = {
	.name	  = "PACKET",
	.owner	  = THIS_MODULE,
	.obj_size = sizeof(struct packet_sock),
};

/*
 *	Create a packet of type SOCK_PACKET.
 */

static int packet_create(struct net *net, struct socket *sock, int protocol,
			 int kern)
{
	struct sock *sk;
	struct packet_sock *po;
	__be16 proto = (__force __be16)protocol; /* weird, but documented */
	int err;

	if (!ns_capable(net->user_ns, CAP_NET_RAW))
		return -EPERM;
	if (sock->type != SOCK_DGRAM && sock->type != SOCK_RAW &&
	    sock->type != SOCK_PACKET)
		return -ESOCKTNOSUPPORT;

	sock->state = SS_UNCONNECTED;

	err = -ENOBUFS;
	sk = sk_alloc(net, PF_PACKET, GFP_KERNEL, &packet_proto, kern);
	if (sk == NULL)
		goto out;

	sock->ops = &packet_ops;
	if (sock->type == SOCK_PACKET)
		sock->ops = &packet_ops_spkt;

	sock_init_data(sock, sk);

	po = pkt_sk(sk);
	sk->sk_family = PF_PACKET;
	po->num = proto;
	po->xmit = dev_queue_xmit;

	err = packet_alloc_pending(po);
	if (err)
		goto out2;

	packet_cached_dev_reset(po);

	sk->sk_destruct = packet_sock_destruct;
	sk_refcnt_debug_inc(sk);

	/*
	 *	Attach a protocol block
	 */

	spin_lock_init(&po->bind_lock);
	mutex_init(&po->pg_vec_lock);
	po->rollover = NULL;
	po->prot_hook.func = packet_rcv;

	if (sock->type == SOCK_PACKET)
		po->prot_hook.func = packet_rcv_spkt;

	po->prot_hook.af_packet_priv = sk;

	if (proto) {
		po->prot_hook.type = proto;
		register_prot_hook(sk);
	}

	mutex_lock(&net->packet.sklist_lock);
	sk_add_node_rcu(sk, &net->packet.sklist);
	mutex_unlock(&net->packet.sklist_lock);

	preempt_disable();
	sock_prot_inuse_add(net, &packet_proto, 1);
	preempt_enable();

	return 0;
out2:
	sk_free(sk);
out:
	return err;
}

/*
 *	Pull a packet from our receive queue and hand it to the user.
 *	If necessary we block.
 */

static int packet_recvmsg(struct socket *sock, struct msghdr *msg, size_t len,
			  int flags)
{
	struct sock *sk = sock->sk;
	struct sk_buff *skb;
	int copied, err;
	int vnet_hdr_len = 0;
	unsigned int origlen = 0;

	err = -EINVAL;
	if (flags & ~(MSG_PEEK|MSG_DONTWAIT|MSG_TRUNC|MSG_CMSG_COMPAT|MSG_ERRQUEUE))
		goto out;

#if 0
	/* What error should we return now? EUNATTACH? */
	if (pkt_sk(sk)->ifindex < 0)
		return -ENODEV;
#endif

	if (flags & MSG_ERRQUEUE) {
		err = sock_recv_errqueue(sk, msg, len,
					 SOL_PACKET, PACKET_TX_TIMESTAMP);
		goto out;
	}

	/*
	 *	Call the generic datagram receiver. This handles all sorts
	 *	of horrible races and re-entrancy so we can forget about it
	 *	in the protocol layers.
	 *
	 *	Now it will return ENETDOWN, if device have just gone down,
	 *	but then it will block.
	 */

	skb = skb_recv_datagram(sk, flags, flags & MSG_DONTWAIT, &err);

	/*
	 *	An error occurred so return it. Because skb_recv_datagram()
	 *	handles the blocking we don't see and worry about blocking
	 *	retries.
	 */

	if (skb == NULL)
		goto out;

	if (pkt_sk(sk)->pressure)
		packet_rcv_has_room(pkt_sk(sk), NULL);

	if (pkt_sk(sk)->has_vnet_hdr) {
		struct virtio_net_hdr vnet_hdr = { 0 };

		err = -EINVAL;
		vnet_hdr_len = sizeof(vnet_hdr);
		if (len < vnet_hdr_len)
			goto out_free;

		len -= vnet_hdr_len;

		if (skb_is_gso(skb)) {
			struct skb_shared_info *sinfo = skb_shinfo(skb);

			/* This is a hint as to how much should be linear. */
			vnet_hdr.hdr_len =
				__cpu_to_virtio16(vio_le(), skb_headlen(skb));
			vnet_hdr.gso_size =
				__cpu_to_virtio16(vio_le(), sinfo->gso_size);
			if (sinfo->gso_type & SKB_GSO_TCPV4)
				vnet_hdr.gso_type = VIRTIO_NET_HDR_GSO_TCPV4;
			else if (sinfo->gso_type & SKB_GSO_TCPV6)
				vnet_hdr.gso_type = VIRTIO_NET_HDR_GSO_TCPV6;
			else if (sinfo->gso_type & SKB_GSO_UDP)
				vnet_hdr.gso_type = VIRTIO_NET_HDR_GSO_UDP;
			else if (sinfo->gso_type & SKB_GSO_FCOE)
				goto out_free;
			else
				BUG();
			if (sinfo->gso_type & SKB_GSO_TCP_ECN)
				vnet_hdr.gso_type |= VIRTIO_NET_HDR_GSO_ECN;
		} else
			vnet_hdr.gso_type = VIRTIO_NET_HDR_GSO_NONE;

		if (skb->ip_summed == CHECKSUM_PARTIAL) {
			vnet_hdr.flags = VIRTIO_NET_HDR_F_NEEDS_CSUM;
			vnet_hdr.csum_start = __cpu_to_virtio16(vio_le(),
					  skb_checksum_start_offset(skb));
			vnet_hdr.csum_offset = __cpu_to_virtio16(vio_le(),
							 skb->csum_offset);
		} else if (skb->ip_summed == CHECKSUM_UNNECESSARY) {
			vnet_hdr.flags = VIRTIO_NET_HDR_F_DATA_VALID;
		} /* else everything is zero */

		err = memcpy_to_msg(msg, (void *)&vnet_hdr, vnet_hdr_len);
		if (err < 0)
			goto out_free;
	}

	/* You lose any data beyond the buffer you gave. If it worries
	 * a user program they can ask the device for its MTU
	 * anyway.
	 */
	copied = skb->len;
	if (copied > len) {
		copied = len;
		msg->msg_flags |= MSG_TRUNC;
	}

	err = skb_copy_datagram_msg(skb, 0, msg, copied);
	if (err)
		goto out_free;

	if (sock->type != SOCK_PACKET) {
		struct sockaddr_ll *sll = &PACKET_SKB_CB(skb)->sa.ll;

		/* Original length was stored in sockaddr_ll fields */
		origlen = PACKET_SKB_CB(skb)->sa.origlen;
		sll->sll_family = AF_PACKET;
		sll->sll_protocol = skb->protocol;
	}

	sock_recv_ts_and_drops(msg, sk, skb);

	if (msg->msg_name) {
		/* If the address length field is there to be filled
		 * in, we fill it in now.
		 */
		if (sock->type == SOCK_PACKET) {
			__sockaddr_check_size(sizeof(struct sockaddr_pkt));
			msg->msg_namelen = sizeof(struct sockaddr_pkt);
		} else {
			struct sockaddr_ll *sll = &PACKET_SKB_CB(skb)->sa.ll;

			msg->msg_namelen = sll->sll_halen +
				offsetof(struct sockaddr_ll, sll_addr);
		}
		memcpy(msg->msg_name, &PACKET_SKB_CB(skb)->sa,
		       msg->msg_namelen);
	}

	if (pkt_sk(sk)->auxdata) {
		struct tpacket_auxdata aux;

		aux.tp_status = TP_STATUS_USER;
		if (skb->ip_summed == CHECKSUM_PARTIAL)
			aux.tp_status |= TP_STATUS_CSUMNOTREADY;
		else if (skb->pkt_type != PACKET_OUTGOING &&
			 (skb->ip_summed == CHECKSUM_COMPLETE ||
			  skb_csum_unnecessary(skb)))
			aux.tp_status |= TP_STATUS_CSUM_VALID;

		aux.tp_len = origlen;
		aux.tp_snaplen = skb->len;
		aux.tp_mac = 0;
		aux.tp_net = skb_network_offset(skb);
		if (skb_vlan_tag_present(skb)) {
			aux.tp_vlan_tci = skb_vlan_tag_get(skb);
			aux.tp_vlan_tpid = ntohs(skb->vlan_proto);
			aux.tp_status |= TP_STATUS_VLAN_VALID | TP_STATUS_VLAN_TPID_VALID;
		} else {
			aux.tp_vlan_tci = 0;
			aux.tp_vlan_tpid = 0;
		}
		put_cmsg(msg, SOL_PACKET, PACKET_AUXDATA, sizeof(aux), &aux);
	}

	/*
	 *	Free or return the buffer as appropriate. Again this
	 *	hides all the races and re-entrancy issues from us.
	 */
	err = vnet_hdr_len + ((flags&MSG_TRUNC) ? skb->len : copied);

out_free:
	skb_free_datagram(sk, skb);
out:
	return err;
}

static int packet_getname_spkt(struct socket *sock, struct sockaddr *uaddr,
			       int *uaddr_len, int peer)
{
	struct net_device *dev;
	struct sock *sk	= sock->sk;

	if (peer)
		return -EOPNOTSUPP;

	uaddr->sa_family = AF_PACKET;
	memset(uaddr->sa_data, 0, sizeof(uaddr->sa_data));
	rcu_read_lock();
	dev = dev_get_by_index_rcu(sock_net(sk), pkt_sk(sk)->ifindex);
	if (dev)
		strlcpy(uaddr->sa_data, dev->name, sizeof(uaddr->sa_data));
	rcu_read_unlock();
	*uaddr_len = sizeof(*uaddr);

	return 0;
}

static int packet_getname(struct socket *sock, struct sockaddr *uaddr,
			  int *uaddr_len, int peer)
{
	struct net_device *dev;
	struct sock *sk = sock->sk;
	struct packet_sock *po = pkt_sk(sk);
	DECLARE_SOCKADDR(struct sockaddr_ll *, sll, uaddr);

	if (peer)
		return -EOPNOTSUPP;

	sll->sll_family = AF_PACKET;
	sll->sll_ifindex = po->ifindex;
	sll->sll_protocol = po->num;
	sll->sll_pkttype = 0;
	rcu_read_lock();
	dev = dev_get_by_index_rcu(sock_net(sk), po->ifindex);
	if (dev) {
		sll->sll_hatype = dev->type;
		sll->sll_halen = dev->addr_len;
		memcpy(sll->sll_addr, dev->dev_addr, dev->addr_len);
	} else {
		sll->sll_hatype = 0;	/* Bad: we have no ARPHRD_UNSPEC */
		sll->sll_halen = 0;
	}
	rcu_read_unlock();
	*uaddr_len = offsetof(struct sockaddr_ll, sll_addr) + sll->sll_halen;

	return 0;
}

static int packet_dev_mc(struct net_device *dev, struct packet_mclist *i,
			 int what)
{
	switch (i->type) {
	case PACKET_MR_MULTICAST:
		if (i->alen != dev->addr_len)
			return -EINVAL;
		if (what > 0)
			return dev_mc_add(dev, i->addr);
		else
			return dev_mc_del(dev, i->addr);
		break;
	case PACKET_MR_PROMISC:
		return dev_set_promiscuity(dev, what);
	case PACKET_MR_ALLMULTI:
		return dev_set_allmulti(dev, what);
	case PACKET_MR_UNICAST:
		if (i->alen != dev->addr_len)
			return -EINVAL;
		if (what > 0)
			return dev_uc_add(dev, i->addr);
		else
			return dev_uc_del(dev, i->addr);
		break;
	default:
		break;
	}
	return 0;
}

static void packet_dev_mclist_delete(struct net_device *dev,
				     struct packet_mclist **mlp)
{
	struct packet_mclist *ml;

	while ((ml = *mlp) != NULL) {
		if (ml->ifindex == dev->ifindex) {
			packet_dev_mc(dev, ml, -1);
			*mlp = ml->next;
			kfree(ml);
		} else
			mlp = &ml->next;
	}
}

static int packet_mc_add(struct sock *sk, struct packet_mreq_max *mreq)
{
	struct packet_sock *po = pkt_sk(sk);
	struct packet_mclist *ml, *i;
	struct net_device *dev;
	int err;

	rtnl_lock();

	err = -ENODEV;
	dev = __dev_get_by_index(sock_net(sk), mreq->mr_ifindex);
	if (!dev)
		goto done;

	err = -EINVAL;
	if (mreq->mr_alen > dev->addr_len)
		goto done;

	err = -ENOBUFS;
	i = kmalloc(sizeof(*i), GFP_KERNEL);
	if (i == NULL)
		goto done;

	err = 0;
	for (ml = po->mclist; ml; ml = ml->next) {
		if (ml->ifindex == mreq->mr_ifindex &&
		    ml->type == mreq->mr_type &&
		    ml->alen == mreq->mr_alen &&
		    memcmp(ml->addr, mreq->mr_address, ml->alen) == 0) {
			ml->count++;
			/* Free the new element ... */
			kfree(i);
			goto done;
		}
	}

	i->type = mreq->mr_type;
	i->ifindex = mreq->mr_ifindex;
	i->alen = mreq->mr_alen;
	memcpy(i->addr, mreq->mr_address, i->alen);
	memset(i->addr + i->alen, 0, sizeof(i->addr) - i->alen);
	i->count = 1;
	i->next = po->mclist;
	po->mclist = i;
	err = packet_dev_mc(dev, i, 1);
	if (err) {
		po->mclist = i->next;
		kfree(i);
	}

done:
	rtnl_unlock();
	return err;
}

static int packet_mc_drop(struct sock *sk, struct packet_mreq_max *mreq)
{
	struct packet_mclist *ml, **mlp;

	rtnl_lock();

	for (mlp = &pkt_sk(sk)->mclist; (ml = *mlp) != NULL; mlp = &ml->next) {
		if (ml->ifindex == mreq->mr_ifindex &&
		    ml->type == mreq->mr_type &&
		    ml->alen == mreq->mr_alen &&
		    memcmp(ml->addr, mreq->mr_address, ml->alen) == 0) {
			if (--ml->count == 0) {
				struct net_device *dev;
				*mlp = ml->next;
				dev = __dev_get_by_index(sock_net(sk), ml->ifindex);
				if (dev)
					packet_dev_mc(dev, ml, -1);
				kfree(ml);
			}
			break;
		}
	}
	rtnl_unlock();
	return 0;
}

static void packet_flush_mclist(struct sock *sk)
{
	struct packet_sock *po = pkt_sk(sk);
	struct packet_mclist *ml;

	if (!po->mclist)
		return;

	rtnl_lock();
	while ((ml = po->mclist) != NULL) {
		struct net_device *dev;

		po->mclist = ml->next;
		dev = __dev_get_by_index(sock_net(sk), ml->ifindex);
		if (dev != NULL)
			packet_dev_mc(dev, ml, -1);
		kfree(ml);
	}
	rtnl_unlock();
}

static int
packet_setsockopt(struct socket *sock, int level, int optname, char __user *optval, unsigned int optlen)
{
	struct sock *sk = sock->sk;
	struct packet_sock *po = pkt_sk(sk);
	int ret;

	if (level != SOL_PACKET)
		return -ENOPROTOOPT;

	switch (optname) {
	case PACKET_ADD_MEMBERSHIP:
	case PACKET_DROP_MEMBERSHIP:
	{
		struct packet_mreq_max mreq;
		int len = optlen;
		memset(&mreq, 0, sizeof(mreq));
		if (len < sizeof(struct packet_mreq))
			return -EINVAL;
		if (len > sizeof(mreq))
			len = sizeof(mreq);
		if (copy_from_user(&mreq, optval, len))
			return -EFAULT;
		if (len < (mreq.mr_alen + offsetof(struct packet_mreq, mr_address)))
			return -EINVAL;
		if (optname == PACKET_ADD_MEMBERSHIP)
			ret = packet_mc_add(sk, &mreq);
		else
			ret = packet_mc_drop(sk, &mreq);
		return ret;
	}

	case PACKET_RX_RING:
	case PACKET_TX_RING:
	{
		union tpacket_req_u req_u;
		int len;

		switch (po->tp_version) {
		case TPACKET_V1:
		case TPACKET_V2:
			len = sizeof(req_u.req);
			break;
		case TPACKET_V3:
		default:
			len = sizeof(req_u.req3);
			break;
		}
		if (optlen < len)
			return -EINVAL;
		if (pkt_sk(sk)->has_vnet_hdr)
			return -EINVAL;
		if (copy_from_user(&req_u.req, optval, len))
			return -EFAULT;
		return packet_set_ring(sk, &req_u, 0,
			optname == PACKET_TX_RING);
	}
	case PACKET_COPY_THRESH:
	{
		int val;

		if (optlen != sizeof(val))
			return -EINVAL;
		if (copy_from_user(&val, optval, sizeof(val)))
			return -EFAULT;

		pkt_sk(sk)->copy_thresh = val;
		return 0;
	}
	case PACKET_VERSION:
	{
		int val;

		if (optlen != sizeof(val))
			return -EINVAL;
		if (copy_from_user(&val, optval, sizeof(val)))
			return -EFAULT;
		switch (val) {
		case TPACKET_V1:
		case TPACKET_V2:
		case TPACKET_V3:
			break;
		default:
			return -EINVAL;
		}
		lock_sock(sk);
		if (po->rx_ring.pg_vec || po->tx_ring.pg_vec) {
			ret = -EBUSY;
		} else {
			po->tp_version = val;
			ret = 0;
		}
		release_sock(sk);
		return ret;
	}
	case PACKET_RESERVE:
	{
		unsigned int val;

		if (optlen != sizeof(val))
			return -EINVAL;
		if (copy_from_user(&val, optval, sizeof(val)))
			return -EFAULT;
		if (val > INT_MAX)
			return -EINVAL;
<<<<<<< HEAD
		lock_sock(sk);
		if (po->rx_ring.pg_vec || po->tx_ring.pg_vec) {
			ret = -EBUSY;
		} else {
			po->tp_reserve = val;
			ret = 0;
		}
		release_sock(sk);
		return ret;
=======
		po->tp_reserve = val;
		return 0;
>>>>>>> ece78cd7
	}
	case PACKET_LOSS:
	{
		unsigned int val;

		if (optlen != sizeof(val))
			return -EINVAL;
		if (po->rx_ring.pg_vec || po->tx_ring.pg_vec)
			return -EBUSY;
		if (copy_from_user(&val, optval, sizeof(val)))
			return -EFAULT;
		po->tp_loss = !!val;
		return 0;
	}
	case PACKET_AUXDATA:
	{
		int val;

		if (optlen < sizeof(val))
			return -EINVAL;
		if (copy_from_user(&val, optval, sizeof(val)))
			return -EFAULT;

		po->auxdata = !!val;
		return 0;
	}
	case PACKET_ORIGDEV:
	{
		int val;

		if (optlen < sizeof(val))
			return -EINVAL;
		if (copy_from_user(&val, optval, sizeof(val)))
			return -EFAULT;

		po->origdev = !!val;
		return 0;
	}
	case PACKET_VNET_HDR:
	{
		int val;

		if (sock->type != SOCK_RAW)
			return -EINVAL;
		if (po->rx_ring.pg_vec || po->tx_ring.pg_vec)
			return -EBUSY;
		if (optlen < sizeof(val))
			return -EINVAL;
		if (copy_from_user(&val, optval, sizeof(val)))
			return -EFAULT;

		po->has_vnet_hdr = !!val;
		return 0;
	}
	case PACKET_TIMESTAMP:
	{
		int val;

		if (optlen != sizeof(val))
			return -EINVAL;
		if (copy_from_user(&val, optval, sizeof(val)))
			return -EFAULT;

		po->tp_tstamp = val;
		return 0;
	}
	case PACKET_FANOUT:
	{
		int val;

		if (optlen != sizeof(val))
			return -EINVAL;
		if (copy_from_user(&val, optval, sizeof(val)))
			return -EFAULT;

		return fanout_add(sk, val & 0xffff, val >> 16);
	}
	case PACKET_FANOUT_DATA:
	{
		if (!po->fanout)
			return -EINVAL;

		return fanout_set_data(po, optval, optlen);
	}
	case PACKET_TX_HAS_OFF:
	{
		unsigned int val;

		if (optlen != sizeof(val))
			return -EINVAL;
		if (po->rx_ring.pg_vec || po->tx_ring.pg_vec)
			return -EBUSY;
		if (copy_from_user(&val, optval, sizeof(val)))
			return -EFAULT;
		po->tp_tx_has_off = !!val;
		return 0;
	}
	case PACKET_QDISC_BYPASS:
	{
		int val;

		if (optlen != sizeof(val))
			return -EINVAL;
		if (copy_from_user(&val, optval, sizeof(val)))
			return -EFAULT;

		po->xmit = val ? packet_direct_xmit : dev_queue_xmit;
		return 0;
	}
	default:
		return -ENOPROTOOPT;
	}
}

static int packet_getsockopt(struct socket *sock, int level, int optname,
			     char __user *optval, int __user *optlen)
{
	int len;
	int val, lv = sizeof(val);
	struct sock *sk = sock->sk;
	struct packet_sock *po = pkt_sk(sk);
	void *data = &val;
	union tpacket_stats_u st;
	struct tpacket_rollover_stats rstats;

	if (level != SOL_PACKET)
		return -ENOPROTOOPT;

	if (get_user(len, optlen))
		return -EFAULT;

	if (len < 0)
		return -EINVAL;

	switch (optname) {
	case PACKET_STATISTICS:
		spin_lock_bh(&sk->sk_receive_queue.lock);
		memcpy(&st, &po->stats, sizeof(st));
		memset(&po->stats, 0, sizeof(po->stats));
		spin_unlock_bh(&sk->sk_receive_queue.lock);

		if (po->tp_version == TPACKET_V3) {
			lv = sizeof(struct tpacket_stats_v3);
			st.stats3.tp_packets += st.stats3.tp_drops;
			data = &st.stats3;
		} else {
			lv = sizeof(struct tpacket_stats);
			st.stats1.tp_packets += st.stats1.tp_drops;
			data = &st.stats1;
		}

		break;
	case PACKET_AUXDATA:
		val = po->auxdata;
		break;
	case PACKET_ORIGDEV:
		val = po->origdev;
		break;
	case PACKET_VNET_HDR:
		val = po->has_vnet_hdr;
		break;
	case PACKET_VERSION:
		val = po->tp_version;
		break;
	case PACKET_HDRLEN:
		if (len > sizeof(int))
			len = sizeof(int);
		if (copy_from_user(&val, optval, len))
			return -EFAULT;
		switch (val) {
		case TPACKET_V1:
			val = sizeof(struct tpacket_hdr);
			break;
		case TPACKET_V2:
			val = sizeof(struct tpacket2_hdr);
			break;
		case TPACKET_V3:
			val = sizeof(struct tpacket3_hdr);
			break;
		default:
			return -EINVAL;
		}
		break;
	case PACKET_RESERVE:
		val = po->tp_reserve;
		break;
	case PACKET_LOSS:
		val = po->tp_loss;
		break;
	case PACKET_TIMESTAMP:
		val = po->tp_tstamp;
		break;
	case PACKET_FANOUT:
		val = (po->fanout ?
		       ((u32)po->fanout->id |
			((u32)po->fanout->type << 16) |
			((u32)po->fanout->flags << 24)) :
		       0);
		break;
	case PACKET_ROLLOVER_STATS:
		if (!po->rollover)
			return -EINVAL;
		rstats.tp_all = atomic_long_read(&po->rollover->num);
		rstats.tp_huge = atomic_long_read(&po->rollover->num_huge);
		rstats.tp_failed = atomic_long_read(&po->rollover->num_failed);
		data = &rstats;
		lv = sizeof(rstats);
		break;
	case PACKET_TX_HAS_OFF:
		val = po->tp_tx_has_off;
		break;
	case PACKET_QDISC_BYPASS:
		val = packet_use_direct_xmit(po);
		break;
	default:
		return -ENOPROTOOPT;
	}

	if (len > lv)
		len = lv;
	if (put_user(len, optlen))
		return -EFAULT;
	if (copy_to_user(optval, data, len))
		return -EFAULT;
	return 0;
}


static int packet_notifier(struct notifier_block *this,
			   unsigned long msg, void *ptr)
{
	struct sock *sk;
	struct net_device *dev = netdev_notifier_info_to_dev(ptr);
	struct net *net = dev_net(dev);

	rcu_read_lock();
	sk_for_each_rcu(sk, &net->packet.sklist) {
		struct packet_sock *po = pkt_sk(sk);

		switch (msg) {
		case NETDEV_UNREGISTER:
			if (po->mclist)
				packet_dev_mclist_delete(dev, &po->mclist);
			/* fallthrough */

		case NETDEV_DOWN:
			if (dev->ifindex == po->ifindex) {
				spin_lock(&po->bind_lock);
				if (po->running) {
					__unregister_prot_hook(sk, false);
					sk->sk_err = ENETDOWN;
					if (!sock_flag(sk, SOCK_DEAD))
						sk->sk_error_report(sk);
				}
				if (msg == NETDEV_UNREGISTER) {
					packet_cached_dev_reset(po);
					po->ifindex = -1;
					if (po->prot_hook.dev)
						dev_put(po->prot_hook.dev);
					po->prot_hook.dev = NULL;
				}
				spin_unlock(&po->bind_lock);
			}
			break;
		case NETDEV_UP:
			if (dev->ifindex == po->ifindex) {
				spin_lock(&po->bind_lock);
				if (po->num)
					register_prot_hook(sk);
				spin_unlock(&po->bind_lock);
			}
			break;
		}
	}
	rcu_read_unlock();
	return NOTIFY_DONE;
}


static int packet_ioctl(struct socket *sock, unsigned int cmd,
			unsigned long arg)
{
	struct sock *sk = sock->sk;

	switch (cmd) {
	case SIOCOUTQ:
	{
		int amount = sk_wmem_alloc_get(sk);

		return put_user(amount, (int __user *)arg);
	}
	case SIOCINQ:
	{
		struct sk_buff *skb;
		int amount = 0;

		spin_lock_bh(&sk->sk_receive_queue.lock);
		skb = skb_peek(&sk->sk_receive_queue);
		if (skb)
			amount = skb->len;
		spin_unlock_bh(&sk->sk_receive_queue.lock);
		return put_user(amount, (int __user *)arg);
	}
	case SIOCGSTAMP:
		return sock_get_timestamp(sk, (struct timeval __user *)arg);
	case SIOCGSTAMPNS:
		return sock_get_timestampns(sk, (struct timespec __user *)arg);

#ifdef CONFIG_INET
	case SIOCADDRT:
	case SIOCDELRT:
	case SIOCDARP:
	case SIOCGARP:
	case SIOCSARP:
	case SIOCGIFADDR:
	case SIOCSIFADDR:
	case SIOCGIFBRDADDR:
	case SIOCSIFBRDADDR:
	case SIOCGIFNETMASK:
	case SIOCSIFNETMASK:
	case SIOCGIFDSTADDR:
	case SIOCSIFDSTADDR:
	case SIOCSIFFLAGS:
		return inet_dgram_ops.ioctl(sock, cmd, arg);
#endif

	default:
		return -ENOIOCTLCMD;
	}
	return 0;
}

static unsigned int packet_poll(struct file *file, struct socket *sock,
				poll_table *wait)
{
	struct sock *sk = sock->sk;
	struct packet_sock *po = pkt_sk(sk);
	unsigned int mask = datagram_poll(file, sock, wait);

	spin_lock_bh(&sk->sk_receive_queue.lock);
	if (po->rx_ring.pg_vec) {
		if (!packet_previous_rx_frame(po, &po->rx_ring,
			TP_STATUS_KERNEL))
			mask |= POLLIN | POLLRDNORM;
	}
	if (po->pressure && __packet_rcv_has_room(po, NULL) == ROOM_NORMAL)
		po->pressure = 0;
	spin_unlock_bh(&sk->sk_receive_queue.lock);
	spin_lock_bh(&sk->sk_write_queue.lock);
	if (po->tx_ring.pg_vec) {
		if (packet_current_frame(po, &po->tx_ring, TP_STATUS_AVAILABLE))
			mask |= POLLOUT | POLLWRNORM;
	}
	spin_unlock_bh(&sk->sk_write_queue.lock);
	return mask;
}


/* Dirty? Well, I still did not learn better way to account
 * for user mmaps.
 */

static void packet_mm_open(struct vm_area_struct *vma)
{
	struct file *file = vma->vm_file;
	struct socket *sock = file->private_data;
	struct sock *sk = sock->sk;

	if (sk)
		atomic_inc(&pkt_sk(sk)->mapped);
}

static void packet_mm_close(struct vm_area_struct *vma)
{
	struct file *file = vma->vm_file;
	struct socket *sock = file->private_data;
	struct sock *sk = sock->sk;

	if (sk)
		atomic_dec(&pkt_sk(sk)->mapped);
}

static const struct vm_operations_struct packet_mmap_ops = {
	.open	=	packet_mm_open,
	.close	=	packet_mm_close,
};

static void free_pg_vec(struct pgv *pg_vec, unsigned int order,
			unsigned int len)
{
	int i;

	for (i = 0; i < len; i++) {
		if (likely(pg_vec[i].buffer)) {
			if (is_vmalloc_addr(pg_vec[i].buffer))
				vfree(pg_vec[i].buffer);
			else
				free_pages((unsigned long)pg_vec[i].buffer,
					   order);
			pg_vec[i].buffer = NULL;
		}
	}
	kfree(pg_vec);
}

static char *alloc_one_pg_vec_page(unsigned long order)
{
	char *buffer;
	gfp_t gfp_flags = GFP_KERNEL | __GFP_COMP |
			  __GFP_ZERO | __GFP_NOWARN | __GFP_NORETRY;

	buffer = (char *) __get_free_pages(gfp_flags, order);
	if (buffer)
		return buffer;

	/* __get_free_pages failed, fall back to vmalloc */
	buffer = vzalloc((1 << order) * PAGE_SIZE);
	if (buffer)
		return buffer;

	/* vmalloc failed, lets dig into swap here */
	gfp_flags &= ~__GFP_NORETRY;
	buffer = (char *) __get_free_pages(gfp_flags, order);
	if (buffer)
		return buffer;

	/* complete and utter failure */
	return NULL;
}

static struct pgv *alloc_pg_vec(struct tpacket_req *req, int order)
{
	unsigned int block_nr = req->tp_block_nr;
	struct pgv *pg_vec;
	int i;

	pg_vec = kcalloc(block_nr, sizeof(struct pgv), GFP_KERNEL);
	if (unlikely(!pg_vec))
		goto out;

	for (i = 0; i < block_nr; i++) {
		pg_vec[i].buffer = alloc_one_pg_vec_page(order);
		if (unlikely(!pg_vec[i].buffer))
			goto out_free_pgvec;
	}

out:
	return pg_vec;

out_free_pgvec:
	free_pg_vec(pg_vec, order, block_nr);
	pg_vec = NULL;
	goto out;
}

static int packet_set_ring(struct sock *sk, union tpacket_req_u *req_u,
		int closing, int tx_ring)
{
	struct pgv *pg_vec = NULL;
	struct packet_sock *po = pkt_sk(sk);
	int was_running, order = 0;
	struct packet_ring_buffer *rb;
	struct sk_buff_head *rb_queue;
	__be16 num;
	int err = -EINVAL;
	/* Added to avoid minimal code churn */
	struct tpacket_req *req = &req_u->req;

	lock_sock(sk);
	/* Opening a Tx-ring is NOT supported in TPACKET_V3 */
	if (!closing && tx_ring && (po->tp_version > TPACKET_V2)) {
		WARN(1, "Tx-ring is not supported.\n");
		goto out;
	}

	rb = tx_ring ? &po->tx_ring : &po->rx_ring;
	rb_queue = tx_ring ? &sk->sk_write_queue : &sk->sk_receive_queue;

	err = -EBUSY;
	if (!closing) {
		if (atomic_read(&po->mapped))
			goto out;
		if (packet_read_pending(rb))
			goto out;
	}

	if (req->tp_block_nr) {
		/* Sanity tests and some calculations */
		err = -EBUSY;
		if (unlikely(rb->pg_vec))
			goto out;

		switch (po->tp_version) {
		case TPACKET_V1:
			po->tp_hdrlen = TPACKET_HDRLEN;
			break;
		case TPACKET_V2:
			po->tp_hdrlen = TPACKET2_HDRLEN;
			break;
		case TPACKET_V3:
			po->tp_hdrlen = TPACKET3_HDRLEN;
			break;
		}

		err = -EINVAL;
		if (unlikely((int)req->tp_block_size <= 0))
			goto out;
		if (unlikely(!PAGE_ALIGNED(req->tp_block_size)))
			goto out;
		if (po->tp_version >= TPACKET_V3 &&
		    req->tp_block_size <=
			  BLK_PLUS_PRIV((u64)req_u->req3.tp_sizeof_priv))
			goto out;
		if (unlikely(req->tp_frame_size < po->tp_hdrlen +
					po->tp_reserve))
			goto out;
		if (unlikely(req->tp_frame_size & (TPACKET_ALIGNMENT - 1)))
			goto out;

		rb->frames_per_block = req->tp_block_size / req->tp_frame_size;
		if (unlikely(rb->frames_per_block == 0))
			goto out;
		if (unlikely(req->tp_block_size > UINT_MAX / req->tp_block_nr))
			goto out;
		if (unlikely((rb->frames_per_block * req->tp_block_nr) !=
					req->tp_frame_nr))
			goto out;

		err = -ENOMEM;
		order = get_order(req->tp_block_size);
		pg_vec = alloc_pg_vec(req, order);
		if (unlikely(!pg_vec))
			goto out;
		switch (po->tp_version) {
		case TPACKET_V3:
		/* Transmit path is not supported. We checked
		 * it above but just being paranoid
		 */
			if (!tx_ring)
				init_prb_bdqc(po, rb, pg_vec, req_u);
			break;
		default:
			break;
		}
	}
	/* Done */
	else {
		err = -EINVAL;
		if (unlikely(req->tp_frame_nr))
			goto out;
	}


	/* Detach socket from network */
	spin_lock(&po->bind_lock);
	was_running = po->running;
	num = po->num;
	if (was_running) {
		po->num = 0;
		__unregister_prot_hook(sk, false);
	}
	spin_unlock(&po->bind_lock);

	synchronize_net();

	err = -EBUSY;
	mutex_lock(&po->pg_vec_lock);
	if (closing || atomic_read(&po->mapped) == 0) {
		err = 0;
		spin_lock_bh(&rb_queue->lock);
		swap(rb->pg_vec, pg_vec);
		rb->frame_max = (req->tp_frame_nr - 1);
		rb->head = 0;
		rb->frame_size = req->tp_frame_size;
		spin_unlock_bh(&rb_queue->lock);

		swap(rb->pg_vec_order, order);
		swap(rb->pg_vec_len, req->tp_block_nr);

		rb->pg_vec_pages = req->tp_block_size/PAGE_SIZE;
		po->prot_hook.func = (po->rx_ring.pg_vec) ?
						tpacket_rcv : packet_rcv;
		skb_queue_purge(rb_queue);
		if (atomic_read(&po->mapped))
			pr_err("packet_mmap: vma is busy: %d\n",
			       atomic_read(&po->mapped));
	}
	mutex_unlock(&po->pg_vec_lock);

	spin_lock(&po->bind_lock);
	if (was_running) {
		po->num = num;
		register_prot_hook(sk);
	}
	spin_unlock(&po->bind_lock);
	if (closing && (po->tp_version > TPACKET_V2)) {
		/* Because we don't support block-based V3 on tx-ring */
		if (!tx_ring)
			prb_shutdown_retire_blk_timer(po, rb_queue);
	}

	if (pg_vec)
		free_pg_vec(pg_vec, order, req->tp_block_nr);
out:
	release_sock(sk);
	return err;
}

static int packet_mmap(struct file *file, struct socket *sock,
		struct vm_area_struct *vma)
{
	struct sock *sk = sock->sk;
	struct packet_sock *po = pkt_sk(sk);
	unsigned long size, expected_size;
	struct packet_ring_buffer *rb;
	unsigned long start;
	int err = -EINVAL;
	int i;

	if (vma->vm_pgoff)
		return -EINVAL;

	mutex_lock(&po->pg_vec_lock);

	expected_size = 0;
	for (rb = &po->rx_ring; rb <= &po->tx_ring; rb++) {
		if (rb->pg_vec) {
			expected_size += rb->pg_vec_len
						* rb->pg_vec_pages
						* PAGE_SIZE;
		}
	}

	if (expected_size == 0)
		goto out;

	size = vma->vm_end - vma->vm_start;
	if (size != expected_size)
		goto out;

	start = vma->vm_start;
	for (rb = &po->rx_ring; rb <= &po->tx_ring; rb++) {
		if (rb->pg_vec == NULL)
			continue;

		for (i = 0; i < rb->pg_vec_len; i++) {
			struct page *page;
			void *kaddr = rb->pg_vec[i].buffer;
			int pg_num;

			for (pg_num = 0; pg_num < rb->pg_vec_pages; pg_num++) {
				page = pgv_to_page(kaddr);
				err = vm_insert_page(vma, start, page);
				if (unlikely(err))
					goto out;
				start += PAGE_SIZE;
				kaddr += PAGE_SIZE;
			}
		}
	}

	atomic_inc(&po->mapped);
	vma->vm_ops = &packet_mmap_ops;
	err = 0;

out:
	mutex_unlock(&po->pg_vec_lock);
	return err;
}

static const struct proto_ops packet_ops_spkt = {
	.family =	PF_PACKET,
	.owner =	THIS_MODULE,
	.release =	packet_release,
	.bind =		packet_bind_spkt,
	.connect =	sock_no_connect,
	.socketpair =	sock_no_socketpair,
	.accept =	sock_no_accept,
	.getname =	packet_getname_spkt,
	.poll =		datagram_poll,
	.ioctl =	packet_ioctl,
	.listen =	sock_no_listen,
	.shutdown =	sock_no_shutdown,
	.setsockopt =	sock_no_setsockopt,
	.getsockopt =	sock_no_getsockopt,
	.sendmsg =	packet_sendmsg_spkt,
	.recvmsg =	packet_recvmsg,
	.mmap =		sock_no_mmap,
	.sendpage =	sock_no_sendpage,
};

static const struct proto_ops packet_ops = {
	.family =	PF_PACKET,
	.owner =	THIS_MODULE,
	.release =	packet_release,
	.bind =		packet_bind,
	.connect =	sock_no_connect,
	.socketpair =	sock_no_socketpair,
	.accept =	sock_no_accept,
	.getname =	packet_getname,
	.poll =		packet_poll,
	.ioctl =	packet_ioctl,
	.listen =	sock_no_listen,
	.shutdown =	sock_no_shutdown,
	.setsockopt =	packet_setsockopt,
	.getsockopt =	packet_getsockopt,
	.sendmsg =	packet_sendmsg,
	.recvmsg =	packet_recvmsg,
	.mmap =		packet_mmap,
	.sendpage =	sock_no_sendpage,
};

static const struct net_proto_family packet_family_ops = {
	.family =	PF_PACKET,
	.create =	packet_create,
	.owner	=	THIS_MODULE,
};

static struct notifier_block packet_netdev_notifier = {
	.notifier_call =	packet_notifier,
};

#ifdef CONFIG_PROC_FS

static void *packet_seq_start(struct seq_file *seq, loff_t *pos)
	__acquires(RCU)
{
	struct net *net = seq_file_net(seq);

	rcu_read_lock();
	return seq_hlist_start_head_rcu(&net->packet.sklist, *pos);
}

static void *packet_seq_next(struct seq_file *seq, void *v, loff_t *pos)
{
	struct net *net = seq_file_net(seq);
	return seq_hlist_next_rcu(v, &net->packet.sklist, pos);
}

static void packet_seq_stop(struct seq_file *seq, void *v)
	__releases(RCU)
{
	rcu_read_unlock();
}

static int packet_seq_show(struct seq_file *seq, void *v)
{
	if (v == SEQ_START_TOKEN)
		seq_puts(seq, "sk       RefCnt Type Proto  Iface R Rmem   User   Inode\n");
	else {
		struct sock *s = sk_entry(v);
		const struct packet_sock *po = pkt_sk(s);

		seq_printf(seq,
			   "%pK %-6d %-4d %04x   %-5d %1d %-6u %-6u %-6lu\n",
			   s,
			   atomic_read(&s->sk_refcnt),
			   s->sk_type,
			   ntohs(po->num),
			   po->ifindex,
			   po->running,
			   atomic_read(&s->sk_rmem_alloc),
			   from_kuid_munged(seq_user_ns(seq), sock_i_uid(s)),
			   sock_i_ino(s));
	}

	return 0;
}

static const struct seq_operations packet_seq_ops = {
	.start	= packet_seq_start,
	.next	= packet_seq_next,
	.stop	= packet_seq_stop,
	.show	= packet_seq_show,
};

static int packet_seq_open(struct inode *inode, struct file *file)
{
	return seq_open_net(inode, file, &packet_seq_ops,
			    sizeof(struct seq_net_private));
}

static const struct file_operations packet_seq_fops = {
	.owner		= THIS_MODULE,
	.open		= packet_seq_open,
	.read		= seq_read,
	.llseek		= seq_lseek,
	.release	= seq_release_net,
};

#endif

static int __net_init packet_net_init(struct net *net)
{
	mutex_init(&net->packet.sklist_lock);
	INIT_HLIST_HEAD(&net->packet.sklist);

	if (!proc_create("packet", 0, net->proc_net, &packet_seq_fops))
		return -ENOMEM;

	return 0;
}

static void __net_exit packet_net_exit(struct net *net)
{
	remove_proc_entry("packet", net->proc_net);
}

static struct pernet_operations packet_net_ops = {
	.init = packet_net_init,
	.exit = packet_net_exit,
};


static void __exit packet_exit(void)
{
	unregister_netdevice_notifier(&packet_netdev_notifier);
	unregister_pernet_subsys(&packet_net_ops);
	sock_unregister(PF_PACKET);
	proto_unregister(&packet_proto);
}

static int __init packet_init(void)
{
	int rc = proto_register(&packet_proto, 0);

	if (rc != 0)
		goto out;

	sock_register(&packet_family_ops);
	register_pernet_subsys(&packet_net_ops);
	register_netdevice_notifier(&packet_netdev_notifier);
out:
	return rc;
}

module_init(packet_init);
module_exit(packet_exit);
MODULE_LICENSE("GPL");
MODULE_ALIAS_NETPROTO(PF_PACKET);<|MERGE_RESOLUTION|>--- conflicted
+++ resolved
@@ -3628,7 +3628,6 @@
 			return -EFAULT;
 		if (val > INT_MAX)
 			return -EINVAL;
-<<<<<<< HEAD
 		lock_sock(sk);
 		if (po->rx_ring.pg_vec || po->tx_ring.pg_vec) {
 			ret = -EBUSY;
@@ -3638,10 +3637,6 @@
 		}
 		release_sock(sk);
 		return ret;
-=======
-		po->tp_reserve = val;
-		return 0;
->>>>>>> ece78cd7
 	}
 	case PACKET_LOSS:
 	{
