--- conflicted
+++ resolved
@@ -84,7 +84,7 @@
 	struct icmp6hdr user_icmph;
 	int addr_type;
 	struct in6_addr *daddr;
-	int oif = 0;
+	int iif = 0;
 	struct flowi6 fl6;
 	int err;
 	int hlimit;
@@ -106,30 +106,25 @@
 		if (u->sin6_family != AF_INET6) {
 			return -EAFNOSUPPORT;
 		}
+		if (sk->sk_bound_dev_if &&
+		    sk->sk_bound_dev_if != u->sin6_scope_id) {
+			return -EINVAL;
+		}
 		daddr = &(u->sin6_addr);
-		if (__ipv6_addr_needs_scope_id(ipv6_addr_type(daddr)))
-			oif = u->sin6_scope_id;
+		iif = u->sin6_scope_id;
 	} else {
 		if (sk->sk_state != TCP_ESTABLISHED)
 			return -EDESTADDRREQ;
 		daddr = &sk->sk_v6_daddr;
 	}
 
-	if (!oif)
-		oif = sk->sk_bound_dev_if;
-
-	if (!oif)
-		oif = np->sticky_pktinfo.ipi6_ifindex;
-
-	if (!oif && ipv6_addr_is_multicast(daddr))
-		oif = np->mcast_oif;
-	else if (!oif)
-		oif = np->ucast_oif;
+	if (!iif)
+		iif = sk->sk_bound_dev_if;
 
 	addr_type = ipv6_addr_type(daddr);
-	if ((__ipv6_addr_needs_scope_id(addr_type) && !oif) ||
-	    (addr_type & IPV6_ADDR_MAPPED) ||
-	    (oif && sk->sk_bound_dev_if && oif != sk->sk_bound_dev_if))
+	if (__ipv6_addr_needs_scope_id(addr_type) && !iif)
+		return -EINVAL;
+	if (addr_type & IPV6_ADDR_MAPPED)
 		return -EINVAL;
 
 	/* TODO: use ip6_datagram_send_ctl to get options from cmsg */
@@ -139,12 +134,15 @@
 	fl6.flowi6_proto = IPPROTO_ICMPV6;
 	fl6.saddr = np->saddr;
 	fl6.daddr = *daddr;
-	fl6.flowi6_oif = oif;
 	fl6.flowi6_mark = sk->sk_mark;
-	fl6.flowi6_uid = sk->sk_uid;
 	fl6.fl6_icmp_type = user_icmph.icmp6_type;
 	fl6.fl6_icmp_code = user_icmph.icmp6_code;
 	security_sk_classify_flow(sk, flowi6_to_flowi(&fl6));
+
+	if (!fl6.flowi6_oif && ipv6_addr_is_multicast(&fl6.daddr))
+		fl6.flowi6_oif = np->mcast_oif;
+	else if (!fl6.flowi6_oif)
+		fl6.flowi6_oif = np->ucast_oif;
 
 	dst = ip6_sk_dst_lookup_flow(sk, &fl6,  daddr);
 	if (IS_ERR(dst))
@@ -156,14 +154,11 @@
 		err = -EBADF;
 		goto dst_err_out;
 	}
-<<<<<<< HEAD
-=======
 
 	if (!fl6.flowi6_oif && ipv6_addr_is_multicast(&fl6.daddr))
 		fl6.flowi6_oif = np->mcast_oif;
 	else if (!fl6.flowi6_oif)
 		fl6.flowi6_oif = np->ucast_oif;
->>>>>>> 0a5766a6
 
 	pfh.icmph.type = user_icmph.icmp6_type;
 	pfh.icmph.code = user_icmph.icmp6_code;
