/*
 * INET		An implementation of the TCP/IP protocol suite for the LINUX
 *		operating system.  INET is implemented using the  BSD Socket
 *		interface as the means of communication with the user level.
 *
 *		The Internet Protocol (IP) output module.
 *
 * Authors:	Ross Biro
 *		Fred N. van Kempen, <waltje@uWalt.NL.Mugnet.ORG>
 *		Donald Becker, <becker@super.org>
 *		Alan Cox, <Alan.Cox@linux.org>
 *		Richard Underwood
 *		Stefan Becker, <stefanb@yello.ping.de>
 *		Jorge Cwik, <jorge@laser.satlink.net>
 *		Arnt Gulbrandsen, <agulbra@nvg.unit.no>
 *		Hirokazu Takahashi, <taka@valinux.co.jp>
 *
 *	See ip_input.c for original log
 *
 *	Fixes:
 *		Alan Cox	:	Missing nonblock feature in ip_build_xmit.
 *		Mike Kilburn	:	htons() missing in ip_build_xmit.
 *		Bradford Johnson:	Fix faulty handling of some frames when
 *					no route is found.
 *		Alexander Demenshin:	Missing sk/skb free in ip_queue_xmit
 *					(in case if packet not accepted by
 *					output firewall rules)
 *		Mike McLagan	:	Routing by source
 *		Alexey Kuznetsov:	use new route cache
 *		Andi Kleen:		Fix broken PMTU recovery and remove
 *					some redundant tests.
 *	Vitaly E. Lavrov	:	Transparent proxy revived after year coma.
 *		Andi Kleen	: 	Replace ip_reply with ip_send_reply.
 *		Andi Kleen	:	Split fast and slow ip_build_xmit path
 *					for decreased register pressure on x86
 *					and more readibility.
 *		Marc Boucher	:	When call_out_firewall returns FW_QUEUE,
 *					silently drop skb instead of failing with -EPERM.
 *		Detlev Wengorz	:	Copy protocol for fragments.
 *		Hirokazu Takahashi:	HW checksumming for outgoing UDP
 *					datagrams.
 *		Hirokazu Takahashi:	sendfile() on UDP works now.
 */

#include <asm/uaccess.h>
#include <asm/system.h>
#include <linux/module.h>
#include <linux/types.h>
#include <linux/kernel.h>
#include <linux/mm.h>
#include <linux/string.h>
#include <linux/errno.h>
#include <linux/highmem.h>
#include <linux/slab.h>

#include <linux/socket.h>
#include <linux/sockios.h>
#include <linux/in.h>
#include <linux/inet.h>
#include <linux/netdevice.h>
#include <linux/etherdevice.h>
#include <linux/proc_fs.h>
#include <linux/stat.h>
#include <linux/init.h>

#include <net/snmp.h>
#include <net/ip.h>
#include <net/protocol.h>
#include <net/route.h>
#include <net/xfrm.h>
#include <linux/skbuff.h>
#include <net/sock.h>
#include <net/arp.h>
#include <net/icmp.h>
#include <net/checksum.h>
#include <net/inetpeer.h>
#include <linux/igmp.h>
#include <linux/netfilter_ipv4.h>
#include <linux/netfilter_bridge.h>
#include <linux/mroute.h>
#include <linux/netlink.h>
#include <linux/tcp.h>

int sysctl_ip_default_ttl __read_mostly = IPDEFTTL;

/* Generate a checksum for an outgoing IP datagram. */
__inline__ void ip_send_check(struct iphdr *iph)
{
	iph->check = 0;
	iph->check = ip_fast_csum((unsigned char *)iph, iph->ihl);
}

int __ip_local_out(struct sk_buff *skb)
{
	struct iphdr *iph = ip_hdr(skb);

	iph->tot_len = htons(skb->len);
	ip_send_check(iph);
	return nf_hook(NFPROTO_IPV4, NF_INET_LOCAL_OUT, skb, NULL,
		       skb_dst(skb)->dev, dst_output);
}

int ip_local_out(struct sk_buff *skb)
{
	int err;

	err = __ip_local_out(skb);
	if (likely(err == 1))
		err = dst_output(skb);

	return err;
}
EXPORT_SYMBOL_GPL(ip_local_out);

/* dev_loopback_xmit for use with netfilter. */
static int ip_dev_loopback_xmit(struct sk_buff *newskb)
{
	skb_reset_mac_header(newskb);
	__skb_pull(newskb, skb_network_offset(newskb));
	newskb->pkt_type = PACKET_LOOPBACK;
	newskb->ip_summed = CHECKSUM_UNNECESSARY;
	WARN_ON(!skb_dst(newskb));
	netif_rx_ni(newskb);
	return 0;
}

static inline int ip_select_ttl(struct inet_sock *inet, struct dst_entry *dst)
{
	int ttl = inet->uc_ttl;

	if (ttl < 0)
		ttl = dst_metric(dst, RTAX_HOPLIMIT);
	return ttl;
}

/*
 *		Add an ip header to a skbuff and send it out.
 *
 */
int ip_build_and_send_pkt(struct sk_buff *skb, struct sock *sk,
			  __be32 saddr, __be32 daddr, struct ip_options *opt)
{
	struct inet_sock *inet = inet_sk(sk);
	struct rtable *rt = skb_rtable(skb);
	struct iphdr *iph;

	/* Build the IP header. */
	skb_push(skb, sizeof(struct iphdr) + (opt ? opt->optlen : 0));
	skb_reset_network_header(skb);
	iph = ip_hdr(skb);
	iph->version  = 4;
	iph->ihl      = 5;
	iph->tos      = inet->tos;
	if (ip_dont_fragment(sk, &rt->dst))
		iph->frag_off = htons(IP_DF);
	else
		iph->frag_off = 0;
	iph->ttl      = ip_select_ttl(inet, &rt->dst);
	iph->daddr    = rt->rt_dst;
	iph->saddr    = rt->rt_src;
	iph->protocol = sk->sk_protocol;
	ip_select_ident(iph, &rt->dst, sk);

	if (opt && opt->optlen) {
		iph->ihl += opt->optlen>>2;
		ip_options_build(skb, opt, daddr, rt, 0);
	}

	skb->priority = sk->sk_priority;
	skb->mark = sk->sk_mark;

	/* Send it out. */
	return ip_local_out(skb);
}

EXPORT_SYMBOL_GPL(ip_build_and_send_pkt);

static inline int ip_finish_output2(struct sk_buff *skb)
{
	struct dst_entry *dst = skb_dst(skb);
	struct rtable *rt = (struct rtable *)dst;
	struct net_device *dev = dst->dev;
	unsigned int hh_len = LL_RESERVED_SPACE(dev);

	if (rt->rt_type == RTN_MULTICAST) {
		IP_UPD_PO_STATS(dev_net(dev), IPSTATS_MIB_OUTMCAST, skb->len);
	} else if (rt->rt_type == RTN_BROADCAST)
		IP_UPD_PO_STATS(dev_net(dev), IPSTATS_MIB_OUTBCAST, skb->len);

	/* Be paranoid, rather than too clever. */
	if (unlikely(skb_headroom(skb) < hh_len && dev->header_ops)) {
		struct sk_buff *skb2;

		skb2 = skb_realloc_headroom(skb, LL_RESERVED_SPACE(dev));
		if (skb2 == NULL) {
			kfree_skb(skb);
			return -ENOMEM;
		}
		if (skb->sk)
			skb_set_owner_w(skb2, skb->sk);
		kfree_skb(skb);
		skb = skb2;
	}

	if (dst->hh)
		return neigh_hh_output(dst->hh, skb);
	else if (dst->neighbour)
		return dst->neighbour->output(skb);

	if (net_ratelimit())
		printk(KERN_DEBUG "ip_finish_output2: No header cache and no neighbour!\n");
	kfree_skb(skb);
	return -EINVAL;
}

static inline int ip_skb_dst_mtu(struct sk_buff *skb)
{
	struct inet_sock *inet = skb->sk ? inet_sk(skb->sk) : NULL;

	return (inet && inet->pmtudisc == IP_PMTUDISC_PROBE) ?
	       skb_dst(skb)->dev->mtu : dst_mtu(skb_dst(skb));
}

static int ip_finish_output(struct sk_buff *skb)
{
#if defined(CONFIG_NETFILTER) && defined(CONFIG_XFRM)
	/* Policy lookup after SNAT yielded a new policy */
	if (skb_dst(skb)->xfrm != NULL) {
		IPCB(skb)->flags |= IPSKB_REROUTED;
		return dst_output(skb);
	}
#endif
	if (skb->len > ip_skb_dst_mtu(skb) && !skb_is_gso(skb))
		return ip_fragment(skb, ip_finish_output2);
	else
		return ip_finish_output2(skb);
}

int ip_mc_output(struct sk_buff *skb)
{
	struct sock *sk = skb->sk;
	struct rtable *rt = skb_rtable(skb);
	struct net_device *dev = rt->dst.dev;

	/*
	 *	If the indicated interface is up and running, send the packet.
	 */
	IP_UPD_PO_STATS(dev_net(dev), IPSTATS_MIB_OUT, skb->len);

	skb->dev = dev;
	skb->protocol = htons(ETH_P_IP);

	/*
	 *	Multicasts are looped back for other local users
	 */

	if (rt->rt_flags&RTCF_MULTICAST) {
		if (sk_mc_loop(sk)
#ifdef CONFIG_IP_MROUTE
		/* Small optimization: do not loopback not local frames,
		   which returned after forwarding; they will be  dropped
		   by ip_mr_input in any case.
		   Note, that local frames are looped back to be delivered
		   to local recipients.

		   This check is duplicated in ip_mr_input at the moment.
		 */
		    &&
		    ((rt->rt_flags & RTCF_LOCAL) ||
		     !(IPCB(skb)->flags & IPSKB_FORWARDED))
#endif
		   ) {
			struct sk_buff *newskb = skb_clone(skb, GFP_ATOMIC);
			if (newskb)
				NF_HOOK(NFPROTO_IPV4, NF_INET_POST_ROUTING,
					newskb, NULL, newskb->dev,
					ip_dev_loopback_xmit);
		}

		/* Multicasts with ttl 0 must not go beyond the host */

		if (ip_hdr(skb)->ttl == 0) {
			kfree_skb(skb);
			return 0;
		}
	}

	if (rt->rt_flags&RTCF_BROADCAST) {
		struct sk_buff *newskb = skb_clone(skb, GFP_ATOMIC);
		if (newskb)
			NF_HOOK(NFPROTO_IPV4, NF_INET_POST_ROUTING, newskb,
				NULL, newskb->dev, ip_dev_loopback_xmit);
	}

	return NF_HOOK_COND(NFPROTO_IPV4, NF_INET_POST_ROUTING, skb, NULL,
			    skb->dev, ip_finish_output,
			    !(IPCB(skb)->flags & IPSKB_REROUTED));
}

int ip_output(struct sk_buff *skb)
{
	struct net_device *dev = skb_dst(skb)->dev;

	IP_UPD_PO_STATS(dev_net(dev), IPSTATS_MIB_OUT, skb->len);

	skb->dev = dev;
	skb->protocol = htons(ETH_P_IP);

	return NF_HOOK_COND(NFPROTO_IPV4, NF_INET_POST_ROUTING, skb, NULL, dev,
			    ip_finish_output,
			    !(IPCB(skb)->flags & IPSKB_REROUTED));
}

int ip_queue_xmit(struct sk_buff *skb)
{
	struct sock *sk = skb->sk;
	struct inet_sock *inet = inet_sk(sk);
	struct ip_options *opt = inet->opt;
	struct rtable *rt;
	struct iphdr *iph;
	int res;

	/* Skip all of this if the packet is already routed,
	 * f.e. by something like SCTP.
	 */
	rcu_read_lock();
	rt = skb_rtable(skb);
	if (rt != NULL)
		goto packet_routed;

	/* Make sure we can route this packet. */
	rt = (struct rtable *)__sk_dst_check(sk, 0);
	if (rt == NULL) {
		__be32 daddr;

		/* Use correct destination address if we have options. */
		daddr = inet->inet_daddr;
		if(opt && opt->srr)
			daddr = opt->faddr;

		{
			struct flowi fl = { .oif = sk->sk_bound_dev_if,
					    .mark = sk->sk_mark,
					    .nl_u = { .ip4_u =
						      { .daddr = daddr,
							.saddr = inet->inet_saddr,
							.tos = RT_CONN_FLAGS(sk) } },
					    .proto = sk->sk_protocol,
					    .flags = inet_sk_flowi_flags(sk),
					    .uli_u = { .ports =
						       { .sport = inet->inet_sport,
							 .dport = inet->inet_dport } } };

			/* If this fails, retransmit mechanism of transport layer will
			 * keep trying until route appears or the connection times
			 * itself out.
			 */
			security_sk_classify_flow(sk, &fl);
			if (ip_route_output_flow(sock_net(sk), &rt, &fl, sk, 0))
				goto no_route;
		}
		sk_setup_caps(sk, &rt->dst);
	}
	skb_dst_set_noref(skb, &rt->dst);

packet_routed:
	if (opt && opt->is_strictroute && rt->rt_dst != rt->rt_gateway)
		goto no_route;

	/* OK, we know where to send it, allocate and build IP header. */
	skb_push(skb, sizeof(struct iphdr) + (opt ? opt->optlen : 0));
	skb_reset_network_header(skb);
	iph = ip_hdr(skb);
	*((__be16 *)iph) = htons((4 << 12) | (5 << 8) | (inet->tos & 0xff));
	if (ip_dont_fragment(sk, &rt->dst) && !skb->local_df)
		iph->frag_off = htons(IP_DF);
	else
		iph->frag_off = 0;
	iph->ttl      = ip_select_ttl(inet, &rt->dst);
	iph->protocol = sk->sk_protocol;
	iph->saddr    = rt->rt_src;
	iph->daddr    = rt->rt_dst;
	/* Transport layer set skb->h.foo itself. */

	if (opt && opt->optlen) {
		iph->ihl += opt->optlen >> 2;
		ip_options_build(skb, opt, inet->inet_daddr, rt, 0);
	}

	ip_select_ident_more(iph, &rt->dst, sk,
			     (skb_shinfo(skb)->gso_segs ?: 1) - 1);

	skb->priority = sk->sk_priority;
	skb->mark = sk->sk_mark;

	res = ip_local_out(skb);
	rcu_read_unlock();
	return res;

no_route:
	rcu_read_unlock();
	IP_INC_STATS(sock_net(sk), IPSTATS_MIB_OUTNOROUTES);
	kfree_skb(skb);
	return -EHOSTUNREACH;
}


static void ip_copy_metadata(struct sk_buff *to, struct sk_buff *from)
{
	to->pkt_type = from->pkt_type;
	to->priority = from->priority;
	to->protocol = from->protocol;
	skb_dst_drop(to);
	skb_dst_set(to, dst_clone(skb_dst(from)));
	to->dev = from->dev;
	to->mark = from->mark;

	/* Copy the flags to each fragment. */
	IPCB(to)->flags = IPCB(from)->flags;

#ifdef CONFIG_NET_SCHED
	to->tc_index = from->tc_index;
#endif
	nf_copy(to, from);
#if defined(CONFIG_NETFILTER_XT_TARGET_TRACE) || \
    defined(CONFIG_NETFILTER_XT_TARGET_TRACE_MODULE)
	to->nf_trace = from->nf_trace;
#endif
#if defined(CONFIG_IP_VS) || defined(CONFIG_IP_VS_MODULE)
	to->ipvs_property = from->ipvs_property;
#endif
	skb_copy_secmark(to, from);
}

/*
 *	This IP datagram is too large to be sent in one piece.  Break it up into
 *	smaller pieces (each of size equal to IP header plus
 *	a block of the data of the original IP data part) that will yet fit in a
 *	single device frame, and queue such a frame for sending.
 */

int ip_fragment(struct sk_buff *skb, int (*output)(struct sk_buff *))
{
	struct iphdr *iph;
	int raw = 0;
	int ptr;
	struct net_device *dev;
	struct sk_buff *skb2;
	unsigned int mtu, hlen, left, len, ll_rs, pad;
	int offset;
	__be16 not_last_frag;
	struct rtable *rt = skb_rtable(skb);
	int err = 0;

	dev = rt->dst.dev;

	/*
	 *	Point into the IP datagram header.
	 */

	iph = ip_hdr(skb);

	if (unlikely((iph->frag_off & htons(IP_DF)) && !skb->local_df)) {
		IP_INC_STATS(dev_net(dev), IPSTATS_MIB_FRAGFAILS);
		icmp_send(skb, ICMP_DEST_UNREACH, ICMP_FRAG_NEEDED,
			  htonl(ip_skb_dst_mtu(skb)));
		kfree_skb(skb);
		return -EMSGSIZE;
	}

	/*
	 *	Setup starting values.
	 */

	hlen = iph->ihl * 4;
	mtu = dst_mtu(&rt->dst) - hlen;	/* Size of data space */
#ifdef CONFIG_BRIDGE_NETFILTER
	if (skb->nf_bridge)
		mtu -= nf_bridge_mtu_reduction(skb);
#endif
	IPCB(skb)->flags |= IPSKB_FRAG_COMPLETE;

	/* When frag_list is given, use it. First, check its validity:
	 * some transformers could create wrong frag_list or break existing
	 * one, it is not prohibited. In this case fall back to copying.
	 *
	 * LATER: this step can be merged to real generation of fragments,
	 * we can switch to copy when see the first bad fragment.
	 */
	if (skb_has_frags(skb)) {
		struct sk_buff *frag;
		int first_len = skb_pagelen(skb);
		int truesizes = 0;

		if (first_len - hlen > mtu ||
		    ((first_len - hlen) & 7) ||
		    (iph->frag_off & htons(IP_MF|IP_OFFSET)) ||
		    skb_cloned(skb))
			goto slow_path;

		skb_walk_frags(skb, frag) {
			/* Correct geometry. */
			if (frag->len > mtu ||
			    ((frag->len & 7) && frag->next) ||
			    skb_headroom(frag) < hlen)
			    goto slow_path;

			/* Partially cloned skb? */
			if (skb_shared(frag))
				goto slow_path;

			BUG_ON(frag->sk);
			if (skb->sk) {
				frag->sk = skb->sk;
				frag->destructor = sock_wfree;
			}
			truesizes += frag->truesize;
		}

		/* Everything is OK. Generate! */

		err = 0;
		offset = 0;
		frag = skb_shinfo(skb)->frag_list;
		skb_frag_list_init(skb);
		skb->data_len = first_len - skb_headlen(skb);
		skb->truesize -= truesizes;
		skb->len = first_len;
		iph->tot_len = htons(first_len);
		iph->frag_off = htons(IP_MF);
		ip_send_check(iph);

		for (;;) {
			/* Prepare header of the next frame,
			 * before previous one went down. */
			if (frag) {
				frag->ip_summed = CHECKSUM_NONE;
				skb_reset_transport_header(frag);
				__skb_push(frag, hlen);
				skb_reset_network_header(frag);
				memcpy(skb_network_header(frag), iph, hlen);
				iph = ip_hdr(frag);
				iph->tot_len = htons(frag->len);
				ip_copy_metadata(frag, skb);
				if (offset == 0)
					ip_options_fragment(frag);
				offset += skb->len - hlen;
				iph->frag_off = htons(offset>>3);
				if (frag->next != NULL)
					iph->frag_off |= htons(IP_MF);
				/* Ready, complete checksum */
				ip_send_check(iph);
			}

			err = output(skb);

			if (!err)
				IP_INC_STATS(dev_net(dev), IPSTATS_MIB_FRAGCREATES);
			if (err || !frag)
				break;

			skb = frag;
			frag = skb->next;
			skb->next = NULL;
		}

		if (err == 0) {
			IP_INC_STATS(dev_net(dev), IPSTATS_MIB_FRAGOKS);
			return 0;
		}

		while (frag) {
			skb = frag->next;
			kfree_skb(frag);
			frag = skb;
		}
		IP_INC_STATS(dev_net(dev), IPSTATS_MIB_FRAGFAILS);
		return err;
	}

slow_path:
	left = skb->len - hlen;		/* Space per frame */
	ptr = raw + hlen;		/* Where to start from */

	/* for bridged IP traffic encapsulated inside f.e. a vlan header,
	 * we need to make room for the encapsulating header
	 */
	pad = nf_bridge_pad(skb);
	ll_rs = LL_RESERVED_SPACE_EXTRA(rt->dst.dev, pad);
	mtu -= pad;

	/*
	 *	Fragment the datagram.
	 */

	offset = (ntohs(iph->frag_off) & IP_OFFSET) << 3;
	not_last_frag = iph->frag_off & htons(IP_MF);

	/*
	 *	Keep copying data until we run out.
	 */

	while (left > 0) {
		len = left;
		/* IF: it doesn't fit, use 'mtu' - the data space left */
		if (len > mtu)
			len = mtu;
		/* IF: we are not sending upto and including the packet end
		   then align the next start on an eight byte boundary */
		if (len < left)	{
			len &= ~7;
		}
		/*
		 *	Allocate buffer.
		 */

		if ((skb2 = alloc_skb(len+hlen+ll_rs, GFP_ATOMIC)) == NULL) {
			NETDEBUG(KERN_INFO "IP: frag: no memory for new fragment!\n");
			err = -ENOMEM;
			goto fail;
		}

		/*
		 *	Set up data on packet
		 */

		ip_copy_metadata(skb2, skb);
		skb_reserve(skb2, ll_rs);
		skb_put(skb2, len + hlen);
		skb_reset_network_header(skb2);
		skb2->transport_header = skb2->network_header + hlen;

		/*
		 *	Charge the memory for the fragment to any owner
		 *	it might possess
		 */

		if (skb->sk)
			skb_set_owner_w(skb2, skb->sk);

		/*
		 *	Copy the packet header into the new buffer.
		 */

		skb_copy_from_linear_data(skb, skb_network_header(skb2), hlen);

		/*
		 *	Copy a block of the IP datagram.
		 */
		if (skb_copy_bits(skb, ptr, skb_transport_header(skb2), len))
			BUG();
		left -= len;

		/*
		 *	Fill in the new header fields.
		 */
		iph = ip_hdr(skb2);
		iph->frag_off = htons((offset >> 3));

		/* ANK: dirty, but effective trick. Upgrade options only if
		 * the segment to be fragmented was THE FIRST (otherwise,
		 * options are already fixed) and make it ONCE
		 * on the initial skb, so that all the following fragments
		 * will inherit fixed options.
		 */
		if (offset == 0)
			ip_options_fragment(skb);

		/*
		 *	Added AC : If we are fragmenting a fragment that's not the
		 *		   last fragment then keep MF on each bit
		 */
		if (left > 0 || not_last_frag)
			iph->frag_off |= htons(IP_MF);
		ptr += len;
		offset += len;

		/*
		 *	Put this fragment into the sending queue.
		 */
		iph->tot_len = htons(len + hlen);

		ip_send_check(iph);

		err = output(skb2);
		if (err)
			goto fail;

		IP_INC_STATS(dev_net(dev), IPSTATS_MIB_FRAGCREATES);
	}
	kfree_skb(skb);
	IP_INC_STATS(dev_net(dev), IPSTATS_MIB_FRAGOKS);
	return err;

fail:
	kfree_skb(skb);
	IP_INC_STATS(dev_net(dev), IPSTATS_MIB_FRAGFAILS);
	return err;
}

EXPORT_SYMBOL(ip_fragment);

int
ip_generic_getfrag(void *from, char *to, int offset, int len, int odd, struct sk_buff *skb)
{
	struct iovec *iov = from;

	if (skb->ip_summed == CHECKSUM_PARTIAL) {
		if (memcpy_fromiovecend(to, iov, offset, len) < 0)
			return -EFAULT;
	} else {
		__wsum csum = 0;
		if (csum_partial_copy_fromiovecend(to, iov, offset, len, &csum) < 0)
			return -EFAULT;
		skb->csum = csum_block_add(skb->csum, csum, odd);
	}
	return 0;
}

static inline __wsum
csum_page(struct page *page, int offset, int copy)
{
	char *kaddr;
	__wsum csum;
	kaddr = kmap(page);
	csum = csum_partial(kaddr + offset, copy, 0);
	kunmap(page);
	return csum;
}

static inline int ip_ufo_append_data(struct sock *sk,
			int getfrag(void *from, char *to, int offset, int len,
			       int odd, struct sk_buff *skb),
			void *from, int length, int hh_len, int fragheaderlen,
			int transhdrlen, int mtu, unsigned int flags)
{
	struct sk_buff *skb;
	int err;

	/* There is support for UDP fragmentation offload by network
	 * device, so create one single skb packet containing complete
	 * udp datagram
	 */
	if ((skb = skb_peek_tail(&sk->sk_write_queue)) == NULL) {
		skb = sock_alloc_send_skb(sk,
			hh_len + fragheaderlen + transhdrlen + 20,
			(flags & MSG_DONTWAIT), &err);

		if (skb == NULL)
			return err;

		/* reserve space for Hardware header */
		skb_reserve(skb, hh_len);

		/* create space for UDP/IP header */
		skb_put(skb, fragheaderlen + transhdrlen);

		/* initialize network header pointer */
		skb_reset_network_header(skb);

		/* initialize protocol header pointer */
		skb->transport_header = skb->network_header + fragheaderlen;

		skb->ip_summed = CHECKSUM_PARTIAL;
		skb->csum = 0;
		sk->sk_sndmsg_off = 0;

		/* specify the length of each IP datagram fragment */
		skb_shinfo(skb)->gso_size = mtu - fragheaderlen;
		skb_shinfo(skb)->gso_type = SKB_GSO_UDP;
		__skb_queue_tail(&sk->sk_write_queue, skb);
	}

	return skb_append_datato_frags(sk, skb, getfrag, from,
				       (length - transhdrlen));
}

/*
 *	ip_append_data() and ip_append_page() can make one large IP datagram
 *	from many pieces of data. Each pieces will be holded on the socket
 *	until ip_push_pending_frames() is called. Each piece can be a page
 *	or non-page data.
 *
 *	Not only UDP, other transport protocols - e.g. raw sockets - can use
 *	this interface potentially.
 *
 *	LATER: length must be adjusted by pad at tail, when it is required.
 */
int ip_append_data(struct sock *sk,
		   int getfrag(void *from, char *to, int offset, int len,
			       int odd, struct sk_buff *skb),
		   void *from, int length, int transhdrlen,
		   struct ipcm_cookie *ipc, struct rtable **rtp,
		   unsigned int flags)
{
	struct inet_sock *inet = inet_sk(sk);
	struct sk_buff *skb;

	struct ip_options *opt = NULL;
	int hh_len;
	int exthdrlen;
	int mtu;
	int copy;
	int err;
	int offset = 0;
	unsigned int maxfraglen, fragheaderlen;
	int csummode = CHECKSUM_NONE;
	struct rtable *rt;

	if (flags&MSG_PROBE)
		return 0;

	if (skb_queue_empty(&sk->sk_write_queue)) {
		/*
		 * setup for corking.
		 */
		opt = ipc->opt;
		if (opt) {
			if (inet->cork.opt == NULL) {
				inet->cork.opt = kmalloc(sizeof(struct ip_options) + 40, sk->sk_allocation);
				if (unlikely(inet->cork.opt == NULL))
					return -ENOBUFS;
			}
			memcpy(inet->cork.opt, opt, sizeof(struct ip_options)+opt->optlen);
			inet->cork.flags |= IPCORK_OPT;
			inet->cork.addr = ipc->addr;
		}
		rt = *rtp;
		if (unlikely(!rt))
			return -EFAULT;
		/*
		 * We steal reference to this route, caller should not release it
		 */
		*rtp = NULL;
		inet->cork.fragsize = mtu = inet->pmtudisc == IP_PMTUDISC_PROBE ?
					    rt->dst.dev->mtu :
					    dst_mtu(rt->dst.path);
		inet->cork.dst = &rt->dst;
		inet->cork.length = 0;
		sk->sk_sndmsg_page = NULL;
		sk->sk_sndmsg_off = 0;
		if ((exthdrlen = rt->dst.header_len) != 0) {
			length += exthdrlen;
			transhdrlen += exthdrlen;
		}
	} else {
		rt = (struct rtable *)inet->cork.dst;
		if (inet->cork.flags & IPCORK_OPT)
			opt = inet->cork.opt;

		transhdrlen = 0;
		exthdrlen = 0;
		mtu = inet->cork.fragsize;
	}
	hh_len = LL_RESERVED_SPACE(rt->dst.dev);

	fragheaderlen = sizeof(struct iphdr) + (opt ? opt->optlen : 0);
	maxfraglen = ((mtu - fragheaderlen) & ~7) + fragheaderlen;

	if (inet->cork.length + length > 0xFFFF - fragheaderlen) {
		ip_local_error(sk, EMSGSIZE, rt->rt_dst, inet->inet_dport,
			       mtu-exthdrlen);
		return -EMSGSIZE;
	}

	/*
	 * transhdrlen > 0 means that this is the first fragment and we wish
	 * it won't be fragmented in the future.
	 */
	if (transhdrlen &&
	    length + fragheaderlen <= mtu &&
	    rt->dst.dev->features & NETIF_F_V4_CSUM &&
	    !exthdrlen)
		csummode = CHECKSUM_PARTIAL;

	skb = skb_peek_tail(&sk->sk_write_queue);

	inet->cork.length += length;
	if (((length > mtu) || (skb && skb_is_gso(skb))) &&
	    (sk->sk_protocol == IPPROTO_UDP) &&
	    (rt->dst.dev->features & NETIF_F_UFO)) {
		err = ip_ufo_append_data(sk, getfrag, from, length, hh_len,
					 fragheaderlen, transhdrlen, mtu,
					 flags);
		if (err)
			goto error;
		return 0;
	}

	/* So, what's going on in the loop below?
	 *
	 * We use calculated fragment length to generate chained skb,
	 * each of segments is IP fragment ready for sending to network after
	 * adding appropriate IP header.
	 */

	if (!skb)
		goto alloc_new_skb;

	while (length > 0) {
		/* Check if the remaining data fits into current packet. */
		copy = mtu - skb->len;
		if (copy < length)
			copy = maxfraglen - skb->len;
		if (copy <= 0) {
			char *data;
			unsigned int datalen;
			unsigned int fraglen;
			unsigned int fraggap;
			unsigned int alloclen;
			struct sk_buff *skb_prev;
alloc_new_skb:
			skb_prev = skb;
			if (skb_prev)
				fraggap = skb_prev->len - maxfraglen;
			else
				fraggap = 0;

			/*
			 * If remaining data exceeds the mtu,
			 * we know we need more fragment(s).
			 */
			datalen = length + fraggap;
			if (datalen > mtu - fragheaderlen)
				datalen = maxfraglen - fragheaderlen;
			fraglen = datalen + fragheaderlen;

			if ((flags & MSG_MORE) &&
			    !(rt->dst.dev->features&NETIF_F_SG))
				alloclen = mtu;
			else
				alloclen = datalen + fragheaderlen;

			/* The last fragment gets additional space at tail.
			 * Note, with MSG_MORE we overallocate on fragments,
			 * because we have no idea what fragment will be
			 * the last.
			 */
			if (datalen == length + fraggap)
				alloclen += rt->dst.trailer_len;

			if (transhdrlen) {
				skb = sock_alloc_send_skb(sk,
						alloclen + hh_len + 15,
						(flags & MSG_DONTWAIT), &err);
			} else {
				skb = NULL;
				if (atomic_read(&sk->sk_wmem_alloc) <=
				    2 * sk->sk_sndbuf)
					skb = sock_wmalloc(sk,
							   alloclen + hh_len + 15, 1,
							   sk->sk_allocation);
				if (unlikely(skb == NULL))
					err = -ENOBUFS;
				else
					/* only the initial fragment is
					   time stamped */
					ipc->shtx.flags = 0;
			}
			if (skb == NULL)
				goto error;

			/*
			 *	Fill in the control structures
			 */
			skb->ip_summed = csummode;
			skb->csum = 0;
			skb_reserve(skb, hh_len);
			*skb_tx(skb) = ipc->shtx;

			/*
			 *	Find where to start putting bytes.
			 */
			data = skb_put(skb, fraglen);
			skb_set_network_header(skb, exthdrlen);
			skb->transport_header = (skb->network_header +
						 fragheaderlen);
			data += fragheaderlen;

			if (fraggap) {
				skb->csum = skb_copy_and_csum_bits(
					skb_prev, maxfraglen,
					data + transhdrlen, fraggap, 0);
				skb_prev->csum = csum_sub(skb_prev->csum,
							  skb->csum);
				data += fraggap;
				pskb_trim_unique(skb_prev, maxfraglen);
			}

			copy = datalen - transhdrlen - fraggap;
			if (copy > 0 && getfrag(from, data + transhdrlen, offset, copy, fraggap, skb) < 0) {
				err = -EFAULT;
				kfree_skb(skb);
				goto error;
			}

			offset += copy;
			length -= datalen - fraggap;
			transhdrlen = 0;
			exthdrlen = 0;
			csummode = CHECKSUM_NONE;

			/*
			 * Put the packet on the pending queue.
			 */
			__skb_queue_tail(&sk->sk_write_queue, skb);
			continue;
		}

		if (copy > length)
			copy = length;

		if (!(rt->dst.dev->features&NETIF_F_SG)) {
			unsigned int off;

			off = skb->len;
			if (getfrag(from, skb_put(skb, copy),
					offset, copy, off, skb) < 0) {
				__skb_trim(skb, off);
				err = -EFAULT;
				goto error;
			}
		} else {
			int i = skb_shinfo(skb)->nr_frags;
			skb_frag_t *frag = &skb_shinfo(skb)->frags[i-1];
			struct page *page = sk->sk_sndmsg_page;
			int off = sk->sk_sndmsg_off;
			unsigned int left;

			if (page && (left = PAGE_SIZE - off) > 0) {
				if (copy >= left)
					copy = left;
				if (page != frag->page) {
					if (i == MAX_SKB_FRAGS) {
						err = -EMSGSIZE;
						goto error;
					}
					get_page(page);
					skb_fill_page_desc(skb, i, page, sk->sk_sndmsg_off, 0);
					frag = &skb_shinfo(skb)->frags[i];
				}
			} else if (i < MAX_SKB_FRAGS) {
				if (copy > PAGE_SIZE)
					copy = PAGE_SIZE;
				page = alloc_pages(sk->sk_allocation, 0);
				if (page == NULL)  {
					err = -ENOMEM;
					goto error;
				}
				sk->sk_sndmsg_page = page;
				sk->sk_sndmsg_off = 0;

				skb_fill_page_desc(skb, i, page, 0, 0);
				frag = &skb_shinfo(skb)->frags[i];
			} else {
				err = -EMSGSIZE;
				goto error;
			}
			if (getfrag(from, page_address(frag->page)+frag->page_offset+frag->size, offset, copy, skb->len, skb) < 0) {
				err = -EFAULT;
				goto error;
			}
			sk->sk_sndmsg_off += copy;
			frag->size += copy;
			skb->len += copy;
			skb->data_len += copy;
			skb->truesize += copy;
			atomic_add(copy, &sk->sk_wmem_alloc);
		}
		offset += copy;
		length -= copy;
	}

	return 0;

error:
	inet->cork.length -= length;
	IP_INC_STATS(sock_net(sk), IPSTATS_MIB_OUTDISCARDS);
	return err;
}

ssize_t	ip_append_page(struct sock *sk, struct page *page,
		       int offset, size_t size, int flags)
{
	struct inet_sock *inet = inet_sk(sk);
	struct sk_buff *skb;
	struct rtable *rt;
	struct ip_options *opt = NULL;
	int hh_len;
	int mtu;
	int len;
	int err;
	unsigned int maxfraglen, fragheaderlen, fraggap;

	if (inet->hdrincl)
		return -EPERM;

	if (flags&MSG_PROBE)
		return 0;

	if (skb_queue_empty(&sk->sk_write_queue))
		return -EINVAL;

	rt = (struct rtable *)inet->cork.dst;
	if (inet->cork.flags & IPCORK_OPT)
		opt = inet->cork.opt;

	if (!(rt->dst.dev->features&NETIF_F_SG))
		return -EOPNOTSUPP;

	hh_len = LL_RESERVED_SPACE(rt->dst.dev);
	mtu = inet->cork.fragsize;

	fragheaderlen = sizeof(struct iphdr) + (opt ? opt->optlen : 0);
	maxfraglen = ((mtu - fragheaderlen) & ~7) + fragheaderlen;

	if (inet->cork.length + size > 0xFFFF - fragheaderlen) {
		ip_local_error(sk, EMSGSIZE, rt->rt_dst, inet->inet_dport, mtu);
		return -EMSGSIZE;
	}

	if ((skb = skb_peek_tail(&sk->sk_write_queue)) == NULL)
		return -EINVAL;

	inet->cork.length += size;
<<<<<<< HEAD
	if ((sk->sk_protocol == IPPROTO_UDP) &&
	    (rt->dst.dev->features & NETIF_F_UFO)) {
=======
	if ((size + skb->len > mtu) &&
	    (sk->sk_protocol == IPPROTO_UDP) &&
	    (rt->u.dst.dev->features & NETIF_F_UFO)) {
>>>>>>> 38000a94
		skb_shinfo(skb)->gso_size = mtu - fragheaderlen;
		skb_shinfo(skb)->gso_type = SKB_GSO_UDP;
	}


	while (size > 0) {
		int i;

		if (skb_is_gso(skb))
			len = size;
		else {

			/* Check if the remaining data fits into current packet. */
			len = mtu - skb->len;
			if (len < size)
				len = maxfraglen - skb->len;
		}
		if (len <= 0) {
			struct sk_buff *skb_prev;
			int alloclen;

			skb_prev = skb;
			fraggap = skb_prev->len - maxfraglen;

			alloclen = fragheaderlen + hh_len + fraggap + 15;
			skb = sock_wmalloc(sk, alloclen, 1, sk->sk_allocation);
			if (unlikely(!skb)) {
				err = -ENOBUFS;
				goto error;
			}

			/*
			 *	Fill in the control structures
			 */
			skb->ip_summed = CHECKSUM_NONE;
			skb->csum = 0;
			skb_reserve(skb, hh_len);

			/*
			 *	Find where to start putting bytes.
			 */
			skb_put(skb, fragheaderlen + fraggap);
			skb_reset_network_header(skb);
			skb->transport_header = (skb->network_header +
						 fragheaderlen);
			if (fraggap) {
				skb->csum = skb_copy_and_csum_bits(skb_prev,
								   maxfraglen,
						    skb_transport_header(skb),
								   fraggap, 0);
				skb_prev->csum = csum_sub(skb_prev->csum,
							  skb->csum);
				pskb_trim_unique(skb_prev, maxfraglen);
			}

			/*
			 * Put the packet on the pending queue.
			 */
			__skb_queue_tail(&sk->sk_write_queue, skb);
			continue;
		}

		i = skb_shinfo(skb)->nr_frags;
		if (len > size)
			len = size;
		if (skb_can_coalesce(skb, i, page, offset)) {
			skb_shinfo(skb)->frags[i-1].size += len;
		} else if (i < MAX_SKB_FRAGS) {
			get_page(page);
			skb_fill_page_desc(skb, i, page, offset, len);
		} else {
			err = -EMSGSIZE;
			goto error;
		}

		if (skb->ip_summed == CHECKSUM_NONE) {
			__wsum csum;
			csum = csum_page(page, offset, len);
			skb->csum = csum_block_add(skb->csum, csum, skb->len);
		}

		skb->len += len;
		skb->data_len += len;
		skb->truesize += len;
		atomic_add(len, &sk->sk_wmem_alloc);
		offset += len;
		size -= len;
	}
	return 0;

error:
	inet->cork.length -= size;
	IP_INC_STATS(sock_net(sk), IPSTATS_MIB_OUTDISCARDS);
	return err;
}

static void ip_cork_release(struct inet_sock *inet)
{
	inet->cork.flags &= ~IPCORK_OPT;
	kfree(inet->cork.opt);
	inet->cork.opt = NULL;
	dst_release(inet->cork.dst);
	inet->cork.dst = NULL;
}

/*
 *	Combined all pending IP fragments on the socket as one IP datagram
 *	and push them out.
 */
int ip_push_pending_frames(struct sock *sk)
{
	struct sk_buff *skb, *tmp_skb;
	struct sk_buff **tail_skb;
	struct inet_sock *inet = inet_sk(sk);
	struct net *net = sock_net(sk);
	struct ip_options *opt = NULL;
	struct rtable *rt = (struct rtable *)inet->cork.dst;
	struct iphdr *iph;
	__be16 df = 0;
	__u8 ttl;
	int err = 0;

	if ((skb = __skb_dequeue(&sk->sk_write_queue)) == NULL)
		goto out;
	tail_skb = &(skb_shinfo(skb)->frag_list);

	/* move skb->data to ip header from ext header */
	if (skb->data < skb_network_header(skb))
		__skb_pull(skb, skb_network_offset(skb));
	while ((tmp_skb = __skb_dequeue(&sk->sk_write_queue)) != NULL) {
		__skb_pull(tmp_skb, skb_network_header_len(skb));
		*tail_skb = tmp_skb;
		tail_skb = &(tmp_skb->next);
		skb->len += tmp_skb->len;
		skb->data_len += tmp_skb->len;
		skb->truesize += tmp_skb->truesize;
		tmp_skb->destructor = NULL;
		tmp_skb->sk = NULL;
	}

	/* Unless user demanded real pmtu discovery (IP_PMTUDISC_DO), we allow
	 * to fragment the frame generated here. No matter, what transforms
	 * how transforms change size of the packet, it will come out.
	 */
	if (inet->pmtudisc < IP_PMTUDISC_DO)
		skb->local_df = 1;

	/* DF bit is set when we want to see DF on outgoing frames.
	 * If local_df is set too, we still allow to fragment this frame
	 * locally. */
	if (inet->pmtudisc >= IP_PMTUDISC_DO ||
	    (skb->len <= dst_mtu(&rt->dst) &&
	     ip_dont_fragment(sk, &rt->dst)))
		df = htons(IP_DF);

	if (inet->cork.flags & IPCORK_OPT)
		opt = inet->cork.opt;

	if (rt->rt_type == RTN_MULTICAST)
		ttl = inet->mc_ttl;
	else
		ttl = ip_select_ttl(inet, &rt->dst);

	iph = (struct iphdr *)skb->data;
	iph->version = 4;
	iph->ihl = 5;
	if (opt) {
		iph->ihl += opt->optlen>>2;
		ip_options_build(skb, opt, inet->cork.addr, rt, 0);
	}
	iph->tos = inet->tos;
	iph->frag_off = df;
	ip_select_ident(iph, &rt->dst, sk);
	iph->ttl = ttl;
	iph->protocol = sk->sk_protocol;
	iph->saddr = rt->rt_src;
	iph->daddr = rt->rt_dst;

	skb->priority = sk->sk_priority;
	skb->mark = sk->sk_mark;
	/*
	 * Steal rt from cork.dst to avoid a pair of atomic_inc/atomic_dec
	 * on dst refcount
	 */
	inet->cork.dst = NULL;
	skb_dst_set(skb, &rt->dst);

	if (iph->protocol == IPPROTO_ICMP)
		icmp_out_count(net, ((struct icmphdr *)
			skb_transport_header(skb))->type);

	/* Netfilter gets whole the not fragmented skb. */
	err = ip_local_out(skb);
	if (err) {
		if (err > 0)
			err = net_xmit_errno(err);
		if (err)
			goto error;
	}

out:
	ip_cork_release(inet);
	return err;

error:
	IP_INC_STATS(net, IPSTATS_MIB_OUTDISCARDS);
	goto out;
}

/*
 *	Throw away all pending data on the socket.
 */
void ip_flush_pending_frames(struct sock *sk)
{
	struct sk_buff *skb;

	while ((skb = __skb_dequeue_tail(&sk->sk_write_queue)) != NULL)
		kfree_skb(skb);

	ip_cork_release(inet_sk(sk));
}


/*
 *	Fetch data from kernel space and fill in checksum if needed.
 */
static int ip_reply_glue_bits(void *dptr, char *to, int offset,
			      int len, int odd, struct sk_buff *skb)
{
	__wsum csum;

	csum = csum_partial_copy_nocheck(dptr+offset, to, len, 0);
	skb->csum = csum_block_add(skb->csum, csum, odd);
	return 0;
}

/*
 *	Generic function to send a packet as reply to another packet.
 *	Used to send TCP resets so far. ICMP should use this function too.
 *
 *	Should run single threaded per socket because it uses the sock
 *     	structure to pass arguments.
 */
void ip_send_reply(struct sock *sk, struct sk_buff *skb, struct ip_reply_arg *arg,
		   unsigned int len)
{
	struct inet_sock *inet = inet_sk(sk);
	struct {
		struct ip_options	opt;
		char			data[40];
	} replyopts;
	struct ipcm_cookie ipc;
	__be32 daddr;
	struct rtable *rt = skb_rtable(skb);

	if (ip_options_echo(&replyopts.opt, skb))
		return;

	daddr = ipc.addr = rt->rt_src;
	ipc.opt = NULL;
	ipc.shtx.flags = 0;

	if (replyopts.opt.optlen) {
		ipc.opt = &replyopts.opt;

		if (ipc.opt->srr)
			daddr = replyopts.opt.faddr;
	}

	{
		struct flowi fl = { .oif = arg->bound_dev_if,
				    .nl_u = { .ip4_u =
					      { .daddr = daddr,
						.saddr = rt->rt_spec_dst,
						.tos = RT_TOS(ip_hdr(skb)->tos) } },
				    /* Not quite clean, but right. */
				    .uli_u = { .ports =
					       { .sport = tcp_hdr(skb)->dest,
						 .dport = tcp_hdr(skb)->source } },
				    .proto = sk->sk_protocol,
				    .flags = ip_reply_arg_flowi_flags(arg) };
		security_skb_classify_flow(skb, &fl);
		if (ip_route_output_key(sock_net(sk), &rt, &fl))
			return;
	}

	/* And let IP do all the hard work.

	   This chunk is not reenterable, hence spinlock.
	   Note that it uses the fact, that this function is called
	   with locally disabled BH and that sk cannot be already spinlocked.
	 */
	bh_lock_sock(sk);
	inet->tos = ip_hdr(skb)->tos;
	sk->sk_priority = skb->priority;
	sk->sk_protocol = ip_hdr(skb)->protocol;
	sk->sk_bound_dev_if = arg->bound_dev_if;
	ip_append_data(sk, ip_reply_glue_bits, arg->iov->iov_base, len, 0,
		       &ipc, &rt, MSG_DONTWAIT);
	if ((skb = skb_peek(&sk->sk_write_queue)) != NULL) {
		if (arg->csumoffset >= 0)
			*((__sum16 *)skb_transport_header(skb) +
			  arg->csumoffset) = csum_fold(csum_add(skb->csum,
								arg->csum));
		skb->ip_summed = CHECKSUM_NONE;
		ip_push_pending_frames(sk);
	}

	bh_unlock_sock(sk);

	ip_rt_put(rt);
}

void __init ip_init(void)
{
	ip_rt_init();
	inet_initpeers();

#if defined(CONFIG_IP_MULTICAST) && defined(CONFIG_PROC_FS)
	igmp_mc_proc_init();
#endif
}

EXPORT_SYMBOL(ip_generic_getfrag);
EXPORT_SYMBOL(ip_queue_xmit);
EXPORT_SYMBOL(ip_send_check);<|MERGE_RESOLUTION|>--- conflicted
+++ resolved
@@ -1123,14 +1123,9 @@
 		return -EINVAL;
 
 	inet->cork.length += size;
-<<<<<<< HEAD
-	if ((sk->sk_protocol == IPPROTO_UDP) &&
-	    (rt->dst.dev->features & NETIF_F_UFO)) {
-=======
 	if ((size + skb->len > mtu) &&
 	    (sk->sk_protocol == IPPROTO_UDP) &&
-	    (rt->u.dst.dev->features & NETIF_F_UFO)) {
->>>>>>> 38000a94
+	    (rt->dst.dev->features & NETIF_F_UFO)) {
 		skb_shinfo(skb)->gso_size = mtu - fragheaderlen;
 		skb_shinfo(skb)->gso_type = SKB_GSO_UDP;
 	}
