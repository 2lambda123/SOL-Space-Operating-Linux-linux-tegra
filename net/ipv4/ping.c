/*
 * INET		An implementation of the TCP/IP protocol suite for the LINUX
 *		operating system.  INET is implemented using the  BSD Socket
 *		interface as the means of communication with the user level.
 *
 *		"Ping" sockets
 *
 *		This program is free software; you can redistribute it and/or
 *		modify it under the terms of the GNU General Public License
 *		as published by the Free Software Foundation; either version
 *		2 of the License, or (at your option) any later version.
 *
 * Based on ipv4/udp.c code.
 *
 * Authors:	Vasiliy Kulikov / Openwall (for Linux 2.6),
 *		Pavel Kankovsky (for Linux 2.4.32)
 *
 * Pavel gave all rights to bugs to Vasiliy,
 * none of the bugs are Pavel's now.
 *
 */

#include <linux/uaccess.h>
#include <linux/types.h>
#include <linux/fcntl.h>
#include <linux/socket.h>
#include <linux/sockios.h>
#include <linux/in.h>
#include <linux/errno.h>
#include <linux/timer.h>
#include <linux/mm.h>
#include <linux/inet.h>
#include <linux/netdevice.h>
#include <net/snmp.h>
#include <net/ip.h>
#include <net/icmp.h>
#include <net/protocol.h>
#include <linux/skbuff.h>
#include <linux/proc_fs.h>
#include <linux/export.h>
#include <net/sock.h>
#include <net/ping.h>
#include <net/udp.h>
#include <net/route.h>
#include <net/inet_common.h>
#include <net/checksum.h>

#if IS_ENABLED(CONFIG_IPV6)
#include <linux/in6.h>
#include <linux/icmpv6.h>
#include <net/addrconf.h>
#include <net/ipv6.h>
#include <net/transp_v6.h>
#endif


struct ping_table ping_table;
struct pingv6_ops pingv6_ops;
EXPORT_SYMBOL_GPL(pingv6_ops);

static u16 ping_port_rover;

static inline int ping_hashfn(struct net *net, unsigned int num, unsigned int mask)
{
	int res = (num + net_hash_mix(net)) & mask;

	pr_debug("hash(%d) = %d\n", num, res);
	return res;
}
EXPORT_SYMBOL_GPL(ping_hash);

static inline struct hlist_nulls_head *ping_hashslot(struct ping_table *table,
					     struct net *net, unsigned int num)
{
	return &table->hash[ping_hashfn(net, num, PING_HTABLE_MASK)];
}

int ping_get_port(struct sock *sk, unsigned short ident)
{
	struct hlist_nulls_node *node;
	struct hlist_nulls_head *hlist;
	struct inet_sock *isk, *isk2;
	struct sock *sk2 = NULL;

	isk = inet_sk(sk);
	write_lock_bh(&ping_table.lock);
	if (ident == 0) {
		u32 i;
		u16 result = ping_port_rover + 1;

		for (i = 0; i < (1L << 16); i++, result++) {
			if (!result)
				result++; /* avoid zero */
			hlist = ping_hashslot(&ping_table, sock_net(sk),
					    result);
			ping_portaddr_for_each_entry(sk2, node, hlist) {
				isk2 = inet_sk(sk2);

				if (isk2->inet_num == result)
					goto next_port;
			}

			/* found */
			ping_port_rover = ident = result;
			break;
next_port:
			;
		}
		if (i >= (1L << 16))
			goto fail;
	} else {
		hlist = ping_hashslot(&ping_table, sock_net(sk), ident);
		ping_portaddr_for_each_entry(sk2, node, hlist) {
			isk2 = inet_sk(sk2);

			/* BUG? Why is this reuse and not reuseaddr? ping.c
			 * doesn't turn off SO_REUSEADDR, and it doesn't expect
			 * that other ping processes can steal its packets.
			 */
			if ((isk2->inet_num == ident) &&
			    (sk2 != sk) &&
			    (!sk2->sk_reuse || !sk->sk_reuse))
				goto fail;
		}
	}

	pr_debug("found port/ident = %d\n", ident);
	isk->inet_num = ident;
	if (sk_unhashed(sk)) {
		pr_debug("was not hashed\n");
		sock_hold(sk);
		hlist_nulls_add_head(&sk->sk_nulls_node, hlist);
		sock_prot_inuse_add(sock_net(sk), sk->sk_prot, 1);
	}
	write_unlock_bh(&ping_table.lock);
	return 0;

fail:
	write_unlock_bh(&ping_table.lock);
	return 1;
}
EXPORT_SYMBOL_GPL(ping_get_port);

void ping_hash(struct sock *sk)
{
	pr_debug("ping_hash(sk->port=%u)\n", inet_sk(sk)->inet_num);
	BUG(); /* "Please do not press this button again." */
}

void ping_unhash(struct sock *sk)
{
	struct inet_sock *isk = inet_sk(sk);
	pr_debug("ping_unhash(isk=%p,isk->num=%u)\n", isk, isk->inet_num);
	if (sk_hashed(sk)) {
		write_lock_bh(&ping_table.lock);
		hlist_nulls_del(&sk->sk_nulls_node);
		sock_put(sk);
		isk->inet_num = 0;
		isk->inet_sport = 0;
		sock_prot_inuse_add(sock_net(sk), sk->sk_prot, -1);
		write_unlock_bh(&ping_table.lock);
	}
}
EXPORT_SYMBOL_GPL(ping_unhash);

static struct sock *ping_lookup(struct net *net, struct sk_buff *skb, u16 ident)
{
	struct hlist_nulls_head *hslot = ping_hashslot(&ping_table, net, ident);
	struct sock *sk = NULL;
	struct inet_sock *isk;
	struct hlist_nulls_node *hnode;
	int dif = skb->dev->ifindex;

	if (skb->protocol == htons(ETH_P_IP)) {
		pr_debug("try to find: num = %d, daddr = %pI4, dif = %d\n",
			 (int)ident, &ip_hdr(skb)->daddr, dif);
#if IS_ENABLED(CONFIG_IPV6)
	} else if (skb->protocol == htons(ETH_P_IPV6)) {
		pr_debug("try to find: num = %d, daddr = %pI6c, dif = %d\n",
			 (int)ident, &ipv6_hdr(skb)->daddr, dif);
#endif
	}

	read_lock_bh(&ping_table.lock);

	ping_portaddr_for_each_entry(sk, hnode, hslot) {
		isk = inet_sk(sk);

		pr_debug("iterate\n");
		if (isk->inet_num != ident)
			continue;

		if (skb->protocol == htons(ETH_P_IP) &&
		    sk->sk_family == AF_INET) {
			pr_debug("found: %p: num=%d, daddr=%pI4, dif=%d\n", sk,
				 (int) isk->inet_num, &isk->inet_rcv_saddr,
				 sk->sk_bound_dev_if);

			if (isk->inet_rcv_saddr &&
			    isk->inet_rcv_saddr != ip_hdr(skb)->daddr)
				continue;
#if IS_ENABLED(CONFIG_IPV6)
		} else if (skb->protocol == htons(ETH_P_IPV6) &&
			   sk->sk_family == AF_INET6) {
			struct ipv6_pinfo *np = inet6_sk(sk);

			pr_debug("found: %p: num=%d, daddr=%pI6c, dif=%d\n", sk,
				 (int) isk->inet_num,
				 &inet6_sk(sk)->rcv_saddr,
				 sk->sk_bound_dev_if);

			if (!ipv6_addr_any(&np->rcv_saddr) &&
			    !ipv6_addr_equal(&np->rcv_saddr,
					     &ipv6_hdr(skb)->daddr))
				continue;
#endif
		}

		if (sk->sk_bound_dev_if && sk->sk_bound_dev_if != dif)
			continue;

		sock_hold(sk);
		goto exit;
	}

	sk = NULL;
exit:
	read_unlock_bh(&ping_table.lock);

	return sk;
}

static void inet_get_ping_group_range_net(struct net *net, kgid_t *low,
					  kgid_t *high)
{
	kgid_t *data = net->ipv4.sysctl_ping_group_range;
	unsigned int seq;

	do {
		seq = read_seqbegin(&sysctl_local_ports.lock);

		*low = data[0];
		*high = data[1];
	} while (read_seqretry(&sysctl_local_ports.lock, seq));
}


int ping_init_sock(struct sock *sk)
{
	struct net *net = sock_net(sk);
	kgid_t group = current_egid();
	struct group_info *group_info = get_current_groups();
	int i, j, count = group_info->ngroups;
	kgid_t low, high;

	inet_get_ping_group_range_net(net, &low, &high);
	if (gid_lte(low, group) && gid_lte(group, high))
		return 0;

	for (i = 0; i < group_info->nblocks; i++) {
		int cp_count = min_t(int, NGROUPS_PER_BLOCK, count);
		for (j = 0; j < cp_count; j++) {
			kgid_t gid = group_info->blocks[i][j];
			if (gid_lte(low, gid) && gid_lte(gid, high))
				return 0;
		}

		count -= cp_count;
	}

	return -EACCES;
}
EXPORT_SYMBOL_GPL(ping_init_sock);

void ping_close(struct sock *sk, long timeout)
{
	pr_debug("ping_close(sk=%p,sk->num=%u)\n",
		 inet_sk(sk), inet_sk(sk)->inet_num);
	pr_debug("isk->refcnt = %d\n", sk->sk_refcnt.counter);

	sk_common_release(sk);
}
EXPORT_SYMBOL_GPL(ping_close);

/* Checks the bind address and possibly modifies sk->sk_bound_dev_if. */
int ping_check_bind_addr(struct sock *sk, struct inet_sock *isk,
			 struct sockaddr *uaddr, int addr_len) {
	struct net *net = sock_net(sk);
	if (sk->sk_family == AF_INET) {
		struct sockaddr_in *addr = (struct sockaddr_in *) uaddr;
		int chk_addr_ret;

		if (addr_len < sizeof(*addr))
			return -EINVAL;

		pr_debug("ping_check_bind_addr(sk=%p,addr=%pI4,port=%d)\n",
			 sk, &addr->sin_addr.s_addr, ntohs(addr->sin_port));

		chk_addr_ret = inet_addr_type(net, addr->sin_addr.s_addr);

		if (addr->sin_addr.s_addr == htonl(INADDR_ANY))
			chk_addr_ret = RTN_LOCAL;
<<<<<<< HEAD

		if ((sysctl_ip_nonlocal_bind == 0 &&
		    isk->freebind == 0 && isk->transparent == 0 &&
		     chk_addr_ret != RTN_LOCAL) ||
		    chk_addr_ret == RTN_MULTICAST ||
		    chk_addr_ret == RTN_BROADCAST)
			return -EADDRNOTAVAIL;

#if IS_ENABLED(CONFIG_IPV6)
	} else if (sk->sk_family == AF_INET6) {
		struct sockaddr_in6 *addr = (struct sockaddr_in6 *) uaddr;
		int addr_type, scoped, has_addr;
		struct net_device *dev = NULL;

		if (addr_len < sizeof(*addr))
			return -EINVAL;

		pr_debug("ping_check_bind_addr(sk=%p,addr=%pI6c,port=%d)\n",
			 sk, addr->sin6_addr.s6_addr, ntohs(addr->sin6_port));

		addr_type = ipv6_addr_type(&addr->sin6_addr);
		scoped = __ipv6_addr_needs_scope_id(addr_type);
		if ((addr_type != IPV6_ADDR_ANY &&
		     !(addr_type & IPV6_ADDR_UNICAST)) ||
		    (scoped && !addr->sin6_scope_id))
			return -EINVAL;

		rcu_read_lock();
		if (addr->sin6_scope_id) {
			dev = dev_get_by_index_rcu(net, addr->sin6_scope_id);
			if (!dev) {
				rcu_read_unlock();
				return -ENODEV;
			}
		}
		has_addr = pingv6_ops.ipv6_chk_addr(net, &addr->sin6_addr, dev,
						    scoped);
		rcu_read_unlock();

		if (!(isk->freebind || isk->transparent || has_addr ||
		      addr_type == IPV6_ADDR_ANY))
			return -EADDRNOTAVAIL;

		if (scoped)
			sk->sk_bound_dev_if = addr->sin6_scope_id;
#endif
	} else {
		return -EAFNOSUPPORT;
	}
	return 0;
}

=======

		if ((sysctl_ip_nonlocal_bind == 0 &&
		    isk->freebind == 0 && isk->transparent == 0 &&
		     chk_addr_ret != RTN_LOCAL) ||
		    chk_addr_ret == RTN_MULTICAST ||
		    chk_addr_ret == RTN_BROADCAST)
			return -EADDRNOTAVAIL;

#if IS_ENABLED(CONFIG_IPV6)
	} else if (sk->sk_family == AF_INET6) {
		struct sockaddr_in6 *addr = (struct sockaddr_in6 *) uaddr;
		int addr_type, scoped, has_addr;
		struct net_device *dev = NULL;

		if (addr_len < sizeof(*addr))
			return -EINVAL;

		pr_debug("ping_check_bind_addr(sk=%p,addr=%pI6c,port=%d)\n",
			 sk, addr->sin6_addr.s6_addr, ntohs(addr->sin6_port));

		addr_type = ipv6_addr_type(&addr->sin6_addr);
		scoped = __ipv6_addr_needs_scope_id(addr_type);
		if ((addr_type != IPV6_ADDR_ANY &&
		     !(addr_type & IPV6_ADDR_UNICAST)) ||
		    (scoped && !addr->sin6_scope_id))
			return -EINVAL;

		rcu_read_lock();
		if (addr->sin6_scope_id) {
			dev = dev_get_by_index_rcu(net, addr->sin6_scope_id);
			if (!dev) {
				rcu_read_unlock();
				return -ENODEV;
			}
		}
		has_addr = pingv6_ops.ipv6_chk_addr(net, &addr->sin6_addr, dev,
						    scoped);
		rcu_read_unlock();

		if (!(isk->freebind || isk->transparent || has_addr ||
		      addr_type == IPV6_ADDR_ANY))
			return -EADDRNOTAVAIL;

		if (scoped)
			sk->sk_bound_dev_if = addr->sin6_scope_id;
#endif
	} else {
		return -EAFNOSUPPORT;
	}
	return 0;
}

>>>>>>> 43356caf
void ping_set_saddr(struct sock *sk, struct sockaddr *saddr)
{
	if (saddr->sa_family == AF_INET) {
		struct inet_sock *isk = inet_sk(sk);
		struct sockaddr_in *addr = (struct sockaddr_in *) saddr;
		isk->inet_rcv_saddr = isk->inet_saddr = addr->sin_addr.s_addr;
#if IS_ENABLED(CONFIG_IPV6)
	} else if (saddr->sa_family == AF_INET6) {
		struct sockaddr_in6 *addr = (struct sockaddr_in6 *) saddr;
		struct ipv6_pinfo *np = inet6_sk(sk);
		np->rcv_saddr = np->saddr = addr->sin6_addr;
#endif
	}
}

void ping_clear_saddr(struct sock *sk, int dif)
{
	sk->sk_bound_dev_if = dif;
	if (sk->sk_family == AF_INET) {
		struct inet_sock *isk = inet_sk(sk);
		isk->inet_rcv_saddr = isk->inet_saddr = 0;
#if IS_ENABLED(CONFIG_IPV6)
	} else if (sk->sk_family == AF_INET6) {
		struct ipv6_pinfo *np = inet6_sk(sk);
		memset(&np->rcv_saddr, 0, sizeof(np->rcv_saddr));
		memset(&np->saddr, 0, sizeof(np->saddr));
#endif
	}
}
/*
 * We need our own bind because there are no privileged id's == local ports.
 * Moreover, we don't allow binding to multi- and broadcast addresses.
 */

int ping_bind(struct sock *sk, struct sockaddr *uaddr, int addr_len)
{
	struct inet_sock *isk = inet_sk(sk);
	unsigned short snum;
	int err;
	int dif = sk->sk_bound_dev_if;

	err = ping_check_bind_addr(sk, isk, uaddr, addr_len);
	if (err)
		return err;

	lock_sock(sk);

	err = -EINVAL;
	if (isk->inet_num != 0)
		goto out;

	err = -EADDRINUSE;
	ping_set_saddr(sk, uaddr);
	snum = ntohs(((struct sockaddr_in *)uaddr)->sin_port);
	if (ping_get_port(sk, snum) != 0) {
		ping_clear_saddr(sk, dif);
		goto out;
	}

	pr_debug("after bind(): num = %d, dif = %d\n",
		 (int)isk->inet_num,
		 (int)sk->sk_bound_dev_if);

	err = 0;
	if ((sk->sk_family == AF_INET && isk->inet_rcv_saddr) ||
	    (sk->sk_family == AF_INET6 &&
	     !ipv6_addr_any(&inet6_sk(sk)->rcv_saddr)))
		sk->sk_userlocks |= SOCK_BINDADDR_LOCK;

	if (snum)
		sk->sk_userlocks |= SOCK_BINDPORT_LOCK;
	isk->inet_sport = htons(isk->inet_num);
	isk->inet_daddr = 0;
	isk->inet_dport = 0;

#if IS_ENABLED(CONFIG_IPV6)
	if (sk->sk_family == AF_INET6)
		memset(&inet6_sk(sk)->daddr, 0, sizeof(inet6_sk(sk)->daddr));
#endif

	sk_dst_reset(sk);
out:
	release_sock(sk);
	pr_debug("ping_v4_bind -> %d\n", err);
	return err;
}
EXPORT_SYMBOL_GPL(ping_bind);

/*
 * Is this a supported type of ICMP message?
 */

static inline int ping_supported(int family, int type, int code)
{
	return (family == AF_INET && type == ICMP_ECHO && code == 0) ||
	       (family == AF_INET6 && type == ICMPV6_ECHO_REQUEST && code == 0);
}

/*
 * This routine is called by the ICMP module when it gets some
 * sort of error condition.
 */

void ping_err(struct sk_buff *skb, int offset, u32 info)
{
	int family;
	struct icmphdr *icmph;
	struct inet_sock *inet_sock;
	int type;
	int code;
	struct net *net = dev_net(skb->dev);
	struct sock *sk;
	int harderr;
	int err;

	if (skb->protocol == htons(ETH_P_IP)) {
<<<<<<< HEAD
		struct iphdr *iph = (struct iphdr *)skb->data;
		offset = iph->ihl << 2;
=======
>>>>>>> 43356caf
		family = AF_INET;
		type = icmp_hdr(skb)->type;
		code = icmp_hdr(skb)->code;
		icmph = (struct icmphdr *)(skb->data + offset);
	} else if (skb->protocol == htons(ETH_P_IPV6)) {
		family = AF_INET6;
		type = icmp6_hdr(skb)->icmp6_type;
		code = icmp6_hdr(skb)->icmp6_code;
		icmph = (struct icmphdr *) (skb->data + offset);
	} else {
		BUG();
	}

	/* We assume the packet has already been checked by icmp_unreach */

	if (!ping_supported(family, icmph->type, icmph->code))
		return;

	pr_debug("ping_err(proto=0x%x,type=%d,code=%d,id=%04x,seq=%04x)\n",
		 skb->protocol, type, code, ntohs(icmph->un.echo.id),
		 ntohs(icmph->un.echo.sequence));

	sk = ping_lookup(net, skb, ntohs(icmph->un.echo.id));
	if (sk == NULL) {
		pr_debug("no socket, dropping\n");
		return;	/* No socket for error */
	}
	pr_debug("err on socket %p\n", sk);

	err = 0;
	harderr = 0;
	inet_sock = inet_sk(sk);

	if (skb->protocol == htons(ETH_P_IP)) {
		switch (type) {
		default:
		case ICMP_TIME_EXCEEDED:
			err = EHOSTUNREACH;
			break;
		case ICMP_SOURCE_QUENCH:
			/* This is not a real error but ping wants to see it.
<<<<<<< HEAD
			 * Report it with some fake errno. */
=======
			 * Report it with some fake errno.
			 */
>>>>>>> 43356caf
			err = EREMOTEIO;
			break;
		case ICMP_PARAMETERPROB:
			err = EPROTO;
			harderr = 1;
			break;
		case ICMP_DEST_UNREACH:
			if (code == ICMP_FRAG_NEEDED) { /* Path MTU discovery */
				ipv4_sk_update_pmtu(skb, sk, info);
				if (inet_sock->pmtudisc != IP_PMTUDISC_DONT) {
					err = EMSGSIZE;
					harderr = 1;
					break;
				}
				goto out;
			}
			err = EHOSTUNREACH;
			if (code <= NR_ICMP_UNREACH) {
				harderr = icmp_err_convert[code].fatal;
				err = icmp_err_convert[code].errno;
			}
			break;
		case ICMP_REDIRECT:
			/* See ICMP_SOURCE_QUENCH */
			ipv4_sk_redirect(skb, sk);
			err = EREMOTEIO;
			break;
		}
#if IS_ENABLED(CONFIG_IPV6)
	} else if (skb->protocol == htons(ETH_P_IPV6)) {
		harderr = pingv6_ops.icmpv6_err_convert(type, code, &err);
#endif
	}

	/*
	 *      RFC1122: OK.  Passes ICMP errors back to application, as per
	 *	4.1.3.3.
	 */
	if ((family == AF_INET && !inet_sock->recverr) ||
	    (family == AF_INET6 && !inet6_sk(sk)->recverr)) {
		if (!harderr || sk->sk_state != TCP_ESTABLISHED)
			goto out;
	} else {
		if (family == AF_INET) {
			ip_icmp_error(sk, skb, err, 0 /* no remote port */,
<<<<<<< HEAD
					info, (u8 *)icmph);
#if IS_ENABLED(CONFIG_IPV6)
		} else if (family == AF_INET6) {
			pingv6_ops.ipv6_icmp_error(sk, skb, err, 0,
				    info, (u8 *)icmph);
=======
				      info, (u8 *)icmph);
#if IS_ENABLED(CONFIG_IPV6)
		} else if (family == AF_INET6) {
			pingv6_ops.ipv6_icmp_error(sk, skb, err, 0,
						   info, (u8 *)icmph);
>>>>>>> 43356caf
#endif
		}
	}
	sk->sk_err = err;
	sk->sk_error_report(sk);
out:
	sock_put(sk);
}
EXPORT_SYMBOL_GPL(ping_err);
<<<<<<< HEAD

void ping_v4_err(struct sk_buff *skb, u32 info)
{
	ping_err(skb, 0, info);
}
=======
>>>>>>> 43356caf

/*
 *	Copy and checksum an ICMP Echo packet from user space into a buffer
 *	starting from the payload.
 */

int ping_getfrag(void *from, char *to,
<<<<<<< HEAD
			int offset, int fraglen, int odd, struct sk_buff *skb)
=======
		 int offset, int fraglen, int odd, struct sk_buff *skb)
>>>>>>> 43356caf
{
	struct pingfakehdr *pfh = (struct pingfakehdr *)from;

	if (offset == 0) {
		if (fraglen < sizeof(struct icmphdr))
			BUG();
		if (csum_partial_copy_fromiovecend(to + sizeof(struct icmphdr),
			    pfh->iov, 0, fraglen - sizeof(struct icmphdr),
			    &pfh->wcheck))
			return -EFAULT;
	} else if (offset < sizeof(struct icmphdr)) {
			BUG();
	} else {
		if (csum_partial_copy_fromiovecend
				(to, pfh->iov, offset - sizeof(struct icmphdr),
				 fraglen, &pfh->wcheck))
			return -EFAULT;
	}

#if IS_ENABLED(CONFIG_IPV6)
	/* For IPv6, checksum each skb as we go along, as expected by
	 * icmpv6_push_pending_frames. For IPv4, accumulate the checksum in
	 * wcheck, it will be finalized in ping_v4_push_pending_frames.
	 */
	if (pfh->family == AF_INET6) {
		skb->csum = pfh->wcheck;
		skb->ip_summed = CHECKSUM_NONE;
		pfh->wcheck = 0;
	}
#endif

	return 0;
}
EXPORT_SYMBOL_GPL(ping_getfrag);

static int ping_v4_push_pending_frames(struct sock *sk, struct pingfakehdr *pfh,
				       struct flowi4 *fl4)
{
	struct sk_buff *skb = skb_peek(&sk->sk_write_queue);

	pfh->wcheck = csum_partial((char *)&pfh->icmph,
		sizeof(struct icmphdr), pfh->wcheck);
	pfh->icmph.checksum = csum_fold(pfh->wcheck);
	memcpy(icmp_hdr(skb), &pfh->icmph, sizeof(struct icmphdr));
	skb->ip_summed = CHECKSUM_NONE;
	return ip_push_pending_frames(sk, fl4);
}

int ping_common_sendmsg(int family, struct msghdr *msg, size_t len,
			void *user_icmph, size_t icmph_len) {
	u8 type, code;

	if (len > 0xFFFF)
		return -EMSGSIZE;

	/*
	 *	Check the flags.
	 */

	/* Mirror BSD error message compatibility */
	if (msg->msg_flags & MSG_OOB)
		return -EOPNOTSUPP;

	/*
	 *	Fetch the ICMP header provided by the userland.
	 *	iovec is modified! The ICMP header is consumed.
	 */
	if (memcpy_fromiovec(user_icmph, msg->msg_iov, icmph_len))
		return -EFAULT;

	if (family == AF_INET) {
		type = ((struct icmphdr *) user_icmph)->type;
		code = ((struct icmphdr *) user_icmph)->code;
#if IS_ENABLED(CONFIG_IPV6)
	} else if (family == AF_INET6) {
		type = ((struct icmp6hdr *) user_icmph)->icmp6_type;
		code = ((struct icmp6hdr *) user_icmph)->icmp6_code;
#endif
	} else {
		BUG();
	}

	if (!ping_supported(family, type, code))
		return -EINVAL;

	return 0;
}
EXPORT_SYMBOL_GPL(ping_common_sendmsg);

int ping_v4_sendmsg(struct kiocb *iocb, struct sock *sk, struct msghdr *msg,
		    size_t len)
{
	struct net *net = sock_net(sk);
	struct flowi4 fl4;
	struct inet_sock *inet = inet_sk(sk);
	struct ipcm_cookie ipc;
	struct icmphdr user_icmph;
	struct pingfakehdr pfh;
	struct rtable *rt = NULL;
	struct ip_options_data opt_copy;
	int free = 0;
	__be32 saddr, daddr, faddr;
	u8  tos;
	int err;

	pr_debug("ping_v4_sendmsg(sk=%p,sk->num=%u)\n", inet, inet->inet_num);

	err = ping_common_sendmsg(AF_INET, msg, len, &user_icmph,
				  sizeof(user_icmph));
	if (err)
		return err;

	/*
	 *	Get and verify the address.
	 */

	if (msg->msg_name) {
		struct sockaddr_in *usin = (struct sockaddr_in *)msg->msg_name;
		if (msg->msg_namelen < sizeof(*usin))
			return -EINVAL;
		if (usin->sin_family != AF_INET)
			return -EINVAL;
		daddr = usin->sin_addr.s_addr;
		/* no remote port */
	} else {
		if (sk->sk_state != TCP_ESTABLISHED)
			return -EDESTADDRREQ;
		daddr = inet->inet_daddr;
		/* no remote port */
	}

	ipc.addr = inet->inet_saddr;
	ipc.opt = NULL;
	ipc.oif = sk->sk_bound_dev_if;
	ipc.tx_flags = 0;

	sock_tx_timestamp(sk, &ipc.tx_flags);

	if (msg->msg_controllen) {
		err = ip_cmsg_send(sock_net(sk), msg, &ipc);
		if (err)
			return err;
		if (ipc.opt)
			free = 1;
	}
	if (!ipc.opt) {
		struct ip_options_rcu *inet_opt;

		rcu_read_lock();
		inet_opt = rcu_dereference(inet->inet_opt);
		if (inet_opt) {
			memcpy(&opt_copy, inet_opt,
			       sizeof(*inet_opt) + inet_opt->opt.optlen);
			ipc.opt = &opt_copy.opt;
		}
		rcu_read_unlock();
	}

	saddr = ipc.addr;
	ipc.addr = faddr = daddr;

	if (ipc.opt && ipc.opt->opt.srr) {
		if (!daddr)
			return -EINVAL;
		faddr = ipc.opt->opt.faddr;
	}
	tos = RT_TOS(inet->tos);
	if (sock_flag(sk, SOCK_LOCALROUTE) ||
	    (msg->msg_flags & MSG_DONTROUTE) ||
	    (ipc.opt && ipc.opt->opt.is_strictroute)) {
		tos |= RTO_ONLINK;
	}

	if (ipv4_is_multicast(daddr)) {
		if (!ipc.oif)
			ipc.oif = inet->mc_index;
		if (!saddr)
			saddr = inet->mc_addr;
	} else if (!ipc.oif)
		ipc.oif = inet->uc_index;

	flowi4_init_output(&fl4, ipc.oif, sk->sk_mark, tos,
			   RT_SCOPE_UNIVERSE, sk->sk_protocol,
			   inet_sk_flowi_flags(sk), faddr, saddr, 0, 0);

	security_sk_classify_flow(sk, flowi4_to_flowi(&fl4));
	rt = ip_route_output_flow(net, &fl4, sk);
	if (IS_ERR(rt)) {
		err = PTR_ERR(rt);
		rt = NULL;
		if (err == -ENETUNREACH)
			IP_INC_STATS(net, IPSTATS_MIB_OUTNOROUTES);
		goto out;
	}

	err = -EACCES;
	if ((rt->rt_flags & RTCF_BROADCAST) &&
	    !sock_flag(sk, SOCK_BROADCAST))
		goto out;

	if (msg->msg_flags & MSG_CONFIRM)
		goto do_confirm;
back_from_confirm:

	if (!ipc.addr)
		ipc.addr = fl4.daddr;

	lock_sock(sk);

	pfh.icmph.type = user_icmph.type; /* already checked */
	pfh.icmph.code = user_icmph.code; /* ditto */
	pfh.icmph.checksum = 0;
	pfh.icmph.un.echo.id = inet->inet_sport;
	pfh.icmph.un.echo.sequence = user_icmph.un.echo.sequence;
	pfh.iov = msg->msg_iov;
	pfh.wcheck = 0;
	pfh.family = AF_INET;

	err = ip_append_data(sk, &fl4, ping_getfrag, &pfh, len,
			0, &ipc, &rt, msg->msg_flags);
	if (err)
		ip_flush_pending_frames(sk);
	else
		err = ping_v4_push_pending_frames(sk, &pfh, &fl4);
	release_sock(sk);

out:
	ip_rt_put(rt);
	if (free)
		kfree(ipc.opt);
	if (!err) {
		icmp_out_count(sock_net(sk), user_icmph.type);
		return len;
	}
	return err;

do_confirm:
	dst_confirm(&rt->dst);
	if (!(msg->msg_flags & MSG_PROBE) || len)
		goto back_from_confirm;
	err = 0;
	goto out;
}

int ping_recvmsg(struct kiocb *iocb, struct sock *sk, struct msghdr *msg,
		 size_t len, int noblock, int flags, int *addr_len)
{
	struct inet_sock *isk = inet_sk(sk);
	int family = sk->sk_family;
	struct sockaddr_in *sin;
	struct sockaddr_in6 *sin6;
	struct sk_buff *skb;
	int copied, err;

	pr_debug("ping_recvmsg(sk=%p,sk->num=%u)\n", isk, isk->inet_num);

	err = -EOPNOTSUPP;
	if (flags & MSG_OOB)
		goto out;

	if (addr_len) {
		if (family == AF_INET)
			*addr_len = sizeof(*sin);
		else if (family == AF_INET6 && addr_len)
			*addr_len = sizeof(*sin6);
	}

	if (flags & MSG_ERRQUEUE) {
		if (family == AF_INET) {
<<<<<<< HEAD
			return ip_recv_error(sk, msg, len, addr_len);
=======
			return ip_recv_error(sk, msg, len);
>>>>>>> 43356caf
#if IS_ENABLED(CONFIG_IPV6)
		} else if (family == AF_INET6) {
			return pingv6_ops.ipv6_recv_error(sk, msg, len);
#endif
		}
	}

	skb = skb_recv_datagram(sk, flags, noblock, &err);
	if (!skb)
		goto out;

	copied = skb->len;
	if (copied > len) {
		msg->msg_flags |= MSG_TRUNC;
		copied = len;
	}

	/* Don't bother checking the checksum */
	err = skb_copy_datagram_iovec(skb, 0, msg->msg_iov, copied);
	if (err)
		goto done;

	sock_recv_timestamp(msg, sk, skb);

	/* Copy the address and add cmsg data. */
	if (family == AF_INET) {
		sin = (struct sockaddr_in *) msg->msg_name;
<<<<<<< HEAD

	/* Copy the address. */
		if (msg->msg_name) {
			struct sockaddr_in *sin = (struct sockaddr_in *)msg->msg_name;

=======
		if (sin) {
>>>>>>> 43356caf
			sin->sin_family = AF_INET;
			sin->sin_port = 0 /* skb->h.uh->source */;
			sin->sin_addr.s_addr = ip_hdr(skb)->saddr;
			memset(sin->sin_zero, 0, sizeof(sin->sin_zero));
<<<<<<< HEAD
			*addr_len = sizeof(*sin);
=======
>>>>>>> 43356caf
		}

		if (isk->cmsg_flags)
			ip_cmsg_recv(msg, skb);

#if IS_ENABLED(CONFIG_IPV6)
	} else if (family == AF_INET6) {
		struct ipv6_pinfo *np = inet6_sk(sk);
		struct ipv6hdr *ip6 = ipv6_hdr(skb);
		sin6 = (struct sockaddr_in6 *) msg->msg_name;
<<<<<<< HEAD
		sin6->sin6_family = AF_INET6;
		sin6->sin6_port = 0;
		sin6->sin6_addr = ip6->saddr;

		sin6->sin6_flowinfo = 0;
		if (np->sndflow)
			sin6->sin6_flowinfo =
				*(__be32 *)ip6 & IPV6_FLOWINFO_MASK;

		sin6->sin6_scope_id = ipv6_iface_scope_id(&sin6->sin6_addr,
							  IP6CB(skb)->iif);
=======

		if (sin6) {
			sin6->sin6_family = AF_INET6;
			sin6->sin6_port = 0;
			sin6->sin6_addr = ip6->saddr;
			sin6->sin6_flowinfo = 0;
			if (np->sndflow)
				sin6->sin6_flowinfo = ip6_flowinfo(ip6);
			sin6->sin6_scope_id =
				ipv6_iface_scope_id(&sin6->sin6_addr,
						    IP6CB(skb)->iif);
		}
>>>>>>> 43356caf

		if (inet6_sk(sk)->rxopt.all)
			pingv6_ops.ip6_datagram_recv_ctl(sk, msg, skb);
#endif
	} else {
		BUG();
	}

	err = copied;

done:
	skb_free_datagram(sk, skb);
out:
	pr_debug("ping_recvmsg -> %d\n", err);
	return err;
}
EXPORT_SYMBOL_GPL(ping_recvmsg);

int ping_queue_rcv_skb(struct sock *sk, struct sk_buff *skb)
{
	pr_debug("ping_queue_rcv_skb(sk=%p,sk->num=%d,skb=%p)\n",
		 inet_sk(sk), inet_sk(sk)->inet_num, skb);
	if (sock_queue_rcv_skb(sk, skb) < 0) {
		kfree_skb(skb);
		pr_debug("ping_queue_rcv_skb -> failed\n");
		return -1;
	}
	return 0;
}
EXPORT_SYMBOL_GPL(ping_queue_rcv_skb);


/*
 *	All we need to do is get the socket.
 */

void ping_rcv(struct sk_buff *skb)
{
	struct sock *sk;
	struct net *net = dev_net(skb->dev);
	struct icmphdr *icmph = icmp_hdr(skb);

	/* We assume the packet has already been checked by icmp_rcv */

	pr_debug("ping_rcv(skb=%p,id=%04x,seq=%04x)\n",
		 skb, ntohs(icmph->un.echo.id), ntohs(icmph->un.echo.sequence));

	/* Push ICMP header back */
	skb_push(skb, skb->data - (u8 *)icmph);

	sk = ping_lookup(net, skb, ntohs(icmph->un.echo.id));
	if (sk != NULL) {
		pr_debug("rcv on socket %p\n", sk);
		ping_queue_rcv_skb(sk, skb_get(skb));
		sock_put(sk);
		return;
	}
	pr_debug("no socket, dropping\n");

	/* We're called from icmp_rcv(). kfree_skb() is done there. */
}
EXPORT_SYMBOL_GPL(ping_rcv);

struct proto ping_prot = {
	.name =		"PING",
	.owner =	THIS_MODULE,
	.init =		ping_init_sock,
	.close =	ping_close,
	.connect =	ip4_datagram_connect,
	.disconnect =	udp_disconnect,
	.setsockopt =	ip_setsockopt,
	.getsockopt =	ip_getsockopt,
	.sendmsg =	ping_v4_sendmsg,
	.recvmsg =	ping_recvmsg,
	.bind =		ping_bind,
	.backlog_rcv =	ping_queue_rcv_skb,
	.release_cb =	ip4_datagram_release_cb,
	.hash =		ping_hash,
	.unhash =	ping_unhash,
	.get_port =	ping_get_port,
	.obj_size =	sizeof(struct inet_sock),
};
EXPORT_SYMBOL(ping_prot);

#ifdef CONFIG_PROC_FS

static struct sock *ping_get_first(struct seq_file *seq, int start)
{
	struct sock *sk;
	struct ping_iter_state *state = seq->private;
	struct net *net = seq_file_net(seq);

	for (state->bucket = start; state->bucket < PING_HTABLE_SIZE;
	     ++state->bucket) {
		struct hlist_nulls_node *node;
		struct hlist_nulls_head *hslot;

		hslot = &ping_table.hash[state->bucket];

		if (hlist_nulls_empty(hslot))
			continue;

		sk_nulls_for_each(sk, node, hslot) {
			if (net_eq(sock_net(sk), net))
				goto found;
		}
	}
	sk = NULL;
found:
	return sk;
}

static struct sock *ping_get_next(struct seq_file *seq, struct sock *sk)
{
	struct ping_iter_state *state = seq->private;
	struct net *net = seq_file_net(seq);

	do {
		sk = sk_nulls_next(sk);
	} while (sk && (!net_eq(sock_net(sk), net)));

	if (!sk)
		return ping_get_first(seq, state->bucket + 1);
	return sk;
}

static struct sock *ping_get_idx(struct seq_file *seq, loff_t pos)
{
	struct sock *sk = ping_get_first(seq, 0);

	if (sk)
		while (pos && (sk = ping_get_next(seq, sk)) != NULL)
			--pos;
	return pos ? NULL : sk;
}

static void *ping_seq_start(struct seq_file *seq, loff_t *pos)
{
	struct ping_iter_state *state = seq->private;
	state->bucket = 0;

	read_lock_bh(&ping_table.lock);

	return *pos ? ping_get_idx(seq, *pos-1) : SEQ_START_TOKEN;
}

static void *ping_seq_next(struct seq_file *seq, void *v, loff_t *pos)
{
	struct sock *sk;

	if (v == SEQ_START_TOKEN)
		sk = ping_get_idx(seq, 0);
	else
		sk = ping_get_next(seq, v);

	++*pos;
	return sk;
}

static void ping_seq_stop(struct seq_file *seq, void *v)
{
	read_unlock_bh(&ping_table.lock);
}

static void ping_format_sock(struct sock *sp, struct seq_file *f,
		int bucket, int *len)
{
	struct inet_sock *inet = inet_sk(sp);
	__be32 dest = inet->inet_daddr;
	__be32 src = inet->inet_rcv_saddr;
	__u16 destp = ntohs(inet->inet_dport);
	__u16 srcp = ntohs(inet->inet_sport);

	seq_printf(f, "%5d: %08X:%04X %08X:%04X"
		" %02X %08X:%08X %02X:%08lX %08X %5d %8d %lu %d %pK %d%n",
		bucket, src, srcp, dest, destp, sp->sk_state,
		sk_wmem_alloc_get(sp),
		sk_rmem_alloc_get(sp),
		0, 0L, 0,
		from_kuid_munged(seq_user_ns(f), sock_i_uid(sp)),
		0, sock_i_ino(sp),
		atomic_read(&sp->sk_refcnt), sp,
		atomic_read(&sp->sk_drops), len);
}

static int ping_seq_show(struct seq_file *seq, void *v)
{
	if (v == SEQ_START_TOKEN)
		seq_printf(seq, "%-127s\n",
			   "  sl  local_address rem_address   st tx_queue "
			   "rx_queue tr tm->when retrnsmt   uid  timeout "
			   "inode ref pointer drops");
	else {
		struct ping_iter_state *state = seq->private;
		int len;

		ping_format_sock(v, seq, state->bucket, &len);
		seq_printf(seq, "%*s\n", 127 - len, "");
	}
	return 0;
}

static const struct seq_operations ping_seq_ops = {
	.show		= ping_seq_show,
	.start		= ping_seq_start,
	.next		= ping_seq_next,
	.stop		= ping_seq_stop,
};

static int ping_seq_open(struct inode *inode, struct file *file)
{
	return seq_open_net(inode, file, &ping_seq_ops,
			   sizeof(struct ping_iter_state));
}

static const struct file_operations ping_seq_fops = {
	.open		= ping_seq_open,
	.read		= seq_read,
	.llseek		= seq_lseek,
	.release	= seq_release_net,
};

static int ping_proc_register(struct net *net)
{
	struct proc_dir_entry *p;
	int rc = 0;

	p = proc_create("icmp", S_IRUGO, net->proc_net, &ping_seq_fops);
	if (!p)
		rc = -ENOMEM;
	return rc;
}

static void ping_proc_unregister(struct net *net)
{
	remove_proc_entry("icmp", net->proc_net);
}


static int __net_init ping_proc_init_net(struct net *net)
{
	return ping_proc_register(net);
}

static void __net_exit ping_proc_exit_net(struct net *net)
{
	ping_proc_unregister(net);
}

static struct pernet_operations ping_net_ops = {
	.init = ping_proc_init_net,
	.exit = ping_proc_exit_net,
};

int __init ping_proc_init(void)
{
	return register_pernet_subsys(&ping_net_ops);
}

void ping_proc_exit(void)
{
	unregister_pernet_subsys(&ping_net_ops);
}

#endif

void __init ping_init(void)
{
	int i;

	for (i = 0; i < PING_HTABLE_SIZE; i++)
		INIT_HLIST_NULLS_HEAD(&ping_table.hash[i], i);
	rwlock_init(&ping_table.lock);
}<|MERGE_RESOLUTION|>--- conflicted
+++ resolved
@@ -300,7 +300,6 @@
 
 		if (addr->sin_addr.s_addr == htonl(INADDR_ANY))
 			chk_addr_ret = RTN_LOCAL;
-<<<<<<< HEAD
 
 		if ((sysctl_ip_nonlocal_bind == 0 &&
 		    isk->freebind == 0 && isk->transparent == 0 &&
@@ -353,60 +352,6 @@
 	return 0;
 }
 
-=======
-
-		if ((sysctl_ip_nonlocal_bind == 0 &&
-		    isk->freebind == 0 && isk->transparent == 0 &&
-		     chk_addr_ret != RTN_LOCAL) ||
-		    chk_addr_ret == RTN_MULTICAST ||
-		    chk_addr_ret == RTN_BROADCAST)
-			return -EADDRNOTAVAIL;
-
-#if IS_ENABLED(CONFIG_IPV6)
-	} else if (sk->sk_family == AF_INET6) {
-		struct sockaddr_in6 *addr = (struct sockaddr_in6 *) uaddr;
-		int addr_type, scoped, has_addr;
-		struct net_device *dev = NULL;
-
-		if (addr_len < sizeof(*addr))
-			return -EINVAL;
-
-		pr_debug("ping_check_bind_addr(sk=%p,addr=%pI6c,port=%d)\n",
-			 sk, addr->sin6_addr.s6_addr, ntohs(addr->sin6_port));
-
-		addr_type = ipv6_addr_type(&addr->sin6_addr);
-		scoped = __ipv6_addr_needs_scope_id(addr_type);
-		if ((addr_type != IPV6_ADDR_ANY &&
-		     !(addr_type & IPV6_ADDR_UNICAST)) ||
-		    (scoped && !addr->sin6_scope_id))
-			return -EINVAL;
-
-		rcu_read_lock();
-		if (addr->sin6_scope_id) {
-			dev = dev_get_by_index_rcu(net, addr->sin6_scope_id);
-			if (!dev) {
-				rcu_read_unlock();
-				return -ENODEV;
-			}
-		}
-		has_addr = pingv6_ops.ipv6_chk_addr(net, &addr->sin6_addr, dev,
-						    scoped);
-		rcu_read_unlock();
-
-		if (!(isk->freebind || isk->transparent || has_addr ||
-		      addr_type == IPV6_ADDR_ANY))
-			return -EADDRNOTAVAIL;
-
-		if (scoped)
-			sk->sk_bound_dev_if = addr->sin6_scope_id;
-#endif
-	} else {
-		return -EAFNOSUPPORT;
-	}
-	return 0;
-}
-
->>>>>>> 43356caf
 void ping_set_saddr(struct sock *sk, struct sockaddr *saddr)
 {
 	if (saddr->sa_family == AF_INET) {
@@ -523,11 +468,6 @@
 	int err;
 
 	if (skb->protocol == htons(ETH_P_IP)) {
-<<<<<<< HEAD
-		struct iphdr *iph = (struct iphdr *)skb->data;
-		offset = iph->ihl << 2;
-=======
->>>>>>> 43356caf
 		family = AF_INET;
 		type = icmp_hdr(skb)->type;
 		code = icmp_hdr(skb)->code;
@@ -569,12 +509,8 @@
 			break;
 		case ICMP_SOURCE_QUENCH:
 			/* This is not a real error but ping wants to see it.
-<<<<<<< HEAD
-			 * Report it with some fake errno. */
-=======
 			 * Report it with some fake errno.
 			 */
->>>>>>> 43356caf
 			err = EREMOTEIO;
 			break;
 		case ICMP_PARAMETERPROB:
@@ -620,19 +556,11 @@
 	} else {
 		if (family == AF_INET) {
 			ip_icmp_error(sk, skb, err, 0 /* no remote port */,
-<<<<<<< HEAD
-					info, (u8 *)icmph);
-#if IS_ENABLED(CONFIG_IPV6)
-		} else if (family == AF_INET6) {
-			pingv6_ops.ipv6_icmp_error(sk, skb, err, 0,
-				    info, (u8 *)icmph);
-=======
 				      info, (u8 *)icmph);
 #if IS_ENABLED(CONFIG_IPV6)
 		} else if (family == AF_INET6) {
 			pingv6_ops.ipv6_icmp_error(sk, skb, err, 0,
 						   info, (u8 *)icmph);
->>>>>>> 43356caf
 #endif
 		}
 	}
@@ -642,14 +570,6 @@
 	sock_put(sk);
 }
 EXPORT_SYMBOL_GPL(ping_err);
-<<<<<<< HEAD
-
-void ping_v4_err(struct sk_buff *skb, u32 info)
-{
-	ping_err(skb, 0, info);
-}
-=======
->>>>>>> 43356caf
 
 /*
  *	Copy and checksum an ICMP Echo packet from user space into a buffer
@@ -657,11 +577,7 @@
  */
 
 int ping_getfrag(void *from, char *to,
-<<<<<<< HEAD
-			int offset, int fraglen, int odd, struct sk_buff *skb)
-=======
 		 int offset, int fraglen, int odd, struct sk_buff *skb)
->>>>>>> 43356caf
 {
 	struct pingfakehdr *pfh = (struct pingfakehdr *)from;
 
@@ -931,11 +847,7 @@
 
 	if (flags & MSG_ERRQUEUE) {
 		if (family == AF_INET) {
-<<<<<<< HEAD
-			return ip_recv_error(sk, msg, len, addr_len);
-=======
 			return ip_recv_error(sk, msg, len);
->>>>>>> 43356caf
 #if IS_ENABLED(CONFIG_IPV6)
 		} else if (family == AF_INET6) {
 			return pingv6_ops.ipv6_recv_error(sk, msg, len);
@@ -963,23 +875,11 @@
 	/* Copy the address and add cmsg data. */
 	if (family == AF_INET) {
 		sin = (struct sockaddr_in *) msg->msg_name;
-<<<<<<< HEAD
-
-	/* Copy the address. */
-		if (msg->msg_name) {
-			struct sockaddr_in *sin = (struct sockaddr_in *)msg->msg_name;
-
-=======
 		if (sin) {
->>>>>>> 43356caf
 			sin->sin_family = AF_INET;
 			sin->sin_port = 0 /* skb->h.uh->source */;
 			sin->sin_addr.s_addr = ip_hdr(skb)->saddr;
 			memset(sin->sin_zero, 0, sizeof(sin->sin_zero));
-<<<<<<< HEAD
-			*addr_len = sizeof(*sin);
-=======
->>>>>>> 43356caf
 		}
 
 		if (isk->cmsg_flags)
@@ -990,19 +890,6 @@
 		struct ipv6_pinfo *np = inet6_sk(sk);
 		struct ipv6hdr *ip6 = ipv6_hdr(skb);
 		sin6 = (struct sockaddr_in6 *) msg->msg_name;
-<<<<<<< HEAD
-		sin6->sin6_family = AF_INET6;
-		sin6->sin6_port = 0;
-		sin6->sin6_addr = ip6->saddr;
-
-		sin6->sin6_flowinfo = 0;
-		if (np->sndflow)
-			sin6->sin6_flowinfo =
-				*(__be32 *)ip6 & IPV6_FLOWINFO_MASK;
-
-		sin6->sin6_scope_id = ipv6_iface_scope_id(&sin6->sin6_addr,
-							  IP6CB(skb)->iif);
-=======
 
 		if (sin6) {
 			sin6->sin6_family = AF_INET6;
@@ -1015,7 +902,6 @@
 				ipv6_iface_scope_id(&sin6->sin6_addr,
 						    IP6CB(skb)->iif);
 		}
->>>>>>> 43356caf
 
 		if (inet6_sk(sk)->rxopt.all)
 			pingv6_ops.ip6_datagram_recv_ctl(sk, msg, skb);
