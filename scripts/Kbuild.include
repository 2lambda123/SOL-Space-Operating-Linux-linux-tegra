--- conflicted
+++ resolved
@@ -366,7 +366,6 @@
 #
 ###############################################################################
 
-<<<<<<< HEAD
 # It's a common trick to declare makefile variable that contains space
 # we'll need it to convert the path string to list (string delimited by spaces)
 # and vice versa
@@ -395,7 +394,5 @@
 
 tegra-root-dtstree = $(subst ^$(realpath $(tegra-dtstree)/../..)/,,^$(realpath $(srctree)/arch/arm64/boot/dts))
 tegra-rel-dtstree = $(subst $(the-space),/,$(patsubst %,..,$(subst /, ,$(tegra-root-dtstree))))
-=======
 # delete partially updated (i.e. corrupted) files on error
-.DELETE_ON_ERROR:
->>>>>>> 9c6cd3f3
+.DELETE_ON_ERROR: