--- conflicted
+++ resolved
@@ -184,21 +184,12 @@
 		xhci->quirks |= XHCI_TRUST_TX_LENGTH;
 		xhci->quirks |= XHCI_BROKEN_STREAMS;
 	}
-<<<<<<< HEAD
-	if (pdev->vendor == PCI_VENDOR_ID_RENESAS) {
-		xhci->quirks |= XHCI_TRUST_TX_LENGTH;
-		if (pdev->device == 0x0015)
-			xhci->quirks |= XHCI_RESET_ON_RESUME;
-	}
-
-=======
 	if (pdev->vendor == PCI_VENDOR_ID_RENESAS &&
 			pdev->device == 0x0014)
 		xhci->quirks |= XHCI_TRUST_TX_LENGTH;
 	if (pdev->vendor == PCI_VENDOR_ID_RENESAS &&
 			pdev->device == 0x0015)
 		xhci->quirks |= XHCI_RESET_ON_RESUME;
->>>>>>> 37428a80
 	if (pdev->vendor == PCI_VENDOR_ID_VIA)
 		xhci->quirks |= XHCI_RESET_ON_RESUME;
 
