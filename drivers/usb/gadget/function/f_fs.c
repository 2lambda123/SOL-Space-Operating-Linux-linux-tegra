--- conflicted
+++ resolved
@@ -3468,11 +3468,7 @@
 {
 	struct ffs_dev *ffs_obj;
 	struct f_fs_opts *opts;
-<<<<<<< HEAD
-	struct config_item *ci_parent;
-=======
 	struct config_item *ci;
->>>>>>> ece78cd7
 
 	ENTER();
 	ffs_dev_lock();
@@ -3496,20 +3492,11 @@
 	    || !atomic_read(&opts->func_inst.group.cg_item.ci_kref.refcount))
 		goto done;
 
-<<<<<<< HEAD
-	ci_parent = ffs_obj->opts->func_inst.group.cg_item.ci_parent->ci_parent;
-	ffs_dev_unlock();
-
-	unregister_gadget_item(ci_parent);
-	return;
-
-=======
 	ci = opts->func_inst.group.cg_item.ci_parent->ci_parent;
 	ffs_dev_unlock();
 
 	unregister_gadget_item(ci);
 	return;
->>>>>>> ece78cd7
 done:
 	ffs_dev_unlock();
 }
