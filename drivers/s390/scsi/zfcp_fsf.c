--- conflicted
+++ resolved
@@ -1583,7 +1583,7 @@
 int zfcp_fsf_open_wka_port(struct zfcp_fc_wka_port *wka_port)
 {
 	struct zfcp_qdio *qdio = wka_port->adapter->qdio;
-	struct zfcp_fsf_req *req = NULL;
+	struct zfcp_fsf_req *req;
 	int retval = -EIO;
 
 	spin_lock_irq(&qdio->req_q_lock);
@@ -1612,11 +1612,7 @@
 		zfcp_fsf_req_free(req);
 out:
 	spin_unlock_irq(&qdio->req_q_lock);
-<<<<<<< HEAD
-	if (req && !IS_ERR(req))
-=======
 	if (!retval)
->>>>>>> 0a5766a6
 		zfcp_dbf_rec_run_wka("fsowp_1", wka_port, req->req_id);
 	return retval;
 }
@@ -1642,7 +1638,7 @@
 int zfcp_fsf_close_wka_port(struct zfcp_fc_wka_port *wka_port)
 {
 	struct zfcp_qdio *qdio = wka_port->adapter->qdio;
-	struct zfcp_fsf_req *req = NULL;
+	struct zfcp_fsf_req *req;
 	int retval = -EIO;
 
 	spin_lock_irq(&qdio->req_q_lock);
@@ -1671,11 +1667,7 @@
 		zfcp_fsf_req_free(req);
 out:
 	spin_unlock_irq(&qdio->req_q_lock);
-<<<<<<< HEAD
-	if (req && !IS_ERR(req))
-=======
 	if (!retval)
->>>>>>> 0a5766a6
 		zfcp_dbf_rec_run_wka("fscwp_1", wka_port, req->req_id);
 	return retval;
 }
