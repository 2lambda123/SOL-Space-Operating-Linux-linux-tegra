--- conflicted
+++ resolved
@@ -2,11 +2,7 @@
  * zfcp device driver
  * debug feature declarations
  *
-<<<<<<< HEAD
- * Copyright IBM Corp. 2008, 2015
-=======
  * Copyright IBM Corp. 2008, 2016
->>>>>>> 0a5766a6
  */
 
 #ifndef ZFCP_DBF_H
