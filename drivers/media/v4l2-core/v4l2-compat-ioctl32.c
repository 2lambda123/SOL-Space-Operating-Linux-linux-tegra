/*
 * ioctl32.c: Conversion between 32bit and 64bit native ioctls.
 *	Separated from fs stuff by Arnd Bergmann <arnd@arndb.de>
 *
 * Copyright (C) 1997-2000  Jakub Jelinek  (jakub@redhat.com)
 * Copyright (C) 1998  Eddie C. Dost  (ecd@skynet.be)
 * Copyright (C) 2001,2002  Andi Kleen, SuSE Labs
 * Copyright (C) 2003       Pavel Machek (pavel@ucw.cz)
 * Copyright (C) 2005       Philippe De Muyter (phdm@macqel.be)
 * Copyright (C) 2008       Hans Verkuil <hverkuil@xs4all.nl>
 *
 * These routines maintain argument size conversion between 32bit and 64bit
 * ioctls.
 */

#include <linux/compat.h>
#include <linux/module.h>
#include <linux/videodev2.h>
#include <linux/v4l2-subdev.h>
#include <media/v4l2-dev.h>
#include <media/v4l2-fh.h>
#include <media/v4l2-ctrls.h>
#include <media/v4l2-ioctl.h>

/* Use the same argument order as copy_in_user */
#define assign_in_user(to, from)					\
({									\
	typeof(*from) __assign_tmp;					\
									\
	get_user(__assign_tmp, from) || put_user(__assign_tmp, to);	\
})

static long native_ioctl(struct file *file, unsigned int cmd, unsigned long arg)
{
	long ret = -ENOIOCTLCMD;

	if (file->f_op->unlocked_ioctl)
		ret = file->f_op->unlocked_ioctl(file, cmd, arg);

	return ret;
}


struct v4l2_clip32 {
	struct v4l2_rect        c;
	compat_caddr_t		next;
};

struct v4l2_window32 {
	struct v4l2_rect        w;
	__u32			field;	/* enum v4l2_field */
	__u32			chromakey;
	compat_caddr_t		clips; /* actually struct v4l2_clip32 * */
	__u32			clipcount;
	compat_caddr_t		bitmap;
	__u8                    global_alpha;
};

static int get_v4l2_window32(struct v4l2_window __user *kp,
			     struct v4l2_window32 __user *up,
			     void __user *aux_buf, u32 aux_space)
{
	struct v4l2_clip32 __user *uclips;
	struct v4l2_clip __user *kclips;
	compat_caddr_t p;
	u32 clipcount;

	if (!access_ok(VERIFY_READ, up, sizeof(*up)) ||
	    copy_in_user(&kp->w, &up->w, sizeof(up->w)) ||
	    assign_in_user(&kp->field, &up->field) ||
	    assign_in_user(&kp->chromakey, &up->chromakey) ||
	    assign_in_user(&kp->global_alpha, &up->global_alpha) ||
	    get_user(clipcount, &up->clipcount) ||
	    put_user(clipcount, &kp->clipcount))
		return -EFAULT;
	if (clipcount > 2048)
		return -EINVAL;
	if (!clipcount)
		return put_user(NULL, &kp->clips);

	if (get_user(p, &up->clips))
		return -EFAULT;
	uclips = compat_ptr(p);
	if (aux_space < clipcount * sizeof(*kclips))
		return -EFAULT;
	kclips = aux_buf;
	if (put_user(kclips, &kp->clips))
		return -EFAULT;

	while (clipcount--) {
		if (copy_in_user(&kclips->c, &uclips->c, sizeof(uclips->c)))
			return -EFAULT;
		if (put_user(clipcount ? kclips + 1 : NULL, &kclips->next))
			return -EFAULT;
		uclips++;
		kclips++;
	}
	return 0;
}

static int put_v4l2_window32(struct v4l2_window __user *kp,
			     struct v4l2_window32 __user *up)
{
	struct v4l2_clip __user *kclips = kp->clips;
	struct v4l2_clip32 __user *uclips;
	compat_caddr_t p;
	u32 clipcount;

	if (copy_in_user(&up->w, &kp->w, sizeof(kp->w)) ||
	    assign_in_user(&up->field, &kp->field) ||
	    assign_in_user(&up->chromakey, &kp->chromakey) ||
	    assign_in_user(&up->global_alpha, &kp->global_alpha) ||
	    get_user(clipcount, &kp->clipcount) ||
	    put_user(clipcount, &up->clipcount))
		return -EFAULT;
	if (!clipcount)
		return 0;

	if (get_user(p, &up->clips))
		return -EFAULT;
	uclips = compat_ptr(p);
	while (clipcount--) {
		if (copy_in_user(&uclips->c, &kclips->c, sizeof(uclips->c)))
			return -EFAULT;
		uclips++;
		kclips++;
	}
	return 0;
}

struct v4l2_format32 {
	__u32	type;	/* enum v4l2_buf_type */
	union {
		struct v4l2_pix_format	pix;
		struct v4l2_pix_format_mplane	pix_mp;
		struct v4l2_window32	win;
		struct v4l2_vbi_format	vbi;
		struct v4l2_sliced_vbi_format	sliced;
		struct v4l2_sdr_format	sdr;
		__u8	raw_data[200];        /* user-defined */
	} fmt;
};

/**
 * struct v4l2_create_buffers32 - VIDIOC_CREATE_BUFS32 argument
 * @index:	on return, index of the first created buffer
 * @count:	entry: number of requested buffers,
 *		return: number of created buffers
 * @memory:	buffer memory type
 * @format:	frame format, for which buffers are requested
 * @reserved:	future extensions
 */
struct v4l2_create_buffers32 {
	__u32			index;
	__u32			count;
	__u32			memory;	/* enum v4l2_memory */
	struct v4l2_format32	format;
	__u32			reserved[8];
};

static int __bufsize_v4l2_format(struct v4l2_format32 __user *up, u32 *size)
{
	u32 type;

	if (get_user(type, &up->type))
		return -EFAULT;

	switch (type) {
	case V4L2_BUF_TYPE_VIDEO_OVERLAY:
	case V4L2_BUF_TYPE_VIDEO_OUTPUT_OVERLAY: {
		u32 clipcount;

		if (get_user(clipcount, &up->fmt.win.clipcount))
			return -EFAULT;
		if (clipcount > 2048)
			return -EINVAL;
		*size = clipcount * sizeof(struct v4l2_clip);
		return 0;
	}
	default:
		*size = 0;
		return 0;
	}
}

static int bufsize_v4l2_format(struct v4l2_format32 __user *up, u32 *size)
{
	if (!access_ok(VERIFY_READ, up, sizeof(*up)))
		return -EFAULT;
	return __bufsize_v4l2_format(up, size);
}

static int __get_v4l2_format32(struct v4l2_format __user *kp,
			       struct v4l2_format32 __user *up,
			       void __user *aux_buf, u32 aux_space)
{
	u32 type;

	if (get_user(type, &up->type) || put_user(type, &kp->type))
		return -EFAULT;

	switch (type) {
	case V4L2_BUF_TYPE_VIDEO_CAPTURE:
	case V4L2_BUF_TYPE_VIDEO_OUTPUT:
		return copy_in_user(&kp->fmt.pix, &up->fmt.pix,
				    sizeof(kp->fmt.pix)) ? -EFAULT : 0;
	case V4L2_BUF_TYPE_VIDEO_CAPTURE_MPLANE:
	case V4L2_BUF_TYPE_VIDEO_OUTPUT_MPLANE:
		return copy_in_user(&kp->fmt.pix_mp, &up->fmt.pix_mp,
				    sizeof(kp->fmt.pix_mp)) ? -EFAULT : 0;
	case V4L2_BUF_TYPE_VIDEO_OVERLAY:
	case V4L2_BUF_TYPE_VIDEO_OUTPUT_OVERLAY:
		return get_v4l2_window32(&kp->fmt.win, &up->fmt.win,
					 aux_buf, aux_space);
	case V4L2_BUF_TYPE_VBI_CAPTURE:
	case V4L2_BUF_TYPE_VBI_OUTPUT:
		return copy_in_user(&kp->fmt.vbi, &up->fmt.vbi,
				    sizeof(kp->fmt.vbi)) ? -EFAULT : 0;
	case V4L2_BUF_TYPE_SLICED_VBI_CAPTURE:
	case V4L2_BUF_TYPE_SLICED_VBI_OUTPUT:
		return copy_in_user(&kp->fmt.sliced, &up->fmt.sliced,
				    sizeof(kp->fmt.sliced)) ? -EFAULT : 0;
	case V4L2_BUF_TYPE_SDR_CAPTURE:
	case V4L2_BUF_TYPE_SDR_OUTPUT:
		return copy_in_user(&kp->fmt.sdr, &up->fmt.sdr,
				    sizeof(kp->fmt.sdr)) ? -EFAULT : 0;
	default:
		return -EINVAL;
	}
}

static int get_v4l2_format32(struct v4l2_format __user *kp,
			     struct v4l2_format32 __user *up,
			     void __user *aux_buf, u32 aux_space)
{
	if (!access_ok(VERIFY_READ, up, sizeof(*up)))
		return -EFAULT;
	return __get_v4l2_format32(kp, up, aux_buf, aux_space);
}

static int bufsize_v4l2_create(struct v4l2_create_buffers32 __user *up,
			       u32 *size)
{
	if (!access_ok(VERIFY_READ, up, sizeof(*up)))
		return -EFAULT;
	return __bufsize_v4l2_format(&up->format, size);
}

static int get_v4l2_create32(struct v4l2_create_buffers __user *kp,
			     struct v4l2_create_buffers32 __user *up,
			     void __user *aux_buf, u32 aux_space)
{
	if (!access_ok(VERIFY_READ, up, sizeof(*up)) ||
	    copy_in_user(kp, up,
			 offsetof(struct v4l2_create_buffers32, format)))
		return -EFAULT;
	return __get_v4l2_format32(&kp->format, &up->format,
				   aux_buf, aux_space);
}

static int __put_v4l2_format32(struct v4l2_format __user *kp,
			       struct v4l2_format32 __user *up)
{
	u32 type;

	if (get_user(type, &kp->type))
		return -EFAULT;

	switch (type) {
	case V4L2_BUF_TYPE_VIDEO_CAPTURE:
	case V4L2_BUF_TYPE_VIDEO_OUTPUT:
		return copy_in_user(&up->fmt.pix, &kp->fmt.pix,
				    sizeof(kp->fmt.pix)) ? -EFAULT : 0;
	case V4L2_BUF_TYPE_VIDEO_CAPTURE_MPLANE:
	case V4L2_BUF_TYPE_VIDEO_OUTPUT_MPLANE:
		return copy_in_user(&up->fmt.pix_mp, &kp->fmt.pix_mp,
				    sizeof(kp->fmt.pix_mp)) ? -EFAULT : 0;
	case V4L2_BUF_TYPE_VIDEO_OVERLAY:
	case V4L2_BUF_TYPE_VIDEO_OUTPUT_OVERLAY:
		return put_v4l2_window32(&kp->fmt.win, &up->fmt.win);
	case V4L2_BUF_TYPE_VBI_CAPTURE:
	case V4L2_BUF_TYPE_VBI_OUTPUT:
		return copy_in_user(&up->fmt.vbi, &kp->fmt.vbi,
				    sizeof(kp->fmt.vbi)) ? -EFAULT : 0;
	case V4L2_BUF_TYPE_SLICED_VBI_CAPTURE:
	case V4L2_BUF_TYPE_SLICED_VBI_OUTPUT:
		return copy_in_user(&up->fmt.sliced, &kp->fmt.sliced,
				    sizeof(kp->fmt.sliced)) ? -EFAULT : 0;
	case V4L2_BUF_TYPE_SDR_CAPTURE:
	case V4L2_BUF_TYPE_SDR_OUTPUT:
		return copy_in_user(&up->fmt.sdr, &kp->fmt.sdr,
				    sizeof(kp->fmt.sdr)) ? -EFAULT : 0;
	default:
		return -EINVAL;
	}
}

static int put_v4l2_format32(struct v4l2_format __user *kp,
			     struct v4l2_format32 __user *up)
{
	if (!access_ok(VERIFY_WRITE, up, sizeof(*up)))
		return -EFAULT;
	return __put_v4l2_format32(kp, up);
}

static int put_v4l2_create32(struct v4l2_create_buffers __user *kp,
			     struct v4l2_create_buffers32 __user *up)
{
	if (!access_ok(VERIFY_WRITE, up, sizeof(*up)) ||
	    copy_in_user(up, kp,
			 offsetof(struct v4l2_create_buffers32, format)) ||
	    copy_in_user(up->reserved, kp->reserved, sizeof(kp->reserved)))
		return -EFAULT;
	return __put_v4l2_format32(&kp->format, &up->format);
}

struct v4l2_standard32 {
	__u32		     index;
	compat_u64	     id;
	__u8		     name[24];
	struct v4l2_fract    frameperiod; /* Frames, not fields */
	__u32		     framelines;
	__u32		     reserved[4];
};

static int get_v4l2_standard32(struct v4l2_standard __user *kp,
			       struct v4l2_standard32 __user *up)
{
	/* other fields are not set by the user, nor used by the driver */
	if (!access_ok(VERIFY_READ, up, sizeof(*up)) ||
	    assign_in_user(&kp->index, &up->index))
		return -EFAULT;
	return 0;
}

static int put_v4l2_standard32(struct v4l2_standard __user *kp,
			       struct v4l2_standard32 __user *up)
{
	if (!access_ok(VERIFY_WRITE, up, sizeof(*up)) ||
	    assign_in_user(&up->index, &kp->index) ||
	    assign_in_user(&up->id, &kp->id) ||
	    copy_in_user(up->name, kp->name, sizeof(up->name)) ||
	    copy_in_user(&up->frameperiod, &kp->frameperiod,
			 sizeof(up->frameperiod)) ||
	    assign_in_user(&up->framelines, &kp->framelines) ||
	    copy_in_user(up->reserved, kp->reserved, sizeof(up->reserved)))
		return -EFAULT;
	return 0;
}

struct v4l2_plane32 {
	__u32			bytesused;
	__u32			length;
	union {
		__u32		mem_offset;
		compat_long_t	userptr;
		__s32		fd;
	} m;
	__u32			data_offset;
	__u32			reserved[11];
};

struct v4l2_buffer32 {
	__u32			index;
	__u32			type;	/* enum v4l2_buf_type */
	__u32			bytesused;
	__u32			flags;
	__u32			field;	/* enum v4l2_field */
	struct compat_timeval	timestamp;
	struct v4l2_timecode	timecode;
	__u32			sequence;

	/* memory location */
	__u32			memory;	/* enum v4l2_memory */
	union {
		__u32           offset;
		compat_long_t   userptr;
		compat_caddr_t  planes;
		__s32		fd;
	} m;
	__u32			length;
	__u32			reserved2;
	__u32			reserved;
};

static int get_v4l2_plane32(struct v4l2_plane __user *up,
			    struct v4l2_plane32 __user *up32,
			    enum v4l2_memory memory)
{
	compat_ulong_t p;

	if (copy_in_user(up, up32, 2 * sizeof(__u32)) ||
	    copy_in_user(&up->data_offset, &up32->data_offset,
			 sizeof(up->data_offset)))
		return -EFAULT;

	switch (memory) {
	case V4L2_MEMORY_MMAP:
	case V4L2_MEMORY_OVERLAY:
		if (copy_in_user(&up->m.mem_offset, &up32->m.mem_offset,
				 sizeof(up32->m.mem_offset)))
			return -EFAULT;
		break;
	case V4L2_MEMORY_USERPTR:
		if (get_user(p, &up32->m.userptr) ||
		    put_user((unsigned long)compat_ptr(p), &up->m.userptr))
			return -EFAULT;
		break;
	case V4L2_MEMORY_DMABUF:
		if (copy_in_user(&up->m.fd, &up32->m.fd, sizeof(up32->m.fd)))
			return -EFAULT;
		break;
	}

	return 0;
}

static int put_v4l2_plane32(struct v4l2_plane __user *up,
			    struct v4l2_plane32 __user *up32,
			    enum v4l2_memory memory)
{
	unsigned long p;

	if (copy_in_user(up32, up, 2 * sizeof(__u32)) ||
	    copy_in_user(&up32->data_offset, &up->data_offset,
			 sizeof(up->data_offset)))
		return -EFAULT;

	switch (memory) {
	case V4L2_MEMORY_MMAP:
	case V4L2_MEMORY_OVERLAY:
		if (copy_in_user(&up32->m.mem_offset, &up->m.mem_offset,
				 sizeof(up->m.mem_offset)))
			return -EFAULT;
		break;
	case V4L2_MEMORY_USERPTR:
		if (get_user(p, &up->m.userptr) ||
		    put_user((compat_ulong_t)ptr_to_compat((__force void *)p),
			     &up32->m.userptr))
			return -EFAULT;
		break;
	case V4L2_MEMORY_DMABUF:
		if (copy_in_user(&up32->m.fd, &up->m.fd, sizeof(up->m.fd)))
			return -EFAULT;
		break;
	}

	return 0;
}

static int bufsize_v4l2_buffer(struct v4l2_buffer32 __user *up, u32 *size)
{
	u32 type;
	u32 length;

	if (!access_ok(VERIFY_READ, up, sizeof(*up)) ||
	    get_user(type, &up->type) ||
	    get_user(length, &up->length))
		return -EFAULT;

	if (V4L2_TYPE_IS_MULTIPLANAR(type)) {
		if (length > VIDEO_MAX_PLANES)
			return -EINVAL;

		/*
		 * We don't really care if userspace decides to kill itself
		 * by passing a very big length value
		 */
		*size = length * sizeof(struct v4l2_plane);
	} else {
		*size = 0;
	}
	return 0;
}

static int get_v4l2_buffer32(struct v4l2_buffer __user *kp,
			     struct v4l2_buffer32 __user *up,
			     void __user *aux_buf, u32 aux_space)
{
	u32 type;
	u32 length;
	enum v4l2_memory memory;
	struct v4l2_plane32 __user *uplane32;
	struct v4l2_plane __user *uplane;
	compat_caddr_t p;
	int ret;

	if (!access_ok(VERIFY_READ, up, sizeof(*up)) ||
	    assign_in_user(&kp->index, &up->index) ||
	    get_user(type, &up->type) ||
	    put_user(type, &kp->type) ||
	    assign_in_user(&kp->flags, &up->flags) ||
	    get_user(memory, &up->memory) ||
	    put_user(memory, &kp->memory) ||
	    get_user(length, &up->length) ||
	    put_user(length, &kp->length))
		return -EFAULT;

	if (V4L2_TYPE_IS_OUTPUT(type))
		if (assign_in_user(&kp->bytesused, &up->bytesused) ||
		    assign_in_user(&kp->field, &up->field) ||
		    assign_in_user(&kp->timestamp.tv_sec,
				   &up->timestamp.tv_sec) ||
		    assign_in_user(&kp->timestamp.tv_usec,
				   &up->timestamp.tv_usec))
			return -EFAULT;

	if (V4L2_TYPE_IS_MULTIPLANAR(type)) {
		u32 num_planes = length;

		if (num_planes == 0) {
			/*
			 * num_planes == 0 is legal, e.g. when userspace doesn't
			 * need planes array on DQBUF
			 */
			return put_user(NULL, &kp->m.planes);
		}
		if (num_planes > VIDEO_MAX_PLANES)
			return -EINVAL;

		if (get_user(p, &up->m.planes))
			return -EFAULT;

		uplane32 = compat_ptr(p);
		if (!access_ok(VERIFY_READ, uplane32,
			       num_planes * sizeof(*uplane32)))
			return -EFAULT;

		/*
		 * We don't really care if userspace decides to kill itself
		 * by passing a very big num_planes value
		 */
		if (aux_space < num_planes * sizeof(*uplane))
			return -EFAULT;

		uplane = aux_buf;
		if (put_user((__force struct v4l2_plane *)uplane,
			     &kp->m.planes))
			return -EFAULT;

		while (num_planes--) {
			ret = get_v4l2_plane32(uplane, uplane32, memory);
			if (ret)
				return ret;
			uplane++;
			uplane32++;
		}
	} else {
		switch (memory) {
		case V4L2_MEMORY_MMAP:
		case V4L2_MEMORY_OVERLAY:
			if (assign_in_user(&kp->m.offset, &up->m.offset))
				return -EFAULT;
			break;
		case V4L2_MEMORY_USERPTR: {
			compat_ulong_t userptr;

			if (get_user(userptr, &up->m.userptr) ||
			    put_user((unsigned long)compat_ptr(userptr),
				     &kp->m.userptr))
				return -EFAULT;
			break;
		}
		case V4L2_MEMORY_DMABUF:
			if (assign_in_user(&kp->m.fd, &up->m.fd))
				return -EFAULT;
			break;
		}
	}

	return 0;
}

static int put_v4l2_buffer32(struct v4l2_buffer __user *kp,
			     struct v4l2_buffer32 __user *up)
{
	u32 type;
	u32 length;
	enum v4l2_memory memory;
	struct v4l2_plane32 __user *uplane32;
	struct v4l2_plane __user *uplane;
	compat_caddr_t p;
	int ret;

	if (!access_ok(VERIFY_WRITE, up, sizeof(*up)) ||
	    assign_in_user(&up->index, &kp->index) ||
	    get_user(type, &kp->type) ||
	    put_user(type, &up->type) ||
	    assign_in_user(&up->flags, &kp->flags) ||
	    get_user(memory, &kp->memory) ||
	    put_user(memory, &up->memory))
		return -EFAULT;

	if (assign_in_user(&up->bytesused, &kp->bytesused) ||
	    assign_in_user(&up->field, &kp->field) ||
	    assign_in_user(&up->timestamp.tv_sec, &kp->timestamp.tv_sec) ||
	    assign_in_user(&up->timestamp.tv_usec, &kp->timestamp.tv_usec) ||
	    copy_in_user(&up->timecode, &kp->timecode, sizeof(kp->timecode)) ||
	    assign_in_user(&up->sequence, &kp->sequence) ||
	    assign_in_user(&up->reserved2, &kp->reserved2) ||
	    assign_in_user(&up->reserved, &kp->reserved) ||
	    get_user(length, &kp->length) ||
	    put_user(length, &up->length))
		return -EFAULT;

	if (V4L2_TYPE_IS_MULTIPLANAR(type)) {
		u32 num_planes = length;

		if (num_planes == 0)
			return 0;

		if (get_user(uplane, ((__force struct v4l2_plane __user **)&kp->m.planes)))
			return -EFAULT;
		if (get_user(p, &up->m.planes))
			return -EFAULT;
		uplane32 = compat_ptr(p);

		while (num_planes--) {
			ret = put_v4l2_plane32(uplane, uplane32, memory);
			if (ret)
				return ret;
			++uplane;
			++uplane32;
		}
	} else {
		switch (memory) {
		case V4L2_MEMORY_MMAP:
		case V4L2_MEMORY_OVERLAY:
			if (assign_in_user(&up->m.offset, &kp->m.offset))
				return -EFAULT;
			break;
		case V4L2_MEMORY_USERPTR:
			if (assign_in_user(&up->m.userptr, &kp->m.userptr))
				return -EFAULT;
			break;
		case V4L2_MEMORY_DMABUF:
			if (assign_in_user(&up->m.fd, &kp->m.fd))
				return -EFAULT;
			break;
		}
	}

	return 0;
}

struct v4l2_framebuffer32 {
	__u32			capability;
	__u32			flags;
	compat_caddr_t		base;
	struct {
		__u32		width;
		__u32		height;
		__u32		pixelformat;
		__u32		field;
		__u32		bytesperline;
		__u32		sizeimage;
		__u32		colorspace;
		__u32		priv;
	} fmt;
};

static int get_v4l2_framebuffer32(struct v4l2_framebuffer __user *kp,
				  struct v4l2_framebuffer32 __user *up)
{
	compat_caddr_t tmp;

	if (!access_ok(VERIFY_READ, up, sizeof(*up)) ||
	    get_user(tmp, &up->base) ||
	    put_user((__force void *)compat_ptr(tmp), &kp->base) ||
	    assign_in_user(&kp->capability, &up->capability) ||
	    assign_in_user(&kp->flags, &up->flags) ||
	    copy_in_user(&kp->fmt, &up->fmt, sizeof(kp->fmt)))
		return -EFAULT;
	return 0;
}

static int put_v4l2_framebuffer32(struct v4l2_framebuffer __user *kp,
				  struct v4l2_framebuffer32 __user *up)
{
	void *base;

	if (!access_ok(VERIFY_WRITE, up, sizeof(*up)) ||
	    get_user(base, &kp->base) ||
	    put_user(ptr_to_compat(base), &up->base) ||
	    assign_in_user(&up->capability, &kp->capability) ||
	    assign_in_user(&up->flags, &kp->flags) ||
	    copy_in_user(&up->fmt, &kp->fmt, sizeof(kp->fmt)))
		return -EFAULT;
	return 0;
}

struct v4l2_input32 {
	__u32	     index;		/*  Which input */
	__u8	     name[32];		/*  Label */
	__u32	     type;		/*  Type of input */
	__u32	     audioset;		/*  Associated audios (bitfield) */
	__u32        tuner;             /*  Associated tuner */
	compat_u64   std;
	__u32	     status;
	__u32	     capabilities;
	__u32	     reserved[3];
};

/*
 * The 64-bit v4l2_input struct has extra padding at the end of the struct.
 * Otherwise it is identical to the 32-bit version.
 */
static inline int get_v4l2_input32(struct v4l2_input __user *kp,
				   struct v4l2_input32 __user *up)
{
	if (copy_in_user(kp, up, sizeof(*up)))
		return -EFAULT;
	return 0;
}

static inline int put_v4l2_input32(struct v4l2_input __user *kp,
				   struct v4l2_input32 __user *up)
{
	if (copy_in_user(up, kp, sizeof(*up)))
		return -EFAULT;
	return 0;
}

struct v4l2_ext_controls32 {
	__u32 ctrl_class;
	__u32 count;
	__u32 error_idx;
	__u32 reserved[2];
	compat_caddr_t controls; /* actually struct v4l2_ext_control32 * */
};

struct v4l2_ext_control32 {
	__u32 id;
	__u32 size;
	__u32 reserved2[1];
	union {
		__s32 value;
		__s64 value64;
		compat_caddr_t string; /* actually char * */
	};
} __attribute__ ((packed));

/* Return true if this control is a pointer type. */
static inline bool ctrl_is_pointer(struct file *file, u32 id)
{
	struct video_device *vdev = video_devdata(file);
	struct v4l2_fh *fh = NULL;
	struct v4l2_ctrl_handler *hdl = NULL;
	struct v4l2_query_ext_ctrl qec = { id };
	const struct v4l2_ioctl_ops *ops = vdev->ioctl_ops;

	if (test_bit(V4L2_FL_USES_V4L2_FH, &vdev->flags))
		fh = file->private_data;

	if (fh && fh->ctrl_handler)
		hdl = fh->ctrl_handler;
	else if (vdev->ctrl_handler)
		hdl = vdev->ctrl_handler;

	if (hdl) {
		struct v4l2_ctrl *ctrl = v4l2_ctrl_find(hdl, id);

		return ctrl && ctrl->is_ptr;
	}

	if (!ops || !ops->vidioc_query_ext_ctrl)
		return false;

	return !ops->vidioc_query_ext_ctrl(file, fh, &qec) &&
		(qec.flags & V4L2_CTRL_FLAG_HAS_PAYLOAD);
}

static int bufsize_v4l2_ext_controls(struct v4l2_ext_controls32 __user *up,
				     u32 *size)
{
	u32 count;

	if (!access_ok(VERIFY_READ, up, sizeof(*up)) ||
	    get_user(count, &up->count))
		return -EFAULT;
	if (count > V4L2_CID_MAX_CTRLS)
		return -EINVAL;
	*size = count * sizeof(struct v4l2_ext_control);
	return 0;
}

static int get_v4l2_ext_controls32(struct file *file,
				   struct v4l2_ext_controls __user *kp,
				   struct v4l2_ext_controls32 __user *up,
				   void __user *aux_buf, u32 aux_space)
{
	struct v4l2_ext_control32 __user *ucontrols;
	struct v4l2_ext_control __user *kcontrols;
	u32 count;
	u32 n;
	compat_caddr_t p;

	if (!access_ok(VERIFY_READ, up, sizeof(*up)) ||
	    assign_in_user(&kp->ctrl_class, &up->ctrl_class) ||
	    get_user(count, &up->count) ||
	    put_user(count, &kp->count) ||
	    assign_in_user(&kp->error_idx, &up->error_idx) ||
	    copy_in_user(kp->reserved, up->reserved, sizeof(kp->reserved)))
		return -EFAULT;

	if (count == 0)
		return put_user(NULL, &kp->controls);
	if (count > V4L2_CID_MAX_CTRLS)
		return -EINVAL;
	if (get_user(p, &up->controls))
		return -EFAULT;
	ucontrols = compat_ptr(p);
	if (!access_ok(VERIFY_READ, ucontrols, count * sizeof(*ucontrols)))
		return -EFAULT;
	if (aux_space < count * sizeof(*kcontrols))
		return -EFAULT;
	kcontrols = aux_buf;
	if (put_user((__force struct v4l2_ext_control *)kcontrols,
		     &kp->controls))
		return -EFAULT;

	for (n = 0; n < count; n++) {
		u32 id;

		if (copy_in_user(kcontrols, ucontrols, sizeof(*ucontrols)))
			return -EFAULT;

		if (get_user(id, &kcontrols->id))
			return -EFAULT;

		if (ctrl_is_pointer(file, id)) {
			void __user *s;

			if (get_user(p, &ucontrols->string))
				return -EFAULT;
			s = compat_ptr(p);
			if (put_user(s, &kcontrols->string))
				return -EFAULT;
		}
		ucontrols++;
		kcontrols++;
	}
	return 0;
}

static int put_v4l2_ext_controls32(struct file *file,
				   struct v4l2_ext_controls __user *kp,
				   struct v4l2_ext_controls32 __user *up)
{
	struct v4l2_ext_control32 __user *ucontrols;
	struct v4l2_ext_control __user *kcontrols;
	u32 count;
	u32 n;
	compat_caddr_t p;

	if (!access_ok(VERIFY_WRITE, up, sizeof(*up)) ||
	    assign_in_user(&up->ctrl_class, &kp->ctrl_class) ||
	    get_user(count, &kp->count) ||
	    put_user(count, &up->count) ||
	    assign_in_user(&up->error_idx, &kp->error_idx) ||
	    copy_in_user(up->reserved, kp->reserved, sizeof(up->reserved)) ||
	    get_user(kcontrols, &kp->controls))
		return -EFAULT;

	if (!count)
		return 0;
	if (get_user(p, &up->controls))
		return -EFAULT;
	ucontrols = compat_ptr(p);
	if (!access_ok(VERIFY_WRITE, ucontrols, count * sizeof(*ucontrols)))
		return -EFAULT;

	for (n = 0; n < count; n++) {
		unsigned int size = sizeof(*ucontrols);
		u32 id;

		if (get_user(id, &kcontrols->id) ||
		    put_user(id, &ucontrols->id) ||
		    assign_in_user(&ucontrols->size, &kcontrols->size) ||
		    copy_in_user(&ucontrols->reserved2, &kcontrols->reserved2,
				 sizeof(ucontrols->reserved2)))
			return -EFAULT;

		/*
		 * Do not modify the pointer when copying a pointer control.
		 * The contents of the pointer was changed, not the pointer
		 * itself.
		 */
		if (ctrl_is_pointer(file, id))
			size -= sizeof(ucontrols->value64);

		if (copy_in_user(ucontrols, kcontrols, size))
			return -EFAULT;

		ucontrols++;
		kcontrols++;
	}
	return 0;
}

struct v4l2_event32 {
	__u32				type;
	union {
		compat_s64		value64;
		__u8			data[64];
	} u;
	__u32				pending;
	__u32				sequence;
	struct compat_timespec		timestamp;
	__u32				id;
	__u32				reserved[8];
};

static int put_v4l2_event32(struct v4l2_event __user *kp,
			    struct v4l2_event32 __user *up)
{
<<<<<<< HEAD
	if (!access_ok(VERIFY_WRITE, up, sizeof(*up)) ||
	    assign_in_user(&up->type, &kp->type) ||
	    copy_in_user(&up->u, &kp->u, sizeof(kp->u)) ||
	    assign_in_user(&up->pending, &kp->pending) ||
	    assign_in_user(&up->sequence, &kp->sequence) ||
	    assign_in_user(&up->timestamp.tv_sec, &kp->timestamp.tv_sec) ||
	    assign_in_user(&up->timestamp.tv_nsec, &kp->timestamp.tv_nsec) ||
	    assign_in_user(&up->id, &kp->id) ||
	    copy_in_user(up->reserved, kp->reserved, sizeof(up->reserved)))
		return -EFAULT;
=======
	if (!access_ok(VERIFY_WRITE, up, sizeof(struct v4l2_event32)) ||
		put_user(kp->type, &up->type) ||
		copy_to_user(&up->u, &kp->u, sizeof(kp->u)) ||
		put_user(kp->pending, &up->pending) ||
		put_user(kp->sequence, &up->sequence) ||
		put_user(kp->timestamp.tv_sec, &up->timestamp.tv_sec) ||
		put_user(kp->timestamp.tv_nsec, &up->timestamp.tv_nsec) ||
		put_user(kp->id, &up->id) ||
		copy_to_user(up->reserved, kp->reserved, 8 * sizeof(__u32)))
			return -EFAULT;
>>>>>>> c4e3d53b
	return 0;
}

struct v4l2_edid32 {
	__u32 pad;
	__u32 start_block;
	__u32 blocks;
	__u32 reserved[5];
	compat_caddr_t edid;
};

static int get_v4l2_edid32(struct v4l2_edid __user *kp,
			   struct v4l2_edid32 __user *up)
{
	compat_uptr_t tmp;

	if (!access_ok(VERIFY_READ, up, sizeof(*up)) ||
	    assign_in_user(&kp->pad, &up->pad) ||
	    assign_in_user(&kp->start_block, &up->start_block) ||
	    assign_in_user(&kp->blocks, &up->blocks) ||
	    get_user(tmp, &up->edid) ||
	    put_user(compat_ptr(tmp), &kp->edid) ||
	    copy_in_user(kp->reserved, up->reserved, sizeof(kp->reserved)))
		return -EFAULT;
	return 0;
}

static int put_v4l2_edid32(struct v4l2_edid __user *kp,
			   struct v4l2_edid32 __user *up)
{
	void *edid;

	if (!access_ok(VERIFY_WRITE, up, sizeof(*up)) ||
	    assign_in_user(&up->pad, &kp->pad) ||
	    assign_in_user(&up->start_block, &kp->start_block) ||
	    assign_in_user(&up->blocks, &kp->blocks) ||
	    get_user(edid, &kp->edid) ||
	    put_user(ptr_to_compat(edid), &up->edid) ||
	    copy_in_user(up->reserved, kp->reserved, sizeof(up->reserved)))
		return -EFAULT;
	return 0;
}


#define VIDIOC_G_FMT32		_IOWR('V',  4, struct v4l2_format32)
#define VIDIOC_S_FMT32		_IOWR('V',  5, struct v4l2_format32)
#define VIDIOC_QUERYBUF32	_IOWR('V',  9, struct v4l2_buffer32)
#define VIDIOC_G_FBUF32		_IOR ('V', 10, struct v4l2_framebuffer32)
#define VIDIOC_S_FBUF32		_IOW ('V', 11, struct v4l2_framebuffer32)
#define VIDIOC_QBUF32		_IOWR('V', 15, struct v4l2_buffer32)
#define VIDIOC_DQBUF32		_IOWR('V', 17, struct v4l2_buffer32)
#define VIDIOC_ENUMSTD32	_IOWR('V', 25, struct v4l2_standard32)
#define VIDIOC_ENUMINPUT32	_IOWR('V', 26, struct v4l2_input32)
#define VIDIOC_G_EDID32		_IOWR('V', 40, struct v4l2_edid32)
#define VIDIOC_S_EDID32		_IOWR('V', 41, struct v4l2_edid32)
#define VIDIOC_TRY_FMT32	_IOWR('V', 64, struct v4l2_format32)
#define VIDIOC_G_EXT_CTRLS32    _IOWR('V', 71, struct v4l2_ext_controls32)
#define VIDIOC_S_EXT_CTRLS32    _IOWR('V', 72, struct v4l2_ext_controls32)
#define VIDIOC_TRY_EXT_CTRLS32  _IOWR('V', 73, struct v4l2_ext_controls32)
#define	VIDIOC_DQEVENT32	_IOR ('V', 89, struct v4l2_event32)
#define VIDIOC_CREATE_BUFS32	_IOWR('V', 92, struct v4l2_create_buffers32)
#define VIDIOC_PREPARE_BUF32	_IOWR('V', 93, struct v4l2_buffer32)

#define VIDIOC_OVERLAY32	_IOW ('V', 14, s32)
#define VIDIOC_STREAMON32	_IOW ('V', 18, s32)
#define VIDIOC_STREAMOFF32	_IOW ('V', 19, s32)
#define VIDIOC_G_INPUT32	_IOR ('V', 38, s32)
#define VIDIOC_S_INPUT32	_IOWR('V', 39, s32)
#define VIDIOC_G_OUTPUT32	_IOR ('V', 46, s32)
#define VIDIOC_S_OUTPUT32	_IOWR('V', 47, s32)

static int alloc_userspace(unsigned int size, u32 aux_space,
			   void __user **up_native)
{
	*up_native = compat_alloc_user_space(size + aux_space);
	if (!*up_native)
		return -ENOMEM;
	if (clear_user(*up_native, size))
		return -EFAULT;
	return 0;
}

static long do_video_ioctl(struct file *file, unsigned int cmd, unsigned long arg)
{
	void __user *up = compat_ptr(arg);
	void __user *up_native = NULL;
	void __user *aux_buf;
	u32 aux_space;
	int compatible_arg = 1;
	long err = 0;

	/* First, convert the command. */
	switch (cmd) {
	case VIDIOC_G_FMT32: cmd = VIDIOC_G_FMT; break;
	case VIDIOC_S_FMT32: cmd = VIDIOC_S_FMT; break;
	case VIDIOC_QUERYBUF32: cmd = VIDIOC_QUERYBUF; break;
	case VIDIOC_G_FBUF32: cmd = VIDIOC_G_FBUF; break;
	case VIDIOC_S_FBUF32: cmd = VIDIOC_S_FBUF; break;
	case VIDIOC_QBUF32: cmd = VIDIOC_QBUF; break;
	case VIDIOC_DQBUF32: cmd = VIDIOC_DQBUF; break;
	case VIDIOC_ENUMSTD32: cmd = VIDIOC_ENUMSTD; break;
	case VIDIOC_ENUMINPUT32: cmd = VIDIOC_ENUMINPUT; break;
	case VIDIOC_TRY_FMT32: cmd = VIDIOC_TRY_FMT; break;
	case VIDIOC_G_EXT_CTRLS32: cmd = VIDIOC_G_EXT_CTRLS; break;
	case VIDIOC_S_EXT_CTRLS32: cmd = VIDIOC_S_EXT_CTRLS; break;
	case VIDIOC_TRY_EXT_CTRLS32: cmd = VIDIOC_TRY_EXT_CTRLS; break;
	case VIDIOC_DQEVENT32: cmd = VIDIOC_DQEVENT; break;
	case VIDIOC_OVERLAY32: cmd = VIDIOC_OVERLAY; break;
	case VIDIOC_STREAMON32: cmd = VIDIOC_STREAMON; break;
	case VIDIOC_STREAMOFF32: cmd = VIDIOC_STREAMOFF; break;
	case VIDIOC_G_INPUT32: cmd = VIDIOC_G_INPUT; break;
	case VIDIOC_S_INPUT32: cmd = VIDIOC_S_INPUT; break;
	case VIDIOC_G_OUTPUT32: cmd = VIDIOC_G_OUTPUT; break;
	case VIDIOC_S_OUTPUT32: cmd = VIDIOC_S_OUTPUT; break;
	case VIDIOC_CREATE_BUFS32: cmd = VIDIOC_CREATE_BUFS; break;
	case VIDIOC_PREPARE_BUF32: cmd = VIDIOC_PREPARE_BUF; break;
	case VIDIOC_G_EDID32: cmd = VIDIOC_G_EDID; break;
	case VIDIOC_S_EDID32: cmd = VIDIOC_S_EDID; break;
	}

	switch (cmd) {
	case VIDIOC_OVERLAY:
	case VIDIOC_STREAMON:
	case VIDIOC_STREAMOFF:
	case VIDIOC_S_INPUT:
	case VIDIOC_S_OUTPUT:
		err = alloc_userspace(sizeof(unsigned int), 0, &up_native);
		if (!err && assign_in_user((unsigned int __user *)up_native,
					   (compat_uint_t __user *)up))
			err = -EFAULT;
		compatible_arg = 0;
		break;

	case VIDIOC_G_INPUT:
	case VIDIOC_G_OUTPUT:
		err = alloc_userspace(sizeof(unsigned int), 0, &up_native);
		compatible_arg = 0;
		break;

	case VIDIOC_G_EDID:
	case VIDIOC_S_EDID:
		err = alloc_userspace(sizeof(struct v4l2_edid), 0, &up_native);
		if (!err)
			err = get_v4l2_edid32(up_native, up);
		compatible_arg = 0;
		break;

	case VIDIOC_G_FMT:
	case VIDIOC_S_FMT:
	case VIDIOC_TRY_FMT:
		err = bufsize_v4l2_format(up, &aux_space);
		if (!err)
			err = alloc_userspace(sizeof(struct v4l2_format),
					      aux_space, &up_native);
		if (!err) {
			aux_buf = up_native + sizeof(struct v4l2_format);
			err = get_v4l2_format32(up_native, up,
						aux_buf, aux_space);
		}
		compatible_arg = 0;
		break;

	case VIDIOC_CREATE_BUFS:
		err = bufsize_v4l2_create(up, &aux_space);
		if (!err)
			err = alloc_userspace(sizeof(struct v4l2_create_buffers),
					      aux_space, &up_native);
		if (!err) {
			aux_buf = up_native + sizeof(struct v4l2_create_buffers);
			err = get_v4l2_create32(up_native, up,
						aux_buf, aux_space);
		}
		compatible_arg = 0;
		break;

	case VIDIOC_PREPARE_BUF:
	case VIDIOC_QUERYBUF:
	case VIDIOC_QBUF:
	case VIDIOC_DQBUF:
		err = bufsize_v4l2_buffer(up, &aux_space);
		if (!err)
			err = alloc_userspace(sizeof(struct v4l2_buffer),
					      aux_space, &up_native);
		if (!err) {
			aux_buf = up_native + sizeof(struct v4l2_buffer);
			err = get_v4l2_buffer32(up_native, up,
						aux_buf, aux_space);
		}
		compatible_arg = 0;
		break;

	case VIDIOC_S_FBUF:
		err = alloc_userspace(sizeof(struct v4l2_framebuffer), 0,
				      &up_native);
		if (!err)
			err = get_v4l2_framebuffer32(up_native, up);
		compatible_arg = 0;
		break;

	case VIDIOC_G_FBUF:
		err = alloc_userspace(sizeof(struct v4l2_framebuffer), 0,
				      &up_native);
		compatible_arg = 0;
		break;

	case VIDIOC_ENUMSTD:
		err = alloc_userspace(sizeof(struct v4l2_standard), 0,
				      &up_native);
		if (!err)
			err = get_v4l2_standard32(up_native, up);
		compatible_arg = 0;
		break;

	case VIDIOC_ENUMINPUT:
		err = alloc_userspace(sizeof(struct v4l2_input), 0, &up_native);
		if (!err)
			err = get_v4l2_input32(up_native, up);
		compatible_arg = 0;
		break;

	case VIDIOC_G_EXT_CTRLS:
	case VIDIOC_S_EXT_CTRLS:
	case VIDIOC_TRY_EXT_CTRLS:
		err = bufsize_v4l2_ext_controls(up, &aux_space);
		if (!err)
			err = alloc_userspace(sizeof(struct v4l2_ext_controls),
					      aux_space, &up_native);
		if (!err) {
			aux_buf = up_native + sizeof(struct v4l2_ext_controls);
			err = get_v4l2_ext_controls32(file, up_native, up,
						      aux_buf, aux_space);
		}
		compatible_arg = 0;
		break;
	case VIDIOC_DQEVENT:
		err = alloc_userspace(sizeof(struct v4l2_event), 0, &up_native);
		compatible_arg = 0;
		break;
	}
	if (err)
		return err;

	if (compatible_arg)
		err = native_ioctl(file, cmd, (unsigned long)up);
	else
		err = native_ioctl(file, cmd, (unsigned long)up_native);

	if (err == -ENOTTY)
		return err;

	/*
	 * Special case: even after an error we need to put the
	 * results back for these ioctls since the error_idx will
	 * contain information on which control failed.
	 */
	switch (cmd) {
	case VIDIOC_G_EXT_CTRLS:
	case VIDIOC_S_EXT_CTRLS:
	case VIDIOC_TRY_EXT_CTRLS:
		if (put_v4l2_ext_controls32(file, up_native, up))
			err = -EFAULT;
		break;
	case VIDIOC_S_EDID:
		if (put_v4l2_edid32(up_native, up))
			err = -EFAULT;
		break;
	}
	if (err)
		return err;

	switch (cmd) {
	case VIDIOC_S_INPUT:
	case VIDIOC_S_OUTPUT:
	case VIDIOC_G_INPUT:
	case VIDIOC_G_OUTPUT:
		if (assign_in_user((compat_uint_t __user *)up,
				   ((unsigned int __user *)up_native)))
			err = -EFAULT;
		break;

	case VIDIOC_G_FBUF:
		err = put_v4l2_framebuffer32(up_native, up);
		break;

	case VIDIOC_DQEVENT:
		err = put_v4l2_event32(up_native, up);
		break;

	case VIDIOC_G_EDID:
		err = put_v4l2_edid32(up_native, up);
		break;

	case VIDIOC_G_FMT:
	case VIDIOC_S_FMT:
	case VIDIOC_TRY_FMT:
		err = put_v4l2_format32(up_native, up);
		break;

	case VIDIOC_CREATE_BUFS:
		err = put_v4l2_create32(up_native, up);
		break;

	case VIDIOC_PREPARE_BUF:
	case VIDIOC_QUERYBUF:
	case VIDIOC_QBUF:
	case VIDIOC_DQBUF:
		err = put_v4l2_buffer32(up_native, up);
		break;

	case VIDIOC_ENUMSTD:
		err = put_v4l2_standard32(up_native, up);
		break;

	case VIDIOC_ENUMINPUT:
		err = put_v4l2_input32(up_native, up);
		break;
	}
	return err;
}

long v4l2_compat_ioctl32(struct file *file, unsigned int cmd, unsigned long arg)
{
	struct video_device *vdev = video_devdata(file);
	long ret = -ENOIOCTLCMD;

	if (!file->f_op->unlocked_ioctl)
		return ret;

	if (_IOC_TYPE(cmd) == 'V' && _IOC_NR(cmd) < BASE_VIDIOC_PRIVATE)
		ret = do_video_ioctl(file, cmd, arg);
	else if (vdev->fops->compat_ioctl32)
		ret = vdev->fops->compat_ioctl32(file, cmd, arg);

	if (ret == -ENOIOCTLCMD)
		pr_debug("compat_ioctl32: unknown ioctl '%c', dir=%d, #%d (0x%08x)\n",
			 _IOC_TYPE(cmd), _IOC_DIR(cmd), _IOC_NR(cmd), cmd);
	return ret;
}
EXPORT_SYMBOL_GPL(v4l2_compat_ioctl32);<|MERGE_RESOLUTION|>--- conflicted
+++ resolved
@@ -18,17 +18,7 @@
 #include <linux/videodev2.h>
 #include <linux/v4l2-subdev.h>
 #include <media/v4l2-dev.h>
-#include <media/v4l2-fh.h>
-#include <media/v4l2-ctrls.h>
 #include <media/v4l2-ioctl.h>
-
-/* Use the same argument order as copy_in_user */
-#define assign_in_user(to, from)					\
-({									\
-	typeof(*from) __assign_tmp;					\
-									\
-	get_user(__assign_tmp, from) || put_user(__assign_tmp, to);	\
-})
 
 static long native_ioctl(struct file *file, unsigned int cmd, unsigned long arg)
 {
@@ -43,88 +33,131 @@
 
 struct v4l2_clip32 {
 	struct v4l2_rect        c;
-	compat_caddr_t		next;
+	compat_caddr_t 		next;
 };
 
 struct v4l2_window32 {
 	struct v4l2_rect        w;
-	__u32			field;	/* enum v4l2_field */
+	__u32		  	field;	/* enum v4l2_field */
 	__u32			chromakey;
 	compat_caddr_t		clips; /* actually struct v4l2_clip32 * */
 	__u32			clipcount;
 	compat_caddr_t		bitmap;
-	__u8                    global_alpha;
-};
-
-static int get_v4l2_window32(struct v4l2_window __user *kp,
-			     struct v4l2_window32 __user *up,
-			     void __user *aux_buf, u32 aux_space)
-{
-	struct v4l2_clip32 __user *uclips;
-	struct v4l2_clip __user *kclips;
-	compat_caddr_t p;
-	u32 clipcount;
-
-	if (!access_ok(VERIFY_READ, up, sizeof(*up)) ||
-	    copy_in_user(&kp->w, &up->w, sizeof(up->w)) ||
-	    assign_in_user(&kp->field, &up->field) ||
-	    assign_in_user(&kp->chromakey, &up->chromakey) ||
-	    assign_in_user(&kp->global_alpha, &up->global_alpha) ||
-	    get_user(clipcount, &up->clipcount) ||
-	    put_user(clipcount, &kp->clipcount))
-		return -EFAULT;
-	if (clipcount > 2048)
+};
+
+static int get_v4l2_window32(struct v4l2_window *kp, struct v4l2_window32 __user *up)
+{
+	if (!access_ok(VERIFY_READ, up, sizeof(struct v4l2_window32)) ||
+		copy_from_user(&kp->w, &up->w, sizeof(up->w)) ||
+		get_user(kp->field, &up->field) ||
+		get_user(kp->chromakey, &up->chromakey) ||
+		get_user(kp->clipcount, &up->clipcount))
+			return -EFAULT;
+	if (kp->clipcount > 2048)
 		return -EINVAL;
-	if (!clipcount)
-		return put_user(NULL, &kp->clips);
-
-	if (get_user(p, &up->clips))
-		return -EFAULT;
-	uclips = compat_ptr(p);
-	if (aux_space < clipcount * sizeof(*kclips))
-		return -EFAULT;
-	kclips = aux_buf;
-	if (put_user(kclips, &kp->clips))
-		return -EFAULT;
-
-	while (clipcount--) {
-		if (copy_in_user(&kclips->c, &uclips->c, sizeof(uclips->c)))
-			return -EFAULT;
-		if (put_user(clipcount ? kclips + 1 : NULL, &kclips->next))
-			return -EFAULT;
-		uclips++;
-		kclips++;
-	}
-	return 0;
-}
-
-static int put_v4l2_window32(struct v4l2_window __user *kp,
-			     struct v4l2_window32 __user *up)
-{
-	struct v4l2_clip __user *kclips = kp->clips;
-	struct v4l2_clip32 __user *uclips;
-	compat_caddr_t p;
-	u32 clipcount;
-
-	if (copy_in_user(&up->w, &kp->w, sizeof(kp->w)) ||
-	    assign_in_user(&up->field, &kp->field) ||
-	    assign_in_user(&up->chromakey, &kp->chromakey) ||
-	    assign_in_user(&up->global_alpha, &kp->global_alpha) ||
-	    get_user(clipcount, &kp->clipcount) ||
-	    put_user(clipcount, &up->clipcount))
-		return -EFAULT;
-	if (!clipcount)
-		return 0;
-
-	if (get_user(p, &up->clips))
-		return -EFAULT;
-	uclips = compat_ptr(p);
-	while (clipcount--) {
-		if (copy_in_user(&uclips->c, &kclips->c, sizeof(uclips->c)))
-			return -EFAULT;
-		uclips++;
-		kclips++;
-	}
+	if (kp->clipcount) {
+		struct v4l2_clip32 __user *uclips;
+		struct v4l2_clip __user *kclips;
+		int n = kp->clipcount;
+		compat_caddr_t p;
+
+		if (get_user(p, &up->clips))
+			return -EFAULT;
+		uclips = compat_ptr(p);
+		kclips = compat_alloc_user_space(n * sizeof(struct v4l2_clip));
+		kp->clips = kclips;
+		while (--n >= 0) {
+			if (copy_in_user(&kclips->c, &uclips->c, sizeof(uclips->c)))
+				return -EFAULT;
+			if (put_user(n ? kclips + 1 : NULL, &kclips->next))
+				return -EFAULT;
+			uclips += 1;
+			kclips += 1;
+		}
+	} else
+		kp->clips = NULL;
+	return 0;
+}
+
+static int put_v4l2_window32(struct v4l2_window *kp, struct v4l2_window32 __user *up)
+{
+	if (copy_to_user(&up->w, &kp->w, sizeof(kp->w)) ||
+		put_user(kp->field, &up->field) ||
+		put_user(kp->chromakey, &up->chromakey) ||
+		put_user(kp->clipcount, &up->clipcount))
+			return -EFAULT;
+	return 0;
+}
+
+static inline int get_v4l2_pix_format(struct v4l2_pix_format *kp, struct v4l2_pix_format __user *up)
+{
+	if (copy_from_user(kp, up, sizeof(struct v4l2_pix_format)))
+		return -EFAULT;
+	return 0;
+}
+
+static inline int get_v4l2_pix_format_mplane(struct v4l2_pix_format_mplane *kp,
+				struct v4l2_pix_format_mplane __user *up)
+{
+	if (copy_from_user(kp, up, sizeof(struct v4l2_pix_format_mplane)))
+		return -EFAULT;
+	return 0;
+}
+
+static inline int put_v4l2_pix_format(struct v4l2_pix_format *kp, struct v4l2_pix_format __user *up)
+{
+	if (copy_to_user(up, kp, sizeof(struct v4l2_pix_format)))
+		return -EFAULT;
+	return 0;
+}
+
+static inline int put_v4l2_pix_format_mplane(struct v4l2_pix_format_mplane *kp,
+				struct v4l2_pix_format_mplane __user *up)
+{
+	if (copy_to_user(up, kp, sizeof(struct v4l2_pix_format_mplane)))
+		return -EFAULT;
+	return 0;
+}
+
+static inline int get_v4l2_vbi_format(struct v4l2_vbi_format *kp, struct v4l2_vbi_format __user *up)
+{
+	if (copy_from_user(kp, up, sizeof(struct v4l2_vbi_format)))
+		return -EFAULT;
+	return 0;
+}
+
+static inline int put_v4l2_vbi_format(struct v4l2_vbi_format *kp, struct v4l2_vbi_format __user *up)
+{
+	if (copy_to_user(up, kp, sizeof(struct v4l2_vbi_format)))
+		return -EFAULT;
+	return 0;
+}
+
+static inline int get_v4l2_sliced_vbi_format(struct v4l2_sliced_vbi_format *kp, struct v4l2_sliced_vbi_format __user *up)
+{
+	if (copy_from_user(kp, up, sizeof(struct v4l2_sliced_vbi_format)))
+		return -EFAULT;
+	return 0;
+}
+
+static inline int put_v4l2_sliced_vbi_format(struct v4l2_sliced_vbi_format *kp, struct v4l2_sliced_vbi_format __user *up)
+{
+	if (copy_to_user(up, kp, sizeof(struct v4l2_sliced_vbi_format)))
+		return -EFAULT;
+	return 0;
+}
+
+static inline int get_v4l2_sdr_format(struct v4l2_sdr_format *kp, struct v4l2_sdr_format __user *up)
+{
+	if (copy_from_user(kp, up, sizeof(struct v4l2_sdr_format)))
+		return -EFAULT;
+	return 0;
+}
+
+static inline int put_v4l2_sdr_format(struct v4l2_sdr_format *kp, struct v4l2_sdr_format __user *up)
+{
+	if (copy_to_user(up, kp, sizeof(struct v4l2_sdr_format)))
+		return -EFAULT;
 	return 0;
 }
 
@@ -158,158 +191,97 @@
 	__u32			reserved[8];
 };
 
-static int __bufsize_v4l2_format(struct v4l2_format32 __user *up, u32 *size)
-{
-	u32 type;
-
-	if (get_user(type, &up->type))
-		return -EFAULT;
-
-	switch (type) {
-	case V4L2_BUF_TYPE_VIDEO_OVERLAY:
-	case V4L2_BUF_TYPE_VIDEO_OUTPUT_OVERLAY: {
-		u32 clipcount;
-
-		if (get_user(clipcount, &up->fmt.win.clipcount))
-			return -EFAULT;
-		if (clipcount > 2048)
-			return -EINVAL;
-		*size = clipcount * sizeof(struct v4l2_clip);
-		return 0;
-	}
-	default:
-		*size = 0;
-		return 0;
-	}
-}
-
-static int bufsize_v4l2_format(struct v4l2_format32 __user *up, u32 *size)
-{
-	if (!access_ok(VERIFY_READ, up, sizeof(*up)))
-		return -EFAULT;
-	return __bufsize_v4l2_format(up, size);
-}
-
-static int __get_v4l2_format32(struct v4l2_format __user *kp,
-			       struct v4l2_format32 __user *up,
-			       void __user *aux_buf, u32 aux_space)
-{
-	u32 type;
-
-	if (get_user(type, &up->type) || put_user(type, &kp->type))
-		return -EFAULT;
-
-	switch (type) {
+static int __get_v4l2_format32(struct v4l2_format *kp, struct v4l2_format32 __user *up)
+{
+	if (get_user(kp->type, &up->type))
+		return -EFAULT;
+
+	switch (kp->type) {
 	case V4L2_BUF_TYPE_VIDEO_CAPTURE:
 	case V4L2_BUF_TYPE_VIDEO_OUTPUT:
-		return copy_in_user(&kp->fmt.pix, &up->fmt.pix,
-				    sizeof(kp->fmt.pix)) ? -EFAULT : 0;
+		return get_v4l2_pix_format(&kp->fmt.pix, &up->fmt.pix);
 	case V4L2_BUF_TYPE_VIDEO_CAPTURE_MPLANE:
 	case V4L2_BUF_TYPE_VIDEO_OUTPUT_MPLANE:
-		return copy_in_user(&kp->fmt.pix_mp, &up->fmt.pix_mp,
-				    sizeof(kp->fmt.pix_mp)) ? -EFAULT : 0;
+		return get_v4l2_pix_format_mplane(&kp->fmt.pix_mp,
+						  &up->fmt.pix_mp);
 	case V4L2_BUF_TYPE_VIDEO_OVERLAY:
 	case V4L2_BUF_TYPE_VIDEO_OUTPUT_OVERLAY:
-		return get_v4l2_window32(&kp->fmt.win, &up->fmt.win,
-					 aux_buf, aux_space);
+		return get_v4l2_window32(&kp->fmt.win, &up->fmt.win);
 	case V4L2_BUF_TYPE_VBI_CAPTURE:
 	case V4L2_BUF_TYPE_VBI_OUTPUT:
-		return copy_in_user(&kp->fmt.vbi, &up->fmt.vbi,
-				    sizeof(kp->fmt.vbi)) ? -EFAULT : 0;
+		return get_v4l2_vbi_format(&kp->fmt.vbi, &up->fmt.vbi);
 	case V4L2_BUF_TYPE_SLICED_VBI_CAPTURE:
 	case V4L2_BUF_TYPE_SLICED_VBI_OUTPUT:
-		return copy_in_user(&kp->fmt.sliced, &up->fmt.sliced,
-				    sizeof(kp->fmt.sliced)) ? -EFAULT : 0;
+		return get_v4l2_sliced_vbi_format(&kp->fmt.sliced, &up->fmt.sliced);
 	case V4L2_BUF_TYPE_SDR_CAPTURE:
 	case V4L2_BUF_TYPE_SDR_OUTPUT:
-		return copy_in_user(&kp->fmt.sdr, &up->fmt.sdr,
-				    sizeof(kp->fmt.sdr)) ? -EFAULT : 0;
+		return get_v4l2_sdr_format(&kp->fmt.sdr, &up->fmt.sdr);
 	default:
+		pr_info("compat_ioctl32: unexpected VIDIOC_FMT type %d\n",
+								kp->type);
 		return -EINVAL;
 	}
 }
 
-static int get_v4l2_format32(struct v4l2_format __user *kp,
-			     struct v4l2_format32 __user *up,
-			     void __user *aux_buf, u32 aux_space)
-{
-	if (!access_ok(VERIFY_READ, up, sizeof(*up)))
-		return -EFAULT;
-	return __get_v4l2_format32(kp, up, aux_buf, aux_space);
-}
-
-static int bufsize_v4l2_create(struct v4l2_create_buffers32 __user *up,
-			       u32 *size)
-{
-	if (!access_ok(VERIFY_READ, up, sizeof(*up)))
-		return -EFAULT;
-	return __bufsize_v4l2_format(&up->format, size);
-}
-
-static int get_v4l2_create32(struct v4l2_create_buffers __user *kp,
-			     struct v4l2_create_buffers32 __user *up,
-			     void __user *aux_buf, u32 aux_space)
-{
-	if (!access_ok(VERIFY_READ, up, sizeof(*up)) ||
-	    copy_in_user(kp, up,
-			 offsetof(struct v4l2_create_buffers32, format)))
-		return -EFAULT;
-	return __get_v4l2_format32(&kp->format, &up->format,
-				   aux_buf, aux_space);
-}
-
-static int __put_v4l2_format32(struct v4l2_format __user *kp,
-			       struct v4l2_format32 __user *up)
-{
-	u32 type;
-
-	if (get_user(type, &kp->type))
-		return -EFAULT;
-
-	switch (type) {
+static int get_v4l2_format32(struct v4l2_format *kp, struct v4l2_format32 __user *up)
+{
+	if (!access_ok(VERIFY_READ, up, sizeof(struct v4l2_format32)))
+		return -EFAULT;
+	return __get_v4l2_format32(kp, up);
+}
+
+static int get_v4l2_create32(struct v4l2_create_buffers *kp, struct v4l2_create_buffers32 __user *up)
+{
+	if (!access_ok(VERIFY_READ, up, sizeof(struct v4l2_create_buffers32)) ||
+	    copy_from_user(kp, up, offsetof(struct v4l2_create_buffers32, format)))
+		return -EFAULT;
+	return __get_v4l2_format32(&kp->format, &up->format);
+}
+
+static int __put_v4l2_format32(struct v4l2_format *kp, struct v4l2_format32 __user *up)
+{
+	if (put_user(kp->type, &up->type))
+		return -EFAULT;
+
+	switch (kp->type) {
 	case V4L2_BUF_TYPE_VIDEO_CAPTURE:
 	case V4L2_BUF_TYPE_VIDEO_OUTPUT:
-		return copy_in_user(&up->fmt.pix, &kp->fmt.pix,
-				    sizeof(kp->fmt.pix)) ? -EFAULT : 0;
+		return put_v4l2_pix_format(&kp->fmt.pix, &up->fmt.pix);
 	case V4L2_BUF_TYPE_VIDEO_CAPTURE_MPLANE:
 	case V4L2_BUF_TYPE_VIDEO_OUTPUT_MPLANE:
-		return copy_in_user(&up->fmt.pix_mp, &kp->fmt.pix_mp,
-				    sizeof(kp->fmt.pix_mp)) ? -EFAULT : 0;
+		return put_v4l2_pix_format_mplane(&kp->fmt.pix_mp,
+						  &up->fmt.pix_mp);
 	case V4L2_BUF_TYPE_VIDEO_OVERLAY:
 	case V4L2_BUF_TYPE_VIDEO_OUTPUT_OVERLAY:
 		return put_v4l2_window32(&kp->fmt.win, &up->fmt.win);
 	case V4L2_BUF_TYPE_VBI_CAPTURE:
 	case V4L2_BUF_TYPE_VBI_OUTPUT:
-		return copy_in_user(&up->fmt.vbi, &kp->fmt.vbi,
-				    sizeof(kp->fmt.vbi)) ? -EFAULT : 0;
+		return put_v4l2_vbi_format(&kp->fmt.vbi, &up->fmt.vbi);
 	case V4L2_BUF_TYPE_SLICED_VBI_CAPTURE:
 	case V4L2_BUF_TYPE_SLICED_VBI_OUTPUT:
-		return copy_in_user(&up->fmt.sliced, &kp->fmt.sliced,
-				    sizeof(kp->fmt.sliced)) ? -EFAULT : 0;
+		return put_v4l2_sliced_vbi_format(&kp->fmt.sliced, &up->fmt.sliced);
 	case V4L2_BUF_TYPE_SDR_CAPTURE:
 	case V4L2_BUF_TYPE_SDR_OUTPUT:
-		return copy_in_user(&up->fmt.sdr, &kp->fmt.sdr,
-				    sizeof(kp->fmt.sdr)) ? -EFAULT : 0;
+		return put_v4l2_sdr_format(&kp->fmt.sdr, &up->fmt.sdr);
 	default:
+		pr_info("compat_ioctl32: unexpected VIDIOC_FMT type %d\n",
+								kp->type);
 		return -EINVAL;
 	}
 }
 
-static int put_v4l2_format32(struct v4l2_format __user *kp,
-			     struct v4l2_format32 __user *up)
-{
-	if (!access_ok(VERIFY_WRITE, up, sizeof(*up)))
+static int put_v4l2_format32(struct v4l2_format *kp, struct v4l2_format32 __user *up)
+{
+	if (!access_ok(VERIFY_WRITE, up, sizeof(struct v4l2_format32)))
 		return -EFAULT;
 	return __put_v4l2_format32(kp, up);
 }
 
-static int put_v4l2_create32(struct v4l2_create_buffers __user *kp,
-			     struct v4l2_create_buffers32 __user *up)
-{
-	if (!access_ok(VERIFY_WRITE, up, sizeof(*up)) ||
-	    copy_in_user(up, kp,
-			 offsetof(struct v4l2_create_buffers32, format)) ||
-	    copy_in_user(up->reserved, kp->reserved, sizeof(kp->reserved)))
+static int put_v4l2_create32(struct v4l2_create_buffers *kp, struct v4l2_create_buffers32 __user *up)
+{
+	if (!access_ok(VERIFY_WRITE, up, sizeof(struct v4l2_create_buffers32)) ||
+	    copy_to_user(up, kp, offsetof(struct v4l2_create_buffers32, format)) ||
+	    copy_to_user(up->reserved, kp->reserved, sizeof(kp->reserved)))
 		return -EFAULT;
 	return __put_v4l2_format32(&kp->format, &up->format);
 }
@@ -323,28 +295,25 @@
 	__u32		     reserved[4];
 };
 
-static int get_v4l2_standard32(struct v4l2_standard __user *kp,
-			       struct v4l2_standard32 __user *up)
+static int get_v4l2_standard32(struct v4l2_standard *kp, struct v4l2_standard32 __user *up)
 {
 	/* other fields are not set by the user, nor used by the driver */
-	if (!access_ok(VERIFY_READ, up, sizeof(*up)) ||
-	    assign_in_user(&kp->index, &up->index))
-		return -EFAULT;
-	return 0;
-}
-
-static int put_v4l2_standard32(struct v4l2_standard __user *kp,
-			       struct v4l2_standard32 __user *up)
-{
-	if (!access_ok(VERIFY_WRITE, up, sizeof(*up)) ||
-	    assign_in_user(&up->index, &kp->index) ||
-	    assign_in_user(&up->id, &kp->id) ||
-	    copy_in_user(up->name, kp->name, sizeof(up->name)) ||
-	    copy_in_user(&up->frameperiod, &kp->frameperiod,
-			 sizeof(up->frameperiod)) ||
-	    assign_in_user(&up->framelines, &kp->framelines) ||
-	    copy_in_user(up->reserved, kp->reserved, sizeof(up->reserved)))
-		return -EFAULT;
+	if (!access_ok(VERIFY_READ, up, sizeof(struct v4l2_standard32)) ||
+		get_user(kp->index, &up->index))
+		return -EFAULT;
+	return 0;
+}
+
+static int put_v4l2_standard32(struct v4l2_standard *kp, struct v4l2_standard32 __user *up)
+{
+	if (!access_ok(VERIFY_WRITE, up, sizeof(struct v4l2_standard32)) ||
+		put_user(kp->index, &up->index) ||
+		put_user(kp->id, &up->id) ||
+		copy_to_user(up->name, kp->name, 24) ||
+		copy_to_user(&up->frameperiod, &kp->frameperiod, sizeof(kp->frameperiod)) ||
+		put_user(kp->framelines, &up->framelines) ||
+		copy_to_user(up->reserved, kp->reserved, 4 * sizeof(__u32)))
+			return -EFAULT;
 	return 0;
 }
 
@@ -383,258 +352,201 @@
 	__u32			reserved;
 };
 
-static int get_v4l2_plane32(struct v4l2_plane __user *up,
-			    struct v4l2_plane32 __user *up32,
-			    enum v4l2_memory memory)
-{
-	compat_ulong_t p;
+static int get_v4l2_plane32(struct v4l2_plane __user *up, struct v4l2_plane32 __user *up32,
+				enum v4l2_memory memory)
+{
+	void __user *up_pln;
+	compat_long_t p;
 
 	if (copy_in_user(up, up32, 2 * sizeof(__u32)) ||
-	    copy_in_user(&up->data_offset, &up32->data_offset,
-			 sizeof(up->data_offset)))
-		return -EFAULT;
-
-	switch (memory) {
-	case V4L2_MEMORY_MMAP:
-	case V4L2_MEMORY_OVERLAY:
+		copy_in_user(&up->data_offset, &up32->data_offset,
+				sizeof(__u32)))
+		return -EFAULT;
+
+	if (memory == V4L2_MEMORY_USERPTR) {
+		if (get_user(p, &up32->m.userptr))
+			return -EFAULT;
+		up_pln = compat_ptr(p);
+		if (put_user((unsigned long)up_pln, &up->m.userptr))
+			return -EFAULT;
+	} else if (memory == V4L2_MEMORY_DMABUF) {
+		if (copy_in_user(&up->m.fd, &up32->m.fd, sizeof(int)))
+			return -EFAULT;
+	} else {
 		if (copy_in_user(&up->m.mem_offset, &up32->m.mem_offset,
-				 sizeof(up32->m.mem_offset)))
-			return -EFAULT;
-		break;
-	case V4L2_MEMORY_USERPTR:
-		if (get_user(p, &up32->m.userptr) ||
-		    put_user((unsigned long)compat_ptr(p), &up->m.userptr))
-			return -EFAULT;
-		break;
-	case V4L2_MEMORY_DMABUF:
-		if (copy_in_user(&up->m.fd, &up32->m.fd, sizeof(up32->m.fd)))
-			return -EFAULT;
-		break;
-	}
-
-	return 0;
-}
-
-static int put_v4l2_plane32(struct v4l2_plane __user *up,
-			    struct v4l2_plane32 __user *up32,
-			    enum v4l2_memory memory)
-{
-	unsigned long p;
-
+					sizeof(__u32)))
+			return -EFAULT;
+	}
+
+	return 0;
+}
+
+static int put_v4l2_plane32(struct v4l2_plane __user *up, struct v4l2_plane32 __user *up32,
+				enum v4l2_memory memory)
+{
 	if (copy_in_user(up32, up, 2 * sizeof(__u32)) ||
-	    copy_in_user(&up32->data_offset, &up->data_offset,
-			 sizeof(up->data_offset)))
-		return -EFAULT;
-
-	switch (memory) {
-	case V4L2_MEMORY_MMAP:
-	case V4L2_MEMORY_OVERLAY:
+		copy_in_user(&up32->data_offset, &up->data_offset,
+				sizeof(__u32)))
+		return -EFAULT;
+
+	/* For MMAP, driver might've set up the offset, so copy it back.
+	 * USERPTR stays the same (was userspace-provided), so no copying. */
+	if (memory == V4L2_MEMORY_MMAP)
 		if (copy_in_user(&up32->m.mem_offset, &up->m.mem_offset,
-				 sizeof(up->m.mem_offset)))
-			return -EFAULT;
-		break;
-	case V4L2_MEMORY_USERPTR:
-		if (get_user(p, &up->m.userptr) ||
-		    put_user((compat_ulong_t)ptr_to_compat((__force void *)p),
-			     &up32->m.userptr))
-			return -EFAULT;
-		break;
-	case V4L2_MEMORY_DMABUF:
-		if (copy_in_user(&up32->m.fd, &up->m.fd, sizeof(up->m.fd)))
-			return -EFAULT;
-		break;
-	}
-
-	return 0;
-}
-
-static int bufsize_v4l2_buffer(struct v4l2_buffer32 __user *up, u32 *size)
-{
-	u32 type;
-	u32 length;
-
-	if (!access_ok(VERIFY_READ, up, sizeof(*up)) ||
-	    get_user(type, &up->type) ||
-	    get_user(length, &up->length))
-		return -EFAULT;
-
-	if (V4L2_TYPE_IS_MULTIPLANAR(type)) {
-		if (length > VIDEO_MAX_PLANES)
-			return -EINVAL;
-
-		/*
-		 * We don't really care if userspace decides to kill itself
-		 * by passing a very big length value
-		 */
-		*size = length * sizeof(struct v4l2_plane);
-	} else {
-		*size = 0;
-	}
-	return 0;
-}
-
-static int get_v4l2_buffer32(struct v4l2_buffer __user *kp,
-			     struct v4l2_buffer32 __user *up,
-			     void __user *aux_buf, u32 aux_space)
-{
-	u32 type;
-	u32 length;
-	enum v4l2_memory memory;
+					sizeof(__u32)))
+			return -EFAULT;
+	/* For DMABUF, driver might've set up the fd, so copy it back. */
+	if (memory == V4L2_MEMORY_DMABUF)
+		if (copy_in_user(&up32->m.fd, &up->m.fd,
+					sizeof(int)))
+			return -EFAULT;
+
+	return 0;
+}
+
+static int get_v4l2_buffer32(struct v4l2_buffer *kp, struct v4l2_buffer32 __user *up)
+{
 	struct v4l2_plane32 __user *uplane32;
 	struct v4l2_plane __user *uplane;
 	compat_caddr_t p;
+	int num_planes;
 	int ret;
 
-	if (!access_ok(VERIFY_READ, up, sizeof(*up)) ||
-	    assign_in_user(&kp->index, &up->index) ||
-	    get_user(type, &up->type) ||
-	    put_user(type, &kp->type) ||
-	    assign_in_user(&kp->flags, &up->flags) ||
-	    get_user(memory, &up->memory) ||
-	    put_user(memory, &kp->memory) ||
-	    get_user(length, &up->length) ||
-	    put_user(length, &kp->length))
-		return -EFAULT;
-
-	if (V4L2_TYPE_IS_OUTPUT(type))
-		if (assign_in_user(&kp->bytesused, &up->bytesused) ||
-		    assign_in_user(&kp->field, &up->field) ||
-		    assign_in_user(&kp->timestamp.tv_sec,
-				   &up->timestamp.tv_sec) ||
-		    assign_in_user(&kp->timestamp.tv_usec,
-				   &up->timestamp.tv_usec))
-			return -EFAULT;
-
-	if (V4L2_TYPE_IS_MULTIPLANAR(type)) {
-		u32 num_planes = length;
-
+	if (!access_ok(VERIFY_READ, up, sizeof(struct v4l2_buffer32)) ||
+		get_user(kp->index, &up->index) ||
+		get_user(kp->type, &up->type) ||
+		get_user(kp->flags, &up->flags) ||
+		get_user(kp->memory, &up->memory) ||
+		get_user(kp->length, &up->length))
+			return -EFAULT;
+
+	if (V4L2_TYPE_IS_OUTPUT(kp->type))
+		if (get_user(kp->bytesused, &up->bytesused) ||
+			get_user(kp->field, &up->field) ||
+			get_user(kp->timestamp.tv_sec, &up->timestamp.tv_sec) ||
+			get_user(kp->timestamp.tv_usec,
+					&up->timestamp.tv_usec))
+			return -EFAULT;
+
+	if (V4L2_TYPE_IS_MULTIPLANAR(kp->type)) {
+		num_planes = kp->length;
 		if (num_planes == 0) {
-			/*
-			 * num_planes == 0 is legal, e.g. when userspace doesn't
-			 * need planes array on DQBUF
-			 */
-			return put_user(NULL, &kp->m.planes);
+			kp->m.planes = NULL;
+			/* num_planes == 0 is legal, e.g. when userspace doesn't
+			 * need planes array on DQBUF*/
+			return 0;
 		}
-		if (num_planes > VIDEO_MAX_PLANES)
-			return -EINVAL;
 
 		if (get_user(p, &up->m.planes))
 			return -EFAULT;
 
 		uplane32 = compat_ptr(p);
 		if (!access_ok(VERIFY_READ, uplane32,
-			       num_planes * sizeof(*uplane32)))
-			return -EFAULT;
-
-		/*
-		 * We don't really care if userspace decides to kill itself
-		 * by passing a very big num_planes value
-		 */
-		if (aux_space < num_planes * sizeof(*uplane))
-			return -EFAULT;
-
-		uplane = aux_buf;
-		if (put_user((__force struct v4l2_plane *)uplane,
-			     &kp->m.planes))
-			return -EFAULT;
-
-		while (num_planes--) {
-			ret = get_v4l2_plane32(uplane, uplane32, memory);
-			if (ret)
-				return ret;
-			uplane++;
-			uplane32++;
-		}
-	} else {
-		switch (memory) {
-		case V4L2_MEMORY_MMAP:
-		case V4L2_MEMORY_OVERLAY:
-			if (assign_in_user(&kp->m.offset, &up->m.offset))
-				return -EFAULT;
-			break;
-		case V4L2_MEMORY_USERPTR: {
-			compat_ulong_t userptr;
-
-			if (get_user(userptr, &up->m.userptr) ||
-			    put_user((unsigned long)compat_ptr(userptr),
-				     &kp->m.userptr))
-				return -EFAULT;
-			break;
-		}
-		case V4L2_MEMORY_DMABUF:
-			if (assign_in_user(&kp->m.fd, &up->m.fd))
-				return -EFAULT;
-			break;
-		}
-	}
-
-	return 0;
-}
-
-static int put_v4l2_buffer32(struct v4l2_buffer __user *kp,
-			     struct v4l2_buffer32 __user *up)
-{
-	u32 type;
-	u32 length;
-	enum v4l2_memory memory;
-	struct v4l2_plane32 __user *uplane32;
-	struct v4l2_plane __user *uplane;
-	compat_caddr_t p;
-	int ret;
-
-	if (!access_ok(VERIFY_WRITE, up, sizeof(*up)) ||
-	    assign_in_user(&up->index, &kp->index) ||
-	    get_user(type, &kp->type) ||
-	    put_user(type, &up->type) ||
-	    assign_in_user(&up->flags, &kp->flags) ||
-	    get_user(memory, &kp->memory) ||
-	    put_user(memory, &up->memory))
-		return -EFAULT;
-
-	if (assign_in_user(&up->bytesused, &kp->bytesused) ||
-	    assign_in_user(&up->field, &kp->field) ||
-	    assign_in_user(&up->timestamp.tv_sec, &kp->timestamp.tv_sec) ||
-	    assign_in_user(&up->timestamp.tv_usec, &kp->timestamp.tv_usec) ||
-	    copy_in_user(&up->timecode, &kp->timecode, sizeof(kp->timecode)) ||
-	    assign_in_user(&up->sequence, &kp->sequence) ||
-	    assign_in_user(&up->reserved2, &kp->reserved2) ||
-	    assign_in_user(&up->reserved, &kp->reserved) ||
-	    get_user(length, &kp->length) ||
-	    put_user(length, &up->length))
-		return -EFAULT;
-
-	if (V4L2_TYPE_IS_MULTIPLANAR(type)) {
-		u32 num_planes = length;
-
-		if (num_planes == 0)
-			return 0;
-
-		if (get_user(uplane, ((__force struct v4l2_plane __user **)&kp->m.planes)))
-			return -EFAULT;
-		if (get_user(p, &up->m.planes))
-			return -EFAULT;
-		uplane32 = compat_ptr(p);
-
-		while (num_planes--) {
-			ret = put_v4l2_plane32(uplane, uplane32, memory);
+				num_planes * sizeof(struct v4l2_plane32)))
+			return -EFAULT;
+
+		/* We don't really care if userspace decides to kill itself
+		 * by passing a very big num_planes value */
+		uplane = compat_alloc_user_space(num_planes *
+						sizeof(struct v4l2_plane));
+		kp->m.planes = (__force struct v4l2_plane *)uplane;
+
+		while (--num_planes >= 0) {
+			ret = get_v4l2_plane32(uplane, uplane32, kp->memory);
 			if (ret)
 				return ret;
 			++uplane;
 			++uplane32;
 		}
 	} else {
-		switch (memory) {
+		switch (kp->memory) {
 		case V4L2_MEMORY_MMAP:
-		case V4L2_MEMORY_OVERLAY:
-			if (assign_in_user(&up->m.offset, &kp->m.offset))
+			if (get_user(kp->m.offset, &up->m.offset))
 				return -EFAULT;
 			break;
 		case V4L2_MEMORY_USERPTR:
-			if (assign_in_user(&up->m.userptr, &kp->m.userptr))
+			{
+			compat_long_t tmp;
+
+			if (get_user(tmp, &up->m.userptr))
+				return -EFAULT;
+
+			kp->m.userptr = (unsigned long)compat_ptr(tmp);
+			}
+			break;
+		case V4L2_MEMORY_OVERLAY:
+			if (get_user(kp->m.offset, &up->m.offset))
 				return -EFAULT;
 			break;
 		case V4L2_MEMORY_DMABUF:
-			if (assign_in_user(&up->m.fd, &kp->m.fd))
+			if (get_user(kp->m.fd, &up->m.fd))
+				return -EFAULT;
+			break;
+		}
+	}
+
+	return 0;
+}
+
+static int put_v4l2_buffer32(struct v4l2_buffer *kp, struct v4l2_buffer32 __user *up)
+{
+	struct v4l2_plane32 __user *uplane32;
+	struct v4l2_plane __user *uplane;
+	compat_caddr_t p;
+	int num_planes;
+	int ret;
+
+	if (!access_ok(VERIFY_WRITE, up, sizeof(struct v4l2_buffer32)) ||
+		put_user(kp->index, &up->index) ||
+		put_user(kp->type, &up->type) ||
+		put_user(kp->flags, &up->flags) ||
+		put_user(kp->memory, &up->memory))
+			return -EFAULT;
+
+	if (put_user(kp->bytesused, &up->bytesused) ||
+		put_user(kp->field, &up->field) ||
+		put_user(kp->timestamp.tv_sec, &up->timestamp.tv_sec) ||
+		put_user(kp->timestamp.tv_usec, &up->timestamp.tv_usec) ||
+		copy_to_user(&up->timecode, &kp->timecode, sizeof(struct v4l2_timecode)) ||
+		put_user(kp->sequence, &up->sequence) ||
+		put_user(kp->reserved2, &up->reserved2) ||
+		put_user(kp->reserved, &up->reserved) ||
+		put_user(kp->length, &up->length))
+			return -EFAULT;
+
+	if (V4L2_TYPE_IS_MULTIPLANAR(kp->type)) {
+		num_planes = kp->length;
+		if (num_planes == 0)
+			return 0;
+
+		uplane = (__force struct v4l2_plane __user *)kp->m.planes;
+		if (get_user(p, &up->m.planes))
+			return -EFAULT;
+		uplane32 = compat_ptr(p);
+
+		while (--num_planes >= 0) {
+			ret = put_v4l2_plane32(uplane, uplane32, kp->memory);
+			if (ret)
+				return ret;
+			++uplane;
+			++uplane32;
+		}
+	} else {
+		switch (kp->memory) {
+		case V4L2_MEMORY_MMAP:
+			if (put_user(kp->m.offset, &up->m.offset))
+				return -EFAULT;
+			break;
+		case V4L2_MEMORY_USERPTR:
+			if (put_user(kp->m.userptr, &up->m.userptr))
+				return -EFAULT;
+			break;
+		case V4L2_MEMORY_OVERLAY:
+			if (put_user(kp->m.offset, &up->m.offset))
+				return -EFAULT;
+			break;
+		case V4L2_MEMORY_DMABUF:
+			if (put_user(kp->m.fd, &up->m.fd))
 				return -EFAULT;
 			break;
 		}
@@ -646,7 +558,7 @@
 struct v4l2_framebuffer32 {
 	__u32			capability;
 	__u32			flags;
-	compat_caddr_t		base;
+	compat_caddr_t 		base;
 	struct {
 		__u32		width;
 		__u32		height;
@@ -659,33 +571,30 @@
 	} fmt;
 };
 
-static int get_v4l2_framebuffer32(struct v4l2_framebuffer __user *kp,
-				  struct v4l2_framebuffer32 __user *up)
-{
-	compat_caddr_t tmp;
-
-	if (!access_ok(VERIFY_READ, up, sizeof(*up)) ||
-	    get_user(tmp, &up->base) ||
-	    put_user((__force void *)compat_ptr(tmp), &kp->base) ||
-	    assign_in_user(&kp->capability, &up->capability) ||
-	    assign_in_user(&kp->flags, &up->flags) ||
-	    copy_in_user(&kp->fmt, &up->fmt, sizeof(kp->fmt)))
-		return -EFAULT;
-	return 0;
-}
-
-static int put_v4l2_framebuffer32(struct v4l2_framebuffer __user *kp,
-				  struct v4l2_framebuffer32 __user *up)
-{
-	void *base;
-
-	if (!access_ok(VERIFY_WRITE, up, sizeof(*up)) ||
-	    get_user(base, &kp->base) ||
-	    put_user(ptr_to_compat(base), &up->base) ||
-	    assign_in_user(&up->capability, &kp->capability) ||
-	    assign_in_user(&up->flags, &kp->flags) ||
-	    copy_in_user(&up->fmt, &kp->fmt, sizeof(kp->fmt)))
-		return -EFAULT;
+static int get_v4l2_framebuffer32(struct v4l2_framebuffer *kp, struct v4l2_framebuffer32 __user *up)
+{
+	u32 tmp;
+
+	if (!access_ok(VERIFY_READ, up, sizeof(struct v4l2_framebuffer32)) ||
+		get_user(tmp, &up->base) ||
+		get_user(kp->capability, &up->capability) ||
+		get_user(kp->flags, &up->flags) ||
+		copy_from_user(&kp->fmt, &up->fmt, sizeof(up->fmt)))
+			return -EFAULT;
+	kp->base = (__force void *)compat_ptr(tmp);
+	return 0;
+}
+
+static int put_v4l2_framebuffer32(struct v4l2_framebuffer *kp, struct v4l2_framebuffer32 __user *up)
+{
+	u32 tmp = (u32)((unsigned long)kp->base);
+
+	if (!access_ok(VERIFY_WRITE, up, sizeof(struct v4l2_framebuffer32)) ||
+		put_user(tmp, &up->base) ||
+		put_user(kp->capability, &up->capability) ||
+		put_user(kp->flags, &up->flags) ||
+		copy_to_user(&up->fmt, &kp->fmt, sizeof(up->fmt)))
+			return -EFAULT;
 	return 0;
 }
 
@@ -697,26 +606,21 @@
 	__u32        tuner;             /*  Associated tuner */
 	compat_u64   std;
 	__u32	     status;
-	__u32	     capabilities;
-	__u32	     reserved[3];
-};
-
-/*
- * The 64-bit v4l2_input struct has extra padding at the end of the struct.
- * Otherwise it is identical to the 32-bit version.
- */
-static inline int get_v4l2_input32(struct v4l2_input __user *kp,
-				   struct v4l2_input32 __user *up)
-{
-	if (copy_in_user(kp, up, sizeof(*up)))
-		return -EFAULT;
-	return 0;
-}
-
-static inline int put_v4l2_input32(struct v4l2_input __user *kp,
-				   struct v4l2_input32 __user *up)
-{
-	if (copy_in_user(up, kp, sizeof(*up)))
+	__u32	     reserved[4];
+};
+
+/* The 64-bit v4l2_input struct has extra padding at the end of the struct.
+   Otherwise it is identical to the 32-bit version. */
+static inline int get_v4l2_input32(struct v4l2_input *kp, struct v4l2_input32 __user *up)
+{
+	if (copy_from_user(kp, up, sizeof(struct v4l2_input32)))
+		return -EFAULT;
+	return 0;
+}
+
+static inline int put_v4l2_input32(struct v4l2_input *kp, struct v4l2_input32 __user *up)
+{
+	if (copy_to_user(up, kp, sizeof(struct v4l2_input32)))
 		return -EFAULT;
 	return 0;
 }
@@ -740,95 +644,58 @@
 	};
 } __attribute__ ((packed));
 
-/* Return true if this control is a pointer type. */
-static inline bool ctrl_is_pointer(struct file *file, u32 id)
-{
-	struct video_device *vdev = video_devdata(file);
-	struct v4l2_fh *fh = NULL;
-	struct v4l2_ctrl_handler *hdl = NULL;
-	struct v4l2_query_ext_ctrl qec = { id };
-	const struct v4l2_ioctl_ops *ops = vdev->ioctl_ops;
-
-	if (test_bit(V4L2_FL_USES_V4L2_FH, &vdev->flags))
-		fh = file->private_data;
-
-	if (fh && fh->ctrl_handler)
-		hdl = fh->ctrl_handler;
-	else if (vdev->ctrl_handler)
-		hdl = vdev->ctrl_handler;
-
-	if (hdl) {
-		struct v4l2_ctrl *ctrl = v4l2_ctrl_find(hdl, id);
-
-		return ctrl && ctrl->is_ptr;
-	}
-
-	if (!ops || !ops->vidioc_query_ext_ctrl)
-		return false;
-
-	return !ops->vidioc_query_ext_ctrl(file, fh, &qec) &&
-		(qec.flags & V4L2_CTRL_FLAG_HAS_PAYLOAD);
-}
-
-static int bufsize_v4l2_ext_controls(struct v4l2_ext_controls32 __user *up,
-				     u32 *size)
-{
-	u32 count;
-
-	if (!access_ok(VERIFY_READ, up, sizeof(*up)) ||
-	    get_user(count, &up->count))
-		return -EFAULT;
-	if (count > V4L2_CID_MAX_CTRLS)
-		return -EINVAL;
-	*size = count * sizeof(struct v4l2_ext_control);
-	return 0;
-}
-
-static int get_v4l2_ext_controls32(struct file *file,
-				   struct v4l2_ext_controls __user *kp,
-				   struct v4l2_ext_controls32 __user *up,
-				   void __user *aux_buf, u32 aux_space)
+/* The following function really belong in v4l2-common, but that causes
+   a circular dependency between modules. We need to think about this, but
+   for now this will do. */
+
+/* Return non-zero if this control is a pointer type. Currently only
+   type STRING is a pointer type. */
+static inline int ctrl_is_pointer(u32 id)
+{
+	switch (id) {
+	case V4L2_CID_RDS_TX_PS_NAME:
+	case V4L2_CID_RDS_TX_RADIO_TEXT:
+		return 1;
+	default:
+		return 0;
+	}
+}
+
+static int get_v4l2_ext_controls32(struct v4l2_ext_controls *kp, struct v4l2_ext_controls32 __user *up)
 {
 	struct v4l2_ext_control32 __user *ucontrols;
 	struct v4l2_ext_control __user *kcontrols;
-	u32 count;
-	u32 n;
+	int n;
 	compat_caddr_t p;
 
-	if (!access_ok(VERIFY_READ, up, sizeof(*up)) ||
-	    assign_in_user(&kp->ctrl_class, &up->ctrl_class) ||
-	    get_user(count, &up->count) ||
-	    put_user(count, &kp->count) ||
-	    assign_in_user(&kp->error_idx, &up->error_idx) ||
-	    copy_in_user(kp->reserved, up->reserved, sizeof(kp->reserved)))
-		return -EFAULT;
-
-	if (count == 0)
-		return put_user(NULL, &kp->controls);
-	if (count > V4L2_CID_MAX_CTRLS)
-		return -EINVAL;
+	if (!access_ok(VERIFY_READ, up, sizeof(struct v4l2_ext_controls32)) ||
+		get_user(kp->ctrl_class, &up->ctrl_class) ||
+		get_user(kp->count, &up->count) ||
+		get_user(kp->error_idx, &up->error_idx) ||
+		copy_from_user(kp->reserved, up->reserved,
+			       sizeof(kp->reserved)))
+			return -EFAULT;
+	n = kp->count;
+	if (n == 0) {
+		kp->controls = NULL;
+		return 0;
+	}
 	if (get_user(p, &up->controls))
 		return -EFAULT;
 	ucontrols = compat_ptr(p);
-	if (!access_ok(VERIFY_READ, ucontrols, count * sizeof(*ucontrols)))
-		return -EFAULT;
-	if (aux_space < count * sizeof(*kcontrols))
-		return -EFAULT;
-	kcontrols = aux_buf;
-	if (put_user((__force struct v4l2_ext_control *)kcontrols,
-		     &kp->controls))
-		return -EFAULT;
-
-	for (n = 0; n < count; n++) {
+	if (!access_ok(VERIFY_READ, ucontrols,
+			n * sizeof(struct v4l2_ext_control32)))
+		return -EFAULT;
+	kcontrols = compat_alloc_user_space(n * sizeof(struct v4l2_ext_control));
+	kp->controls = (__force struct v4l2_ext_control *)kcontrols;
+	while (--n >= 0) {
 		u32 id;
 
 		if (copy_in_user(kcontrols, ucontrols, sizeof(*ucontrols)))
 			return -EFAULT;
-
 		if (get_user(id, &kcontrols->id))
 			return -EFAULT;
-
-		if (ctrl_is_pointer(file, id)) {
+		if (ctrl_is_pointer(id)) {
 			void __user *s;
 
 			if (get_user(p, &ucontrols->string))
@@ -843,55 +710,43 @@
 	return 0;
 }
 
-static int put_v4l2_ext_controls32(struct file *file,
-				   struct v4l2_ext_controls __user *kp,
-				   struct v4l2_ext_controls32 __user *up)
+static int put_v4l2_ext_controls32(struct v4l2_ext_controls *kp, struct v4l2_ext_controls32 __user *up)
 {
 	struct v4l2_ext_control32 __user *ucontrols;
-	struct v4l2_ext_control __user *kcontrols;
-	u32 count;
-	u32 n;
+	struct v4l2_ext_control __user *kcontrols =
+		(__force struct v4l2_ext_control __user *)kp->controls;
+	int n = kp->count;
 	compat_caddr_t p;
 
-	if (!access_ok(VERIFY_WRITE, up, sizeof(*up)) ||
-	    assign_in_user(&up->ctrl_class, &kp->ctrl_class) ||
-	    get_user(count, &kp->count) ||
-	    put_user(count, &up->count) ||
-	    assign_in_user(&up->error_idx, &kp->error_idx) ||
-	    copy_in_user(up->reserved, kp->reserved, sizeof(up->reserved)) ||
-	    get_user(kcontrols, &kp->controls))
-		return -EFAULT;
-
-	if (!count)
+	if (!access_ok(VERIFY_WRITE, up, sizeof(struct v4l2_ext_controls32)) ||
+		put_user(kp->ctrl_class, &up->ctrl_class) ||
+		put_user(kp->count, &up->count) ||
+		put_user(kp->error_idx, &up->error_idx) ||
+		copy_to_user(up->reserved, kp->reserved, sizeof(up->reserved)))
+			return -EFAULT;
+	if (!kp->count)
 		return 0;
+
 	if (get_user(p, &up->controls))
 		return -EFAULT;
 	ucontrols = compat_ptr(p);
-	if (!access_ok(VERIFY_WRITE, ucontrols, count * sizeof(*ucontrols)))
-		return -EFAULT;
-
-	for (n = 0; n < count; n++) {
-		unsigned int size = sizeof(*ucontrols);
+	if (!access_ok(VERIFY_WRITE, ucontrols,
+			n * sizeof(struct v4l2_ext_control32)))
+		return -EFAULT;
+
+	while (--n >= 0) {
+		unsigned size = sizeof(*ucontrols);
 		u32 id;
 
-		if (get_user(id, &kcontrols->id) ||
-		    put_user(id, &ucontrols->id) ||
-		    assign_in_user(&ucontrols->size, &kcontrols->size) ||
-		    copy_in_user(&ucontrols->reserved2, &kcontrols->reserved2,
-				 sizeof(ucontrols->reserved2)))
-			return -EFAULT;
-
-		/*
-		 * Do not modify the pointer when copying a pointer control.
-		 * The contents of the pointer was changed, not the pointer
-		 * itself.
-		 */
-		if (ctrl_is_pointer(file, id))
+		if (get_user(id, &kcontrols->id))
+			return -EFAULT;
+		/* Do not modify the pointer when copying a pointer control.
+		   The contents of the pointer was changed, not the pointer
+		   itself. */
+		if (ctrl_is_pointer(id))
 			size -= sizeof(ucontrols->value64);
-
 		if (copy_in_user(ucontrols, kcontrols, size))
 			return -EFAULT;
-
 		ucontrols++;
 		kcontrols++;
 	}
@@ -911,21 +766,8 @@
 	__u32				reserved[8];
 };
 
-static int put_v4l2_event32(struct v4l2_event __user *kp,
-			    struct v4l2_event32 __user *up)
-{
-<<<<<<< HEAD
-	if (!access_ok(VERIFY_WRITE, up, sizeof(*up)) ||
-	    assign_in_user(&up->type, &kp->type) ||
-	    copy_in_user(&up->u, &kp->u, sizeof(kp->u)) ||
-	    assign_in_user(&up->pending, &kp->pending) ||
-	    assign_in_user(&up->sequence, &kp->sequence) ||
-	    assign_in_user(&up->timestamp.tv_sec, &kp->timestamp.tv_sec) ||
-	    assign_in_user(&up->timestamp.tv_nsec, &kp->timestamp.tv_nsec) ||
-	    assign_in_user(&up->id, &kp->id) ||
-	    copy_in_user(up->reserved, kp->reserved, sizeof(up->reserved)))
-		return -EFAULT;
-=======
+static int put_v4l2_event32(struct v4l2_event *kp, struct v4l2_event32 __user *up)
+{
 	if (!access_ok(VERIFY_WRITE, up, sizeof(struct v4l2_event32)) ||
 		put_user(kp->type, &up->type) ||
 		copy_to_user(&up->u, &kp->u, sizeof(kp->u)) ||
@@ -936,7 +778,6 @@
 		put_user(kp->id, &up->id) ||
 		copy_to_user(up->reserved, kp->reserved, 8 * sizeof(__u32)))
 			return -EFAULT;
->>>>>>> c4e3d53b
 	return 0;
 }
 
@@ -948,35 +789,32 @@
 	compat_caddr_t edid;
 };
 
-static int get_v4l2_edid32(struct v4l2_edid __user *kp,
-			   struct v4l2_edid32 __user *up)
-{
-	compat_uptr_t tmp;
-
-	if (!access_ok(VERIFY_READ, up, sizeof(*up)) ||
-	    assign_in_user(&kp->pad, &up->pad) ||
-	    assign_in_user(&kp->start_block, &up->start_block) ||
-	    assign_in_user(&kp->blocks, &up->blocks) ||
-	    get_user(tmp, &up->edid) ||
-	    put_user(compat_ptr(tmp), &kp->edid) ||
-	    copy_in_user(kp->reserved, up->reserved, sizeof(kp->reserved)))
-		return -EFAULT;
-	return 0;
-}
-
-static int put_v4l2_edid32(struct v4l2_edid __user *kp,
-			   struct v4l2_edid32 __user *up)
-{
-	void *edid;
-
-	if (!access_ok(VERIFY_WRITE, up, sizeof(*up)) ||
-	    assign_in_user(&up->pad, &kp->pad) ||
-	    assign_in_user(&up->start_block, &kp->start_block) ||
-	    assign_in_user(&up->blocks, &kp->blocks) ||
-	    get_user(edid, &kp->edid) ||
-	    put_user(ptr_to_compat(edid), &up->edid) ||
-	    copy_in_user(up->reserved, kp->reserved, sizeof(up->reserved)))
-		return -EFAULT;
+static int get_v4l2_edid32(struct v4l2_edid *kp, struct v4l2_edid32 __user *up)
+{
+	u32 tmp;
+
+	if (!access_ok(VERIFY_READ, up, sizeof(struct v4l2_edid32)) ||
+		get_user(kp->pad, &up->pad) ||
+		get_user(kp->start_block, &up->start_block) ||
+		get_user(kp->blocks, &up->blocks) ||
+		get_user(tmp, &up->edid) ||
+		copy_from_user(kp->reserved, up->reserved, sizeof(kp->reserved)))
+			return -EFAULT;
+	kp->edid = (__force u8 *)compat_ptr(tmp);
+	return 0;
+}
+
+static int put_v4l2_edid32(struct v4l2_edid *kp, struct v4l2_edid32 __user *up)
+{
+	u32 tmp = (u32)((unsigned long)kp->edid);
+
+	if (!access_ok(VERIFY_WRITE, up, sizeof(struct v4l2_edid32)) ||
+		put_user(kp->pad, &up->pad) ||
+		put_user(kp->start_block, &up->start_block) ||
+		put_user(kp->blocks, &up->blocks) ||
+		put_user(tmp, &up->edid) ||
+		copy_to_user(up->reserved, kp->reserved, sizeof(up->reserved)))
+			return -EFAULT;
 	return 0;
 }
 
@@ -992,7 +830,7 @@
 #define VIDIOC_ENUMINPUT32	_IOWR('V', 26, struct v4l2_input32)
 #define VIDIOC_G_EDID32		_IOWR('V', 40, struct v4l2_edid32)
 #define VIDIOC_S_EDID32		_IOWR('V', 41, struct v4l2_edid32)
-#define VIDIOC_TRY_FMT32	_IOWR('V', 64, struct v4l2_format32)
+#define VIDIOC_TRY_FMT32      	_IOWR('V', 64, struct v4l2_format32)
 #define VIDIOC_G_EXT_CTRLS32    _IOWR('V', 71, struct v4l2_ext_controls32)
 #define VIDIOC_S_EXT_CTRLS32    _IOWR('V', 72, struct v4l2_ext_controls32)
 #define VIDIOC_TRY_EXT_CTRLS32  _IOWR('V', 73, struct v4l2_ext_controls32)
@@ -1008,23 +846,22 @@
 #define VIDIOC_G_OUTPUT32	_IOR ('V', 46, s32)
 #define VIDIOC_S_OUTPUT32	_IOWR('V', 47, s32)
 
-static int alloc_userspace(unsigned int size, u32 aux_space,
-			   void __user **up_native)
-{
-	*up_native = compat_alloc_user_space(size + aux_space);
-	if (!*up_native)
-		return -ENOMEM;
-	if (clear_user(*up_native, size))
-		return -EFAULT;
-	return 0;
-}
-
 static long do_video_ioctl(struct file *file, unsigned int cmd, unsigned long arg)
 {
+	union {
+		struct v4l2_format v2f;
+		struct v4l2_buffer v2b;
+		struct v4l2_framebuffer v2fb;
+		struct v4l2_input v2i;
+		struct v4l2_standard v2s;
+		struct v4l2_ext_controls v2ecs;
+		struct v4l2_event v2ev;
+		struct v4l2_create_buffers v2crt;
+		struct v4l2_edid v2edid;
+		unsigned long vx;
+		int vi;
+	} karg;
 	void __user *up = compat_ptr(arg);
-	void __user *up_native = NULL;
-	void __user *aux_buf;
-	u32 aux_space;
 	int compatible_arg = 1;
 	long err = 0;
 
@@ -1063,52 +900,30 @@
 	case VIDIOC_STREAMOFF:
 	case VIDIOC_S_INPUT:
 	case VIDIOC_S_OUTPUT:
-		err = alloc_userspace(sizeof(unsigned int), 0, &up_native);
-		if (!err && assign_in_user((unsigned int __user *)up_native,
-					   (compat_uint_t __user *)up))
-			err = -EFAULT;
+		err = get_user(karg.vi, (s32 __user *)up);
 		compatible_arg = 0;
 		break;
 
 	case VIDIOC_G_INPUT:
 	case VIDIOC_G_OUTPUT:
-		err = alloc_userspace(sizeof(unsigned int), 0, &up_native);
 		compatible_arg = 0;
 		break;
 
 	case VIDIOC_G_EDID:
 	case VIDIOC_S_EDID:
-		err = alloc_userspace(sizeof(struct v4l2_edid), 0, &up_native);
-		if (!err)
-			err = get_v4l2_edid32(up_native, up);
+		err = get_v4l2_edid32(&karg.v2edid, up);
 		compatible_arg = 0;
 		break;
 
 	case VIDIOC_G_FMT:
 	case VIDIOC_S_FMT:
 	case VIDIOC_TRY_FMT:
-		err = bufsize_v4l2_format(up, &aux_space);
-		if (!err)
-			err = alloc_userspace(sizeof(struct v4l2_format),
-					      aux_space, &up_native);
-		if (!err) {
-			aux_buf = up_native + sizeof(struct v4l2_format);
-			err = get_v4l2_format32(up_native, up,
-						aux_buf, aux_space);
-		}
+		err = get_v4l2_format32(&karg.v2f, up);
 		compatible_arg = 0;
 		break;
 
 	case VIDIOC_CREATE_BUFS:
-		err = bufsize_v4l2_create(up, &aux_space);
-		if (!err)
-			err = alloc_userspace(sizeof(struct v4l2_create_buffers),
-					      aux_space, &up_native);
-		if (!err) {
-			aux_buf = up_native + sizeof(struct v4l2_create_buffers);
-			err = get_v4l2_create32(up_native, up,
-						aux_buf, aux_space);
-		}
+		err = get_v4l2_create32(&karg.v2crt, up);
 		compatible_arg = 0;
 		break;
 
@@ -1116,63 +931,36 @@
 	case VIDIOC_QUERYBUF:
 	case VIDIOC_QBUF:
 	case VIDIOC_DQBUF:
-		err = bufsize_v4l2_buffer(up, &aux_space);
-		if (!err)
-			err = alloc_userspace(sizeof(struct v4l2_buffer),
-					      aux_space, &up_native);
-		if (!err) {
-			aux_buf = up_native + sizeof(struct v4l2_buffer);
-			err = get_v4l2_buffer32(up_native, up,
-						aux_buf, aux_space);
-		}
+		err = get_v4l2_buffer32(&karg.v2b, up);
 		compatible_arg = 0;
 		break;
 
 	case VIDIOC_S_FBUF:
-		err = alloc_userspace(sizeof(struct v4l2_framebuffer), 0,
-				      &up_native);
-		if (!err)
-			err = get_v4l2_framebuffer32(up_native, up);
+		err = get_v4l2_framebuffer32(&karg.v2fb, up);
 		compatible_arg = 0;
 		break;
 
 	case VIDIOC_G_FBUF:
-		err = alloc_userspace(sizeof(struct v4l2_framebuffer), 0,
-				      &up_native);
 		compatible_arg = 0;
 		break;
 
 	case VIDIOC_ENUMSTD:
-		err = alloc_userspace(sizeof(struct v4l2_standard), 0,
-				      &up_native);
-		if (!err)
-			err = get_v4l2_standard32(up_native, up);
+		err = get_v4l2_standard32(&karg.v2s, up);
 		compatible_arg = 0;
 		break;
 
 	case VIDIOC_ENUMINPUT:
-		err = alloc_userspace(sizeof(struct v4l2_input), 0, &up_native);
-		if (!err)
-			err = get_v4l2_input32(up_native, up);
+		err = get_v4l2_input32(&karg.v2i, up);
 		compatible_arg = 0;
 		break;
 
 	case VIDIOC_G_EXT_CTRLS:
 	case VIDIOC_S_EXT_CTRLS:
 	case VIDIOC_TRY_EXT_CTRLS:
-		err = bufsize_v4l2_ext_controls(up, &aux_space);
-		if (!err)
-			err = alloc_userspace(sizeof(struct v4l2_ext_controls),
-					      aux_space, &up_native);
-		if (!err) {
-			aux_buf = up_native + sizeof(struct v4l2_ext_controls);
-			err = get_v4l2_ext_controls32(file, up_native, up,
-						      aux_buf, aux_space);
-		}
+		err = get_v4l2_ext_controls32(&karg.v2ecs, up);
 		compatible_arg = 0;
 		break;
 	case VIDIOC_DQEVENT:
-		err = alloc_userspace(sizeof(struct v4l2_event), 0, &up_native);
 		compatible_arg = 0;
 		break;
 	}
@@ -1181,26 +969,22 @@
 
 	if (compatible_arg)
 		err = native_ioctl(file, cmd, (unsigned long)up);
-	else
-		err = native_ioctl(file, cmd, (unsigned long)up_native);
-
-	if (err == -ENOTTY)
-		return err;
-
-	/*
-	 * Special case: even after an error we need to put the
-	 * results back for these ioctls since the error_idx will
-	 * contain information on which control failed.
-	 */
+	else {
+		mm_segment_t old_fs = get_fs();
+
+		set_fs(KERNEL_DS);
+		err = native_ioctl(file, cmd, (unsigned long)&karg);
+		set_fs(old_fs);
+	}
+
+	/* Special case: even after an error we need to put the
+	   results back for these ioctls since the error_idx will
+	   contain information on which control failed. */
 	switch (cmd) {
 	case VIDIOC_G_EXT_CTRLS:
 	case VIDIOC_S_EXT_CTRLS:
 	case VIDIOC_TRY_EXT_CTRLS:
-		if (put_v4l2_ext_controls32(file, up_native, up))
-			err = -EFAULT;
-		break;
-	case VIDIOC_S_EDID:
-		if (put_v4l2_edid32(up_native, up))
+		if (put_v4l2_ext_controls32(&karg.v2ecs, up))
 			err = -EFAULT;
 		break;
 	}
@@ -1212,46 +996,44 @@
 	case VIDIOC_S_OUTPUT:
 	case VIDIOC_G_INPUT:
 	case VIDIOC_G_OUTPUT:
-		if (assign_in_user((compat_uint_t __user *)up,
-				   ((unsigned int __user *)up_native)))
-			err = -EFAULT;
+		err = put_user(((s32)karg.vi), (s32 __user *)up);
 		break;
 
 	case VIDIOC_G_FBUF:
-		err = put_v4l2_framebuffer32(up_native, up);
+		err = put_v4l2_framebuffer32(&karg.v2fb, up);
 		break;
 
 	case VIDIOC_DQEVENT:
-		err = put_v4l2_event32(up_native, up);
+		err = put_v4l2_event32(&karg.v2ev, up);
 		break;
 
 	case VIDIOC_G_EDID:
-		err = put_v4l2_edid32(up_native, up);
+	case VIDIOC_S_EDID:
+		err = put_v4l2_edid32(&karg.v2edid, up);
 		break;
 
 	case VIDIOC_G_FMT:
 	case VIDIOC_S_FMT:
 	case VIDIOC_TRY_FMT:
-		err = put_v4l2_format32(up_native, up);
+		err = put_v4l2_format32(&karg.v2f, up);
 		break;
 
 	case VIDIOC_CREATE_BUFS:
-		err = put_v4l2_create32(up_native, up);
-		break;
-
-	case VIDIOC_PREPARE_BUF:
+		err = put_v4l2_create32(&karg.v2crt, up);
+		break;
+
 	case VIDIOC_QUERYBUF:
 	case VIDIOC_QBUF:
 	case VIDIOC_DQBUF:
-		err = put_v4l2_buffer32(up_native, up);
+		err = put_v4l2_buffer32(&karg.v2b, up);
 		break;
 
 	case VIDIOC_ENUMSTD:
-		err = put_v4l2_standard32(up_native, up);
+		err = put_v4l2_standard32(&karg.v2s, up);
 		break;
 
 	case VIDIOC_ENUMINPUT:
-		err = put_v4l2_input32(up_native, up);
+		err = put_v4l2_input32(&karg.v2i, up);
 		break;
 	}
 	return err;
