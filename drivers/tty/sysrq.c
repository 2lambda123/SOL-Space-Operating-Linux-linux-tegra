--- conflicted
+++ resolved
@@ -243,7 +243,6 @@
 	 * backtrace printing did not succeed or the
 	 * architecture has no support for it:
 	 */
-	preempt_disable();
 	if (!trigger_all_cpu_backtrace()) {
 		struct pt_regs *regs = NULL;
 
@@ -255,7 +254,6 @@
 		}
 		schedule_work(&sysrq_showallcpus);
 	}
-	preempt_enable();
 }
 
 static struct sysrq_key_op sysrq_showallcpus_op = {
@@ -268,17 +266,10 @@
 
 static void sysrq_handle_showregs(int key)
 {
-<<<<<<< HEAD
-	struct pt_regs *regs;
-
-	preempt_disable();
-	regs = get_irq_regs();
-=======
 	struct pt_regs *regs = NULL;
 
 	if (in_irq())
 		regs = get_irq_regs();
->>>>>>> 37428a80
 	if (regs)
 		show_regs(regs);
 	perf_event_print_debug();
