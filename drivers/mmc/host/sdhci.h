/*
 *  linux/drivers/mmc/host/sdhci.h - Secure Digital Host Controller Interface driver
 *
 * Header file for Host Controller registers and I/O accessors.
 *
 *  Copyright (C) 2005-2008 Pierre Ossman, All Rights Reserved.
 *  Copyright (c) 2012-2017, NVIDIA CORPORATION.  All rights reserved.
 *
 * This program is free software; you can redistribute it and/or modify
 * it under the terms of the GNU General Public License as published by
 * the Free Software Foundation; either version 2 of the License, or (at
 * your option) any later version.
 */
#ifndef __SDHCI_HW_H
#define __SDHCI_HW_H

#include <linux/scatterlist.h>
#include <linux/compiler.h>
#include <linux/types.h>
#include <linux/io.h>

#include <linux/mmc/host.h>

/*
 * Controller registers
 */

#define SDHCI_DMA_ADDRESS	0x00
#define SDHCI_ARGUMENT2		SDHCI_DMA_ADDRESS

#define SDHCI_BLOCK_SIZE	0x04
#define  SDHCI_MAKE_BLKSZ(dma, blksz) (((dma & 0x7) << 12) | (blksz & 0xFFF))

#define SDHCI_BLOCK_COUNT	0x06

#define SDHCI_ARGUMENT		0x08
#define SDHCI_ARGUMENT_CMDQ_TASKID_SHIFT	16
#define SDHCI_ARGUMENT_CMDQ_TM_OPCODE_ALL	0x1 /* Discard entire queue */
#define SDHCI_ARGUMENT_CMDQ_TM_OPCODE_TASK	0x2 /* Discard Task */

#define SDHCI_TRANSFER_MODE	0x0C
#define  SDHCI_TRNS_DMA		0x01
#define  SDHCI_TRNS_BLK_CNT_EN	0x02
#define  SDHCI_TRNS_AUTO_CMD12	0x04
#define  SDHCI_TRNS_AUTO_CMD23	0x08
#define  SDHCI_TRNS_READ	0x10
#define  SDHCI_TRNS_MULTI	0x20

#define SDHCI_COMMAND		0x0E
#define  SDHCI_CMD_RESP_MASK	0x03
#define  SDHCI_CMD_CRC		0x08
#define  SDHCI_CMD_INDEX	0x10
#define  SDHCI_CMD_DATA		0x20
#define  SDHCI_CMD_ABORTCMD	0xC0

#define  SDHCI_CMD_RESP_NONE	0x00
#define  SDHCI_CMD_RESP_LONG	0x01
#define  SDHCI_CMD_RESP_SHORT	0x02
#define  SDHCI_CMD_RESP_SHORT_BUSY 0x03

#define SDHCI_MAKE_CMD(c, f) (((c & 0xff) << 8) | (f & 0xff))
#define SDHCI_GET_CMD(c) ((c>>8) & 0x3f)

#define SDHCI_RESPONSE		0x10

#define SDHCI_BUFFER		0x20

#define SDHCI_PRESENT_STATE	0x24
#define  SDHCI_CMD_INHIBIT	0x00000001
#define  SDHCI_DATA_INHIBIT	0x00000002
#define  SDHCI_DOING_WRITE	0x00000100
#define  SDHCI_DOING_READ	0x00000200
#define  SDHCI_SPACE_AVAILABLE	0x00000400
#define  SDHCI_DATA_AVAILABLE	0x00000800
#define  SDHCI_CARD_PRESENT	0x00010000
#define  SDHCI_WRITE_PROTECT	0x00080000
#define  SDHCI_DATA_LVL_MASK	0x00F00000
#define   SDHCI_DATA_LVL_SHIFT	20
#define   SDHCI_DATA_0_LVL_MASK	0x00100000

#define SDHCI_HOST_CONTROL	0x28
#define  SDHCI_CTRL_LED		0x01
#define  SDHCI_CTRL_4BITBUS	0x02
#define  SDHCI_CTRL_HISPD	0x04
#define  SDHCI_CTRL_DMA_MASK	0x18
#define   SDHCI_CTRL_SDMA	0x00
#define   SDHCI_CTRL_ADMA1	0x08
#define   SDHCI_CTRL_ADMA32	0x10
#define   SDHCI_CTRL_ADMA64	0x18
#define   SDHCI_CTRL_ADMA3_CQE	0x18
#define   SDHCI_CTRL_8BITBUS	0x20

#define SDHCI_POWER_CONTROL	0x29
#define  SDHCI_POWER_ON		0x01
#define  SDHCI_POWER_180	0x0A
#define  SDHCI_POWER_300	0x0C
#define  SDHCI_POWER_330	0x0E

#define SDHCI_BLOCK_GAP_CONTROL	0x2A

#define SDHCI_WAKE_UP_CONTROL	0x2B
#define  SDHCI_WAKE_ON_INT	0x01
#define  SDHCI_WAKE_ON_INSERT	0x02
#define  SDHCI_WAKE_ON_REMOVE	0x04

#define SDHCI_CLOCK_CONTROL	0x2C
#define  SDHCI_DIVIDER_SHIFT	8
#define  SDHCI_DIVIDER_HI_SHIFT	6
#define  SDHCI_DIV_MASK	0xFF
#define  SDHCI_DIV_MASK_LEN	8
#define  SDHCI_DIV_HI_MASK	0x300
#define  SDHCI_PROG_CLOCK_MODE	0x0020
#define  SDHCI_CLOCK_CARD_EN	0x0004
#define  SDHCI_CLOCK_INT_STABLE	0x0002
#define  SDHCI_CLOCK_INT_EN	0x0001

#define SDHCI_TIMEOUT_CONTROL	0x2E

#define SDHCI_SOFTWARE_RESET	0x2F
#define  SDHCI_RESET_ALL	0x01
#define  SDHCI_RESET_CMD	0x02
#define  SDHCI_RESET_DATA	0x04

#define SDHCI_INT_STATUS	0x30
#define SDHCI_INT_ENABLE	0x34
#define SDHCI_SIGNAL_ENABLE	0x38
#define  SDHCI_INT_RESPONSE	0x00000001
#define  SDHCI_INT_DATA_END	0x00000002
#define  SDHCI_INT_BLK_GAP	0x00000004
#define  SDHCI_INT_DMA_END	0x00000008
#define  SDHCI_INT_SPACE_AVAIL	0x00000010
#define  SDHCI_INT_DATA_AVAIL	0x00000020
#define  SDHCI_INT_CARD_INSERT	0x00000040
#define  SDHCI_INT_CARD_REMOVE	0x00000080
#define  SDHCI_INT_CARD_INT	0x00000100
#define  SDHCI_INT_CMDQ		0x00004000
#define  SDHCI_INT_ERROR	0x00008000
#define  SDHCI_INT_TIMEOUT	0x00010000
#define  SDHCI_INT_CRC		0x00020000
#define  SDHCI_INT_END_BIT	0x00040000
#define  SDHCI_INT_INDEX	0x00080000
#define  SDHCI_INT_DATA_TIMEOUT	0x00100000
#define  SDHCI_INT_DATA_CRC	0x00200000
#define  SDHCI_INT_DATA_END_BIT	0x00400000
#define  SDHCI_INT_BUS_POWER	0x00800000
#define  SDHCI_INT_ACMD12ERR	0x01000000
#define  SDHCI_INT_ADMA_ERROR	0x02000000

#define  SDHCI_INT_NORMAL_MASK	0x00007FFF
#define  SDHCI_INT_ERROR_MASK	0xFFFF8000

#define  SDHCI_INT_CMD_MASK	(SDHCI_INT_RESPONSE | SDHCI_INT_TIMEOUT | \
		SDHCI_INT_CRC | SDHCI_INT_END_BIT | SDHCI_INT_INDEX)
#define  SDHCI_INT_DATA_MASK	(SDHCI_INT_DATA_END | SDHCI_INT_DMA_END | \
		SDHCI_INT_DATA_AVAIL | SDHCI_INT_SPACE_AVAIL | \
		SDHCI_INT_DATA_TIMEOUT | SDHCI_INT_DATA_CRC | \
		SDHCI_INT_DATA_END_BIT | SDHCI_INT_ADMA_ERROR | \
		SDHCI_INT_BLK_GAP)

#define SDHCI_INT_CMDQ_EN	(0x1 << 14)
#define SDHCI_INT_ALL_MASK	((unsigned int)-1)

#define SDHCI_ACMD12_ERR	0x3C

#define SDHCI_HOST_CONTROL2		0x3E
#define  SDHCI_CTRL_UHS_MASK		0x0007
#define   SDHCI_CTRL_UHS_SDR12		0x0000
#define   SDHCI_CTRL_UHS_SDR25		0x0001
#define   SDHCI_CTRL_UHS_SDR50		0x0002
#define   SDHCI_CTRL_UHS_SDR104		0x0003
#define   SDHCI_CTRL_UHS_DDR50		0x0004
#define   SDHCI_CTRL_HS400		0x0005 /* Non-standard */
#define  SDHCI_CTRL_VDD_180		0x0008
#define  SDHCI_CTRL_DRV_TYPE_MASK	0x0030
#define   SDHCI_CTRL_DRV_TYPE_B		0x0000
#define   SDHCI_CTRL_DRV_TYPE_A		0x0010
#define   SDHCI_CTRL_DRV_TYPE_C		0x0020
#define   SDHCI_CTRL_DRV_TYPE_D		0x0030
#define  SDHCI_CTRL_EXEC_TUNING		0x0040
#define  SDHCI_CTRL_TUNED_CLK		0x0080
#define  SDHCI_HOST_VERSION_4_EN	0x1000
#define  SDHCI_ADDRESSING_64BIT_EN	0x2000
#define  SDHCI_CTRL_PRESET_VAL_ENABLE	0x8000

#define SDHCI_CAPABILITIES	0x40
#define  SDHCI_TIMEOUT_CLK_MASK	0x0000003F
#define  SDHCI_TIMEOUT_CLK_SHIFT 0
#define  SDHCI_TIMEOUT_CLK_UNIT	0x00000080
#define  SDHCI_CLOCK_BASE_MASK	0x00003F00
#define  SDHCI_CLOCK_V3_BASE_MASK	0x0000FF00
#define  SDHCI_CLOCK_BASE_SHIFT	8
#define  SDHCI_MAX_BLOCK_MASK	0x00030000
#define  SDHCI_MAX_BLOCK_SHIFT  16
#define  SDHCI_CAN_DO_8BIT	0x00040000
#define  SDHCI_CAN_DO_ADMA2	0x00080000
#define  SDHCI_CAN_DO_ADMA1	0x00100000
#define  SDHCI_CAN_DO_HISPD	0x00200000
#define  SDHCI_CAN_DO_SDMA	0x00400000
#define  SDHCI_CAN_VDD_330	0x01000000
#define  SDHCI_CAN_VDD_300	0x02000000
#define  SDHCI_CAN_VDD_180	0x04000000
#define  SDHCI_CAN_64BIT	0x10000000

#define  SDHCI_SUPPORT_SDR50	0x00000001
#define  SDHCI_SUPPORT_SDR104	0x00000002
#define  SDHCI_SUPPORT_DDR50	0x00000004
#define  SDHCI_DRIVER_TYPE_A	0x00000010
#define  SDHCI_DRIVER_TYPE_C	0x00000020
#define  SDHCI_DRIVER_TYPE_D	0x00000040
#define  SDHCI_RETUNING_TIMER_COUNT_MASK	0x00000F00
#define  SDHCI_RETUNING_TIMER_COUNT_SHIFT	8
#define  SDHCI_USE_SDR50_TUNING			0x00002000
#define  SDHCI_RETUNING_MODE_MASK		0x0000C000
#define  SDHCI_RETUNING_MODE_SHIFT		14
#define  SDHCI_CLOCK_MUL_MASK	0x00FF0000
#define  SDHCI_CLOCK_MUL_SHIFT	16
#define  SDHCI_SUPPORT_HS400	0x80000000 /* Non-standard */

#define SDHCI_CAPABILITIES_1	0x44

#define SDHCI_MAX_CURRENT		0x48
#define  SDHCI_MAX_CURRENT_LIMIT	0xFF
#define  SDHCI_MAX_CURRENT_330_MASK	0x0000FF
#define  SDHCI_MAX_CURRENT_330_SHIFT	0
#define  SDHCI_MAX_CURRENT_300_MASK	0x00FF00
#define  SDHCI_MAX_CURRENT_300_SHIFT	8
#define  SDHCI_MAX_CURRENT_180_MASK	0xFF0000
#define  SDHCI_MAX_CURRENT_180_SHIFT	16
#define   SDHCI_MAX_CURRENT_MULTIPLIER	4

/* 4C-4F reserved for more max current */

#define SDHCI_SET_ACMD12_ERROR	0x50
#define SDHCI_SET_INT_ERROR	0x52

#define SDHCI_ADMA_ERROR	0x54

/* 55-57 reserved */

#define SDHCI_ADMA_ADDRESS	0x58
#define SDHCI_ADMA_ADDRESS_HI	0x5C

/* 60-FB reserved */

#define SDHCI_PRESET_FOR_SDR12 0x66
#define SDHCI_PRESET_FOR_SDR25 0x68
#define SDHCI_PRESET_FOR_SDR50 0x6A
#define SDHCI_PRESET_FOR_SDR104        0x6C
#define SDHCI_PRESET_FOR_DDR50 0x6E
#define SDHCI_PRESET_FOR_HS400 0x74 /* Non-standard */
#define SDHCI_PRESET_DRV_MASK  0xC000
#define SDHCI_PRESET_DRV_SHIFT  14
#define SDHCI_PRESET_CLKGEN_SEL_MASK   0x400
#define SDHCI_PRESET_CLKGEN_SEL_SHIFT	10
#define SDHCI_PRESET_SDCLK_FREQ_MASK   0x3FF
#define SDHCI_PRESET_SDCLK_FREQ_SHIFT	0

#define SDHCI_SLOT_INT_STATUS	0xFC

#define SDHCI_HOST_VERSION	0xFE
#define  SDHCI_VENDOR_VER_MASK	0xFF00
#define  SDHCI_VENDOR_VER_SHIFT	8
#define  SDHCI_SPEC_VER_MASK	0x00FF
#define  SDHCI_SPEC_VER_SHIFT	0
#define   SDHCI_SPEC_100	0
#define   SDHCI_SPEC_200	1
#define   SDHCI_SPEC_300	2
#define   SDHCI_SPEC_400	3
#define   SDHCI_SPEC_410	4
#define   SDHCI_SPEC_420	5

/*
 * End of controller registers.
 */

#define SDHCI_MAX_DIV_SPEC_200	256
#define SDHCI_MAX_DIV_SPEC_300	2046

/* Time (in milli sec) interval to run auto calibration */
#define SDHCI_PERIODIC_CALIB_TIMEOUT	100

/*
 * Host SDMA buffer boundary. Valid values from 4K to 512K in powers of 2.
 */
#define SDHCI_DEFAULT_BOUNDARY_SIZE  (512 * 1024)
#define SDHCI_DEFAULT_BOUNDARY_ARG   (ilog2(SDHCI_DEFAULT_BOUNDARY_SIZE) - 12)
#define SDHCI_DEFAULT_BLK_SIZE   512

/* ADMA2 32-bit DMA descriptor size */
#define SDHCI_ADMA2_32_DESC_SZ	8

/* ADMA2 32-bit descriptor */
struct sdhci_adma2_32_desc {
	__le16	cmd;
	__le16	len;
	__le32	addr;
}  __packed __aligned(4);

/* ADMA2 data alignment */
#define SDHCI_ADMA2_ALIGN	4
#define SDHCI_ADMA2_MASK	(SDHCI_ADMA2_ALIGN - 1)

/*
 * ADMA2 descriptor alignment.  Some controllers (e.g. Intel) require 8 byte
 * alignment for the descriptor table even in 32-bit DMA mode.  Memory
 * allocation is at least 8 byte aligned anyway, so just stipulate 8 always.
 */
#define SDHCI_ADMA2_DESC_ALIGN	8

/* ADMA2 64-bit DMA descriptor size */
#define SDHCI_ADMA2_64_DESC_SZ	12

<<<<<<< HEAD
/* ADMA2 64-bit Addressing DMA descriptor size */
#define SDHCI_ADMA2_64_ADDR_DESC_SZ	16

/* ADMA2 64-bit DMA alignment */
#define SDHCI_ADMA2_64_ALIGN	8

=======
>>>>>>> 0a5766a6
/*
 * ADMA2 64-bit descriptor. Note 12-byte descriptor can't always be 8-byte
 * aligned.
 */
struct sdhci_adma2_64_desc {
	__le16	cmd;
	__le16	len;
	__le32	addr_lo;
	__le32	addr_hi;
}  __packed __aligned(4);

#define ADMA2_TRAN_VALID	0x21
#define ADMA2_NOP_END_VALID	0x3
#define ADMA2_END		0x2

/*
 * Maximum segments assuming a 512KiB maximum requisition size and a minimum
 * 4KiB page size.
 */
#define SDHCI_MAX_SEGS		128

enum sdhci_cookie {
	COOKIE_UNMAPPED,
	COOKIE_MAPPED,
	COOKIE_GIVEN,
};

struct sdhci_host {
	/* Data set by hardware interface driver */
	const char *hw_name;	/* Hardware bus name */

	unsigned int quirks;	/* Deviations from spec. */

/* Controller doesn't honor resets unless we touch the clock register */
#define SDHCI_QUIRK_CLOCK_BEFORE_RESET			(1<<0)
/* Controller has bad caps bits, but really supports DMA */
#define SDHCI_QUIRK_FORCE_DMA				(1<<1)
/* Controller doesn't like to be reset when there is no card inserted. */
#define SDHCI_QUIRK_NO_CARD_NO_RESET			(1<<2)
/* Controller doesn't like clearing the power reg before a change */
#define SDHCI_QUIRK_SINGLE_POWER_WRITE			(1<<3)
/* Controller has flaky internal state so reset it on each ios change */
#define SDHCI_QUIRK_RESET_CMD_DATA_ON_IOS		(1<<4)
/* Controller has an unusable DMA engine */
#define SDHCI_QUIRK_BROKEN_DMA				(1<<5)
/* Controller has an unusable ADMA engine */
#define SDHCI_QUIRK_BROKEN_ADMA				(1<<6)
/* Controller can only DMA from 32-bit aligned addresses */
#define SDHCI_QUIRK_32BIT_DMA_ADDR			(1<<7)
/* Controller can only DMA chunk sizes that are a multiple of 32 bits */
#define SDHCI_QUIRK_32BIT_DMA_SIZE			(1<<8)
/* Controller can only ADMA chunks that are a multiple of 32 bits */
#define SDHCI_QUIRK_32BIT_ADMA_SIZE			(1<<9)
/* Controller needs to be reset after each request to stay stable */
#define SDHCI_QUIRK_RESET_AFTER_REQUEST			(1<<10)
/* Controller needs voltage and power writes to happen separately */
#define SDHCI_QUIRK_NO_SIMULT_VDD_AND_POWER		(1<<11)
/* Controller provides an incorrect timeout value for transfers */
#define SDHCI_QUIRK_BROKEN_TIMEOUT_VAL			(1<<12)
/* Controller has an issue with buffer bits for small transfers */
#define SDHCI_QUIRK_BROKEN_SMALL_PIO			(1<<13)
/* Controller does not provide transfer-complete interrupt when not busy */
#define SDHCI_QUIRK_NO_BUSY_IRQ				(1<<14)
/* Controller has unreliable card detection */
#define SDHCI_QUIRK_BROKEN_CARD_DETECTION		(1<<15)
/* Controller reports inverted write-protect state */
#define SDHCI_QUIRK_INVERTED_WRITE_PROTECT		(1<<16)
/* Controller does not like fast PIO transfers */
#define SDHCI_QUIRK_PIO_NEEDS_DELAY			(1<<18)
/* Controller has to be forced to use block size of 2048 bytes */
#define SDHCI_QUIRK_FORCE_BLK_SZ_2048			(1<<20)
/* Controller cannot do multi-block transfers */
#define SDHCI_QUIRK_NO_MULTIBLOCK			(1<<21)
/* Controller can only handle 1-bit data transfers */
#define SDHCI_QUIRK_FORCE_1_BIT_DATA			(1<<22)
/* Controller needs 10ms delay between applying power and clock */
#define SDHCI_QUIRK_DELAY_AFTER_POWER			(1<<23)
/* Controller uses SDCLK instead of TMCLK for data timeouts */
#define SDHCI_QUIRK_DATA_TIMEOUT_USES_SDCLK		(1<<24)
/* Controller reports wrong base clock capability */
#define SDHCI_QUIRK_CAP_CLOCK_BASE_BROKEN		(1<<25)
/* Controller cannot support End Attribute in NOP ADMA descriptor */
#define SDHCI_QUIRK_NO_ENDATTR_IN_NOPDESC		(1<<26)
/* Controller is missing device caps. Use caps provided by host */
#define SDHCI_QUIRK_MISSING_CAPS			(1<<27)
/* Controller uses Auto CMD12 command to stop the transfer */
#define SDHCI_QUIRK_MULTIBLOCK_READ_ACMD12		(1<<28)
/* Controller doesn't have HISPD bit field in HI-SPEED SD card */
#define SDHCI_QUIRK_NO_HISPD_BIT			(1<<29)
/* Controller treats ADMA descriptors with length 0000h incorrectly */
#define SDHCI_QUIRK_BROKEN_ADMA_ZEROLEN_DESC		(1<<30)
/* The read-only detection via SDHCI_PRESENT_STATE register is unstable */
#define SDHCI_QUIRK_UNSTABLE_RO_DETECT			(1<<31)

	unsigned int quirks2;	/* More deviations from spec. */

#define SDHCI_QUIRK2_HOST_OFF_CARD_ON			(1<<0)
#define SDHCI_QUIRK2_HOST_NO_CMD23			(1<<1)
/* The system physically doesn't support 1.8v, even if the host does */
#define SDHCI_QUIRK2_NO_1_8_V				(1<<2)
#define SDHCI_QUIRK2_PRESET_VALUE_BROKEN		(1<<3)
#define SDHCI_QUIRK2_CARD_ON_NEEDS_BUS_ON		(1<<4)
/* Controller has a non-standard host control register */
#define SDHCI_QUIRK2_BROKEN_HOST_CONTROL		(1<<5)
/* Controller does not support HS200 */
#define SDHCI_QUIRK2_BROKEN_HS200			(1<<6)
/* Controller does not support DDR50 */
#define SDHCI_QUIRK2_BROKEN_DDR50			(1<<7)
/* Stop command (CMD12) can set Transfer Complete when not using MMC_RSP_BUSY */
#define SDHCI_QUIRK2_STOP_WITH_TC			(1<<8)
/* Controller does not support 64-bit DMA */
#define SDHCI_QUIRK2_BROKEN_64_BIT_DMA			(1<<9)
/* need clear transfer mode register before send cmd */
#define SDHCI_QUIRK2_CLEAR_TRANSFERMODE_REG_BEFORE_CMD	(1<<10)
/* Capability register bit-63 indicates HS400 support */
#define SDHCI_QUIRK2_CAPS_BIT63_FOR_HS400		(1<<11)
/* forced tuned clock */
#define SDHCI_QUIRK2_TUNING_WORK_AROUND			(1<<12)
/* disable the block count for single block transactions */
#define SDHCI_QUIRK2_SUPPORT_SINGLE			(1<<13)
/* Controller broken with using ACMD23 */
#define SDHCI_QUIRK2_ACMD23_BROKEN			(1<<14)
/* Broken Clock divider zero in controller */
#define SDHCI_QUIRK2_CLOCK_DIV_ZERO_BROKEN		(1<<15)
/*
 * When internal clock is disabled, a delay is needed before modifying the
 * SD clock frequency or enabling back the internal clock.
 */
#define SDHCI_QUIRK2_NEED_DELAY_AFTER_INT_CLK_RST	(1<<16)
#define SDHCI_QUIRK2_DDR_FIXED_DIVISOR			(1<<17)
/* Turn off/on card clock before sending/after tuning command*/
#define SDHCI_QUIRK2_NON_STD_TUN_CARD_CLOCK             (1<<18)
#define SDHCI_QUIRK2_USE_64BIT_ADDR             (1<<19)
/*Controller skips tuning if it is already done*/
#define SDHCI_QUIRK2_SKIP_TUNING			(1<<20)
#define SDHCI_QUIRK2_SEL_SDR104_UHS_MODE_IN_SDR50	(1<<21)
#define SDHCI_QUIRK2_NON_STD_TUNING_LOOP_CNTR		(1<<22)
#define SDHCI_QUIRK2_PERIODIC_CALIBRATION		(1<<23)

	int irq;		/* Device IRQ */
	void __iomem *ioaddr;	/* Mapped address */

	const struct sdhci_ops *ops;	/* Low level hw interface */

	/* Internal data */
	struct mmc_host *mmc;	/* MMC structure */
	struct mmc_host_ops mmc_host_ops;	/* MMC host ops */
	u64 dma_mask;		/* custom DMA mask */

#if defined(CONFIG_LEDS_CLASS) || defined(CONFIG_LEDS_CLASS_MODULE)
	struct led_classdev led;	/* LED control */
	char led_name[32];
#endif

	spinlock_t lock;	/* Mutex */

	int flags;		/* Host attributes */
#define SDHCI_USE_SDMA		(1<<0)	/* Host is SDMA capable */
#define SDHCI_USE_ADMA		(1<<1)	/* Host is ADMA capable */
#define SDHCI_REQ_USE_DMA	(1<<2)	/* Use DMA for this req. */
#define SDHCI_DEVICE_DEAD	(1<<3)	/* Device unresponsive */
#define SDHCI_SDR50_NEEDS_TUNING (1<<4)	/* SDR50 needs tuning */
#define SDHCI_AUTO_CMD12	(1<<6)	/* Auto CMD12 support */
#define SDHCI_AUTO_CMD23	(1<<7)	/* Auto CMD23 support */
#define SDHCI_PV_ENABLED	(1<<8)	/* Preset value enabled */
#define SDHCI_SDIO_IRQ_ENABLED	(1<<9)	/* SDIO irq enabled */
#define SDHCI_SDR104_NEEDS_TUNING (1<<10)	/* SDR104/HS200 needs tuning */
#define SDHCI_USE_64_BIT_DMA	(1<<12)	/* Use 64-bit DMA */
#define SDHCI_HS400_TUNING	(1<<13)	/* Tuning for HS400 */
#define SDHCI_FORCE_PIO_MODE	(1<<14)	/* Force host to use PIO mode */

	unsigned int version;	/* SDHCI spec. version */

	unsigned int max_clk;	/* Max possible freq (MHz) */
	unsigned int timeout_clk;	/* Timeout freq (KHz) */
	unsigned int clk_mul;	/* Clock Muliplier value */

	unsigned int clock;	/* Current clock (MHz) */
	u8 pwr;			/* Current voltage */

	bool runtime_suspended;	/* Host is runtime suspended */
	bool bus_on;		/* Bus power prevents runtime suspend */
	bool preset_enabled;	/* Preset is enabled */

	struct mmc_request *mrq;	/* Current request */
	struct mmc_command *cmd;	/* Current command */
	struct mmc_data *data;	/* Current data request */
	unsigned int data_early:1;	/* Data finished before cmd */
	unsigned int busy_handle:1;	/* Handling the order of Busy-end */

	struct sg_mapping_iter sg_miter;	/* SG state for PIO */
	unsigned int blocks;	/* remaining PIO blocks */

	int sg_count;		/* Mapped sg entries */

	void *adma_table;	/* ADMA descriptor table */
	void *align_buffer;	/* Bounce buffer */

	size_t adma_table_sz;	/* ADMA descriptor table size */
	size_t align_buffer_sz;	/* Bounce buffer size */

	dma_addr_t adma_addr;	/* Mapped ADMA descr. table */
	dma_addr_t align_addr;	/* Mapped bounce buffer */

	unsigned int desc_sz;	/* ADMA descriptor size */

	struct tasklet_struct finish_tasklet;	/* Tasklet structures */

	struct timer_list timer;	/* Timer for timeouts */

	u32 caps;		/* Alternative CAPABILITY_0 */
	u32 caps1;		/* Alternative CAPABILITY_1 */
	u32 caps_timing_orig;    /* Save the original host timing caps */

	unsigned int            ocr_avail_sdio;	/* OCR bit masks */
	unsigned int            ocr_avail_sd;
	unsigned int            ocr_avail_mmc;
	u32 ocr_mask;		/* available voltages */

	unsigned		timing;		/* Current timing */

	u32			thread_isr;

	/* cached registers */
	u32			ier;

	wait_queue_head_t	buf_ready_int;	/* Waitqueue for Buffer Read Ready interrupt */
	unsigned int		tuning_done;	/* Condition flag set when CMD19 succeeds */

	unsigned int		tuning_count;	/* Timer count for re-tuning */
	unsigned int		tuning_mode;	/* Re-tuning mode supported by host */
#ifdef CONFIG_DEBUG_FS
	struct dentry           *debugfs_root;
#endif

#define SDHCI_TUNING_MODE_1	0
	struct cmdq_host	*cq_host;
	bool			need_vmmc_ocr_bypass;
	ktime_t timestamp;
	bool is_calibration_done;

	unsigned long private[0] ____cacheline_aligned;
};

struct sdhci_ops {
#ifdef CONFIG_MMC_SDHCI_IO_ACCESSORS
	u32		(*read_l)(struct sdhci_host *host, int reg);
	u16		(*read_w)(struct sdhci_host *host, int reg);
	u8		(*read_b)(struct sdhci_host *host, int reg);
	void		(*write_l)(struct sdhci_host *host, u32 val, int reg);
	void		(*write_w)(struct sdhci_host *host, u16 val, int reg);
	void		(*write_b)(struct sdhci_host *host, u8 val, int reg);
#endif

	void	(*set_clock)(struct sdhci_host *host, unsigned int clock);

	int		(*enable_dma)(struct sdhci_host *host);
	unsigned int	(*get_max_clock)(struct sdhci_host *host);
	unsigned int	(*get_min_clock)(struct sdhci_host *host);
	unsigned int	(*get_timeout_clock)(struct sdhci_host *host);
	unsigned int	(*get_max_timeout_count)(struct sdhci_host *host);
	void		(*set_timeout)(struct sdhci_host *host,
				       struct mmc_command *cmd);
	void		(*set_bus_width)(struct sdhci_host *host, int width);
	void (*platform_send_init_74_clocks)(struct sdhci_host *host,
					     u8 power_mode);
	unsigned int    (*get_ro)(struct sdhci_host *host);
	void		(*reset)(struct sdhci_host *host, u8 mask);
	int	(*platform_execute_tuning)(struct sdhci_host *host, u32 opcode);
	void	(*set_uhs_signaling)(struct sdhci_host *host, unsigned int uhs);
	void	(*hw_reset)(struct sdhci_host *host);
	void    (*adma_workaround)(struct sdhci_host *host, u32 intmask);
	void	(*platform_init)(struct sdhci_host *host);
	void    (*card_event)(struct sdhci_host *host);
	void	(*voltage_switch)(struct sdhci_host *host);
	int	(*select_drive_strength)(struct sdhci_host *host,
					 struct mmc_card *card,
					 unsigned int max_dtr, int host_drv,
					 int card_drv, int *drv_type);
	void	(*post_init)(struct sdhci_host *host);
	int	(*switch_signal_voltage)(struct sdhci_host *host,
		unsigned int signal_voltage);
	void	(*switch_signal_voltage_enter)(struct sdhci_host *host,
				unsigned char signal_voltage);
	void	(*switch_signal_voltage_exit)(struct sdhci_host *host,
				unsigned char signal_voltage,
				int voltage_switch_status);
	int	(*suspend)(struct sdhci_host *host);
	int	(*resume)(struct sdhci_host *host);
	int	(*runtime_suspend)(struct sdhci_host *host);
	int	(*runtime_resume)(struct sdhci_host *host);
	void	(*platform_resume)(struct sdhci_host *host);
	int	(*get_tuning_counter)(struct sdhci_host *sdhci);
	void	(*dump_host_cust_regs)(struct sdhci_host *host);
	int	(*get_max_tuning_loop_counter)(struct sdhci_host *sdhci);
	void	(*post_tuning)(struct sdhci_host *host);
	bool	(*is_tuning_done)(struct sdhci_host *sdhci);
	void	(*pre_regulator_config)(struct sdhci_host *sdhci, int vdd);
	void	(*do_calibration)(struct sdhci_host *sdhci,
			unsigned char signal_voltage);
	void	(*config_strobe)(struct sdhci_host *host, bool enable);
	void	(*voltage_switch_req)(struct sdhci_host *sdhci, bool req);
};

#ifdef CONFIG_MMC_SDHCI_IO_ACCESSORS

static inline void sdhci_writel(struct sdhci_host *host, u32 val, int reg)
{
	if (unlikely(host->ops->write_l))
		host->ops->write_l(host, val, reg);
	else
		writel(val, host->ioaddr + reg);
}

static inline void sdhci_writew(struct sdhci_host *host, u16 val, int reg)
{
	if (unlikely(host->ops->write_w))
		host->ops->write_w(host, val, reg);
	else
		writew(val, host->ioaddr + reg);
}

static inline void sdhci_writeb(struct sdhci_host *host, u8 val, int reg)
{
	if (unlikely(host->ops->write_b))
		host->ops->write_b(host, val, reg);
	else
		writeb(val, host->ioaddr + reg);
}

static inline u32 sdhci_readl(struct sdhci_host *host, int reg)
{
	if (unlikely(host->ops->read_l))
		return host->ops->read_l(host, reg);
	else
		return readl(host->ioaddr + reg);
}

static inline u16 sdhci_readw(struct sdhci_host *host, int reg)
{
	if (unlikely(host->ops->read_w))
		return host->ops->read_w(host, reg);
	else
		return readw(host->ioaddr + reg);
}

static inline u8 sdhci_readb(struct sdhci_host *host, int reg)
{
	if (unlikely(host->ops->read_b))
		return host->ops->read_b(host, reg);
	else
		return readb(host->ioaddr + reg);
}

#else

static inline void sdhci_writel(struct sdhci_host *host, u32 val, int reg)
{
	writel(val, host->ioaddr + reg);
}

static inline void sdhci_writew(struct sdhci_host *host, u16 val, int reg)
{
	writew(val, host->ioaddr + reg);
}

static inline void sdhci_writeb(struct sdhci_host *host, u8 val, int reg)
{
	writeb(val, host->ioaddr + reg);
}

static inline u32 sdhci_readl(struct sdhci_host *host, int reg)
{
	return readl(host->ioaddr + reg);
}

static inline u16 sdhci_readw(struct sdhci_host *host, int reg)
{
	return readw(host->ioaddr + reg);
}

static inline u8 sdhci_readb(struct sdhci_host *host, int reg)
{
	return readb(host->ioaddr + reg);
}

#endif /* CONFIG_MMC_SDHCI_IO_ACCESSORS */

extern struct sdhci_host *sdhci_alloc_host(struct device *dev,
	size_t priv_size);
extern void sdhci_free_host(struct sdhci_host *host);

static inline void *sdhci_priv(struct sdhci_host *host)
{
	return (void *)host->private;
}

extern void sdhci_card_detect(struct sdhci_host *host);
extern int sdhci_add_host(struct sdhci_host *host);
extern void sdhci_remove_host(struct sdhci_host *host, int dead);
extern void sdhci_send_command(struct sdhci_host *host,
				struct mmc_command *cmd);

static inline bool sdhci_sdio_irq_enabled(struct sdhci_host *host)
{
	return !!(host->flags & SDHCI_SDIO_IRQ_ENABLED);
}

void sdhci_set_clock(struct sdhci_host *host, unsigned int clock);
void sdhci_set_bus_width(struct sdhci_host *host, int width);
void sdhci_reset(struct sdhci_host *host, u8 mask);
void sdhci_set_uhs_signaling(struct sdhci_host *host, unsigned timing);

#ifdef CONFIG_PM
extern int sdhci_suspend_host(struct sdhci_host *host);
extern int sdhci_resume_host(struct sdhci_host *host);
extern void sdhci_enable_irq_wakeups(struct sdhci_host *host);
extern int sdhci_runtime_suspend_host(struct sdhci_host *host);
extern int sdhci_runtime_resume_host(struct sdhci_host *host);
#endif

#endif /* __SDHCI_HW_H */<|MERGE_RESOLUTION|>--- conflicted
+++ resolved
@@ -310,15 +310,12 @@
 /* ADMA2 64-bit DMA descriptor size */
 #define SDHCI_ADMA2_64_DESC_SZ	12
 
-<<<<<<< HEAD
 /* ADMA2 64-bit Addressing DMA descriptor size */
 #define SDHCI_ADMA2_64_ADDR_DESC_SZ	16
 
 /* ADMA2 64-bit DMA alignment */
 #define SDHCI_ADMA2_64_ALIGN	8
 
-=======
->>>>>>> 0a5766a6
 /*
  * ADMA2 64-bit descriptor. Note 12-byte descriptor can't always be 8-byte
  * aligned.
