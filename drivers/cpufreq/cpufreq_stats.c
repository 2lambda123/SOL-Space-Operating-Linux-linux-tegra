--- conflicted
+++ resolved
@@ -62,16 +62,12 @@
 	cur_time = get_jiffies_64();
 	spin_lock(&cpufreq_stats_lock);
 	stat = per_cpu(cpufreq_stats_table, cpu);
-<<<<<<< HEAD
 	all_stat = per_cpu(all_cpufreq_stats, cpu);
 	if (!stat) {
 		spin_unlock(&cpufreq_stats_lock);
 		return 0;
 	}
-	if (stat->time_in_state) {
-=======
-	if (stat->time_in_state && stat->last_index >= 0)
->>>>>>> 3dba3c79
+	if (stat->time_in_state && stat->last_index >= 0) {
 		stat->time_in_state[stat->last_index] +=
 			cur_time - stat->last_time;
 		if (all_stat)
