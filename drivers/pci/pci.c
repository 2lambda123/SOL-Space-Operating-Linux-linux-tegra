/*
 *	PCI Bus Services, see include/linux/pci.h for further explanation.
 *
 *	Copyright 1993 -- 1997 Drew Eckhardt, Frederic Potter,
 *	David Mosberger-Tang
 *
 *	Copyright 1997 -- 2000 Martin Mares <mj@ucw.cz>
 */

#include <linux/kernel.h>
#include <linux/delay.h>
#include <linux/init.h>
#include <linux/pci.h>
#include <linux/pm.h>
#include <linux/slab.h>
#include <linux/module.h>
#include <linux/spinlock.h>
#include <linux/string.h>
#include <linux/log2.h>
#include <linux/pci-aspm.h>
#include <linux/pm_wakeup.h>
#include <linux/interrupt.h>
#include <linux/device.h>
#include <linux/pm_runtime.h>
#include <asm/setup.h>
#include "pci.h"

const char *pci_power_names[] = {
	"error", "D0", "D1", "D2", "D3hot", "D3cold", "unknown",
};
EXPORT_SYMBOL_GPL(pci_power_names);

int isa_dma_bridge_buggy;
EXPORT_SYMBOL(isa_dma_bridge_buggy);

int pci_pci_problems;
EXPORT_SYMBOL(pci_pci_problems);

unsigned int pci_pm_d3_delay;

static void pci_pme_list_scan(struct work_struct *work);

static LIST_HEAD(pci_pme_list);
static DEFINE_MUTEX(pci_pme_list_mutex);
static DECLARE_DELAYED_WORK(pci_pme_work, pci_pme_list_scan);

struct pci_pme_device {
	struct list_head list;
	struct pci_dev *dev;
};

#define PME_TIMEOUT 1000 /* How long between PME checks */

static void pci_dev_d3_sleep(struct pci_dev *dev)
{
	unsigned int delay = dev->d3_delay;

	if (delay < pci_pm_d3_delay)
		delay = pci_pm_d3_delay;

	msleep(delay);
}

#ifdef CONFIG_PCI_DOMAINS
int pci_domains_supported = 1;
#endif

#define DEFAULT_CARDBUS_IO_SIZE		(256)
#define DEFAULT_CARDBUS_MEM_SIZE	(64*1024*1024)
/* pci=cbmemsize=nnM,cbiosize=nn can override this */
unsigned long pci_cardbus_io_size = DEFAULT_CARDBUS_IO_SIZE;
unsigned long pci_cardbus_mem_size = DEFAULT_CARDBUS_MEM_SIZE;

#define DEFAULT_HOTPLUG_IO_SIZE		(256)
#define DEFAULT_HOTPLUG_MEM_SIZE	(2*1024*1024)
/* pci=hpmemsize=nnM,hpiosize=nn can override this */
unsigned long pci_hotplug_io_size  = DEFAULT_HOTPLUG_IO_SIZE;
unsigned long pci_hotplug_mem_size = DEFAULT_HOTPLUG_MEM_SIZE;

<<<<<<< HEAD
enum pcie_bus_config_types pcie_bus_config = PCIE_BUS_SAFE;
=======
enum pcie_bus_config_types pcie_bus_config = PCIE_BUS_TUNE_OFF;
>>>>>>> 3ee72ca9

/*
 * The default CLS is used if arch didn't set CLS explicitly and not
 * all pci devices agree on the same value.  Arch can override either
 * the dfl or actual value as it sees fit.  Don't forget this is
 * measured in 32-bit words, not bytes.
 */
u8 pci_dfl_cache_line_size __devinitdata = L1_CACHE_BYTES >> 2;
u8 pci_cache_line_size;

/**
 * pci_bus_max_busnr - returns maximum PCI bus number of given bus' children
 * @bus: pointer to PCI bus structure to search
 *
 * Given a PCI bus, returns the highest PCI bus number present in the set
 * including the given PCI bus and its list of child PCI buses.
 */
unsigned char pci_bus_max_busnr(struct pci_bus* bus)
{
	struct list_head *tmp;
	unsigned char max, n;

	max = bus->subordinate;
	list_for_each(tmp, &bus->children) {
		n = pci_bus_max_busnr(pci_bus_b(tmp));
		if(n > max)
			max = n;
	}
	return max;
}
EXPORT_SYMBOL_GPL(pci_bus_max_busnr);

#ifdef CONFIG_HAS_IOMEM
void __iomem *pci_ioremap_bar(struct pci_dev *pdev, int bar)
{
	/*
	 * Make sure the BAR is actually a memory resource, not an IO resource
	 */
	if (!(pci_resource_flags(pdev, bar) & IORESOURCE_MEM)) {
		WARN_ON(1);
		return NULL;
	}
	return ioremap_nocache(pci_resource_start(pdev, bar),
				     pci_resource_len(pdev, bar));
}
EXPORT_SYMBOL_GPL(pci_ioremap_bar);
#endif

#if 0
/**
 * pci_max_busnr - returns maximum PCI bus number
 *
 * Returns the highest PCI bus number present in the system global list of
 * PCI buses.
 */
unsigned char __devinit
pci_max_busnr(void)
{
	struct pci_bus *bus = NULL;
	unsigned char max, n;

	max = 0;
	while ((bus = pci_find_next_bus(bus)) != NULL) {
		n = pci_bus_max_busnr(bus);
		if(n > max)
			max = n;
	}
	return max;
}

#endif  /*  0  */

#define PCI_FIND_CAP_TTL	48

static int __pci_find_next_cap_ttl(struct pci_bus *bus, unsigned int devfn,
				   u8 pos, int cap, int *ttl)
{
	u8 id;

	while ((*ttl)--) {
		pci_bus_read_config_byte(bus, devfn, pos, &pos);
		if (pos < 0x40)
			break;
		pos &= ~3;
		pci_bus_read_config_byte(bus, devfn, pos + PCI_CAP_LIST_ID,
					 &id);
		if (id == 0xff)
			break;
		if (id == cap)
			return pos;
		pos += PCI_CAP_LIST_NEXT;
	}
	return 0;
}

static int __pci_find_next_cap(struct pci_bus *bus, unsigned int devfn,
			       u8 pos, int cap)
{
	int ttl = PCI_FIND_CAP_TTL;

	return __pci_find_next_cap_ttl(bus, devfn, pos, cap, &ttl);
}

int pci_find_next_capability(struct pci_dev *dev, u8 pos, int cap)
{
	return __pci_find_next_cap(dev->bus, dev->devfn,
				   pos + PCI_CAP_LIST_NEXT, cap);
}
EXPORT_SYMBOL_GPL(pci_find_next_capability);

static int __pci_bus_find_cap_start(struct pci_bus *bus,
				    unsigned int devfn, u8 hdr_type)
{
	u16 status;

	pci_bus_read_config_word(bus, devfn, PCI_STATUS, &status);
	if (!(status & PCI_STATUS_CAP_LIST))
		return 0;

	switch (hdr_type) {
	case PCI_HEADER_TYPE_NORMAL:
	case PCI_HEADER_TYPE_BRIDGE:
		return PCI_CAPABILITY_LIST;
	case PCI_HEADER_TYPE_CARDBUS:
		return PCI_CB_CAPABILITY_LIST;
	default:
		return 0;
	}

	return 0;
}

/**
 * pci_find_capability - query for devices' capabilities 
 * @dev: PCI device to query
 * @cap: capability code
 *
 * Tell if a device supports a given PCI capability.
 * Returns the address of the requested capability structure within the
 * device's PCI configuration space or 0 in case the device does not
 * support it.  Possible values for @cap:
 *
 *  %PCI_CAP_ID_PM           Power Management 
 *  %PCI_CAP_ID_AGP          Accelerated Graphics Port 
 *  %PCI_CAP_ID_VPD          Vital Product Data 
 *  %PCI_CAP_ID_SLOTID       Slot Identification 
 *  %PCI_CAP_ID_MSI          Message Signalled Interrupts
 *  %PCI_CAP_ID_CHSWP        CompactPCI HotSwap 
 *  %PCI_CAP_ID_PCIX         PCI-X
 *  %PCI_CAP_ID_EXP          PCI Express
 */
int pci_find_capability(struct pci_dev *dev, int cap)
{
	int pos;

	pos = __pci_bus_find_cap_start(dev->bus, dev->devfn, dev->hdr_type);
	if (pos)
		pos = __pci_find_next_cap(dev->bus, dev->devfn, pos, cap);

	return pos;
}

/**
 * pci_bus_find_capability - query for devices' capabilities 
 * @bus:   the PCI bus to query
 * @devfn: PCI device to query
 * @cap:   capability code
 *
 * Like pci_find_capability() but works for pci devices that do not have a
 * pci_dev structure set up yet. 
 *
 * Returns the address of the requested capability structure within the
 * device's PCI configuration space or 0 in case the device does not
 * support it.
 */
int pci_bus_find_capability(struct pci_bus *bus, unsigned int devfn, int cap)
{
	int pos;
	u8 hdr_type;

	pci_bus_read_config_byte(bus, devfn, PCI_HEADER_TYPE, &hdr_type);

	pos = __pci_bus_find_cap_start(bus, devfn, hdr_type & 0x7f);
	if (pos)
		pos = __pci_find_next_cap(bus, devfn, pos, cap);

	return pos;
}

/**
 * pci_find_ext_capability - Find an extended capability
 * @dev: PCI device to query
 * @cap: capability code
 *
 * Returns the address of the requested extended capability structure
 * within the device's PCI configuration space or 0 if the device does
 * not support it.  Possible values for @cap:
 *
 *  %PCI_EXT_CAP_ID_ERR		Advanced Error Reporting
 *  %PCI_EXT_CAP_ID_VC		Virtual Channel
 *  %PCI_EXT_CAP_ID_DSN		Device Serial Number
 *  %PCI_EXT_CAP_ID_PWR		Power Budgeting
 */
int pci_find_ext_capability(struct pci_dev *dev, int cap)
{
	u32 header;
	int ttl;
	int pos = PCI_CFG_SPACE_SIZE;

	/* minimum 8 bytes per capability */
	ttl = (PCI_CFG_SPACE_EXP_SIZE - PCI_CFG_SPACE_SIZE) / 8;

	if (dev->cfg_size <= PCI_CFG_SPACE_SIZE)
		return 0;

	if (pci_read_config_dword(dev, pos, &header) != PCIBIOS_SUCCESSFUL)
		return 0;

	/*
	 * If we have no capabilities, this is indicated by cap ID,
	 * cap version and next pointer all being 0.
	 */
	if (header == 0)
		return 0;

	while (ttl-- > 0) {
		if (PCI_EXT_CAP_ID(header) == cap)
			return pos;

		pos = PCI_EXT_CAP_NEXT(header);
		if (pos < PCI_CFG_SPACE_SIZE)
			break;

		if (pci_read_config_dword(dev, pos, &header) != PCIBIOS_SUCCESSFUL)
			break;
	}

	return 0;
}
EXPORT_SYMBOL_GPL(pci_find_ext_capability);

/**
 * pci_bus_find_ext_capability - find an extended capability
 * @bus:   the PCI bus to query
 * @devfn: PCI device to query
 * @cap:   capability code
 *
 * Like pci_find_ext_capability() but works for pci devices that do not have a
 * pci_dev structure set up yet.
 *
 * Returns the address of the requested capability structure within the
 * device's PCI configuration space or 0 in case the device does not
 * support it.
 */
int pci_bus_find_ext_capability(struct pci_bus *bus, unsigned int devfn,
				int cap)
{
	u32 header;
	int ttl;
	int pos = PCI_CFG_SPACE_SIZE;

	/* minimum 8 bytes per capability */
	ttl = (PCI_CFG_SPACE_EXP_SIZE - PCI_CFG_SPACE_SIZE) / 8;

	if (!pci_bus_read_config_dword(bus, devfn, pos, &header))
		return 0;
	if (header == 0xffffffff || header == 0)
		return 0;

	while (ttl-- > 0) {
		if (PCI_EXT_CAP_ID(header) == cap)
			return pos;

		pos = PCI_EXT_CAP_NEXT(header);
		if (pos < PCI_CFG_SPACE_SIZE)
			break;

		if (!pci_bus_read_config_dword(bus, devfn, pos, &header))
			break;
	}

	return 0;
}

static int __pci_find_next_ht_cap(struct pci_dev *dev, int pos, int ht_cap)
{
	int rc, ttl = PCI_FIND_CAP_TTL;
	u8 cap, mask;

	if (ht_cap == HT_CAPTYPE_SLAVE || ht_cap == HT_CAPTYPE_HOST)
		mask = HT_3BIT_CAP_MASK;
	else
		mask = HT_5BIT_CAP_MASK;

	pos = __pci_find_next_cap_ttl(dev->bus, dev->devfn, pos,
				      PCI_CAP_ID_HT, &ttl);
	while (pos) {
		rc = pci_read_config_byte(dev, pos + 3, &cap);
		if (rc != PCIBIOS_SUCCESSFUL)
			return 0;

		if ((cap & mask) == ht_cap)
			return pos;

		pos = __pci_find_next_cap_ttl(dev->bus, dev->devfn,
					      pos + PCI_CAP_LIST_NEXT,
					      PCI_CAP_ID_HT, &ttl);
	}

	return 0;
}
/**
 * pci_find_next_ht_capability - query a device's Hypertransport capabilities
 * @dev: PCI device to query
 * @pos: Position from which to continue searching
 * @ht_cap: Hypertransport capability code
 *
 * To be used in conjunction with pci_find_ht_capability() to search for
 * all capabilities matching @ht_cap. @pos should always be a value returned
 * from pci_find_ht_capability().
 *
 * NB. To be 100% safe against broken PCI devices, the caller should take
 * steps to avoid an infinite loop.
 */
int pci_find_next_ht_capability(struct pci_dev *dev, int pos, int ht_cap)
{
	return __pci_find_next_ht_cap(dev, pos + PCI_CAP_LIST_NEXT, ht_cap);
}
EXPORT_SYMBOL_GPL(pci_find_next_ht_capability);

/**
 * pci_find_ht_capability - query a device's Hypertransport capabilities
 * @dev: PCI device to query
 * @ht_cap: Hypertransport capability code
 *
 * Tell if a device supports a given Hypertransport capability.
 * Returns an address within the device's PCI configuration space
 * or 0 in case the device does not support the request capability.
 * The address points to the PCI capability, of type PCI_CAP_ID_HT,
 * which has a Hypertransport capability matching @ht_cap.
 */
int pci_find_ht_capability(struct pci_dev *dev, int ht_cap)
{
	int pos;

	pos = __pci_bus_find_cap_start(dev->bus, dev->devfn, dev->hdr_type);
	if (pos)
		pos = __pci_find_next_ht_cap(dev, pos, ht_cap);

	return pos;
}
EXPORT_SYMBOL_GPL(pci_find_ht_capability);

/**
 * pci_find_parent_resource - return resource region of parent bus of given region
 * @dev: PCI device structure contains resources to be searched
 * @res: child resource record for which parent is sought
 *
 *  For given resource region of given device, return the resource
 *  region of parent bus the given region is contained in or where
 *  it should be allocated from.
 */
struct resource *
pci_find_parent_resource(const struct pci_dev *dev, struct resource *res)
{
	const struct pci_bus *bus = dev->bus;
	int i;
	struct resource *best = NULL, *r;

	pci_bus_for_each_resource(bus, r, i) {
		if (!r)
			continue;
		if (res->start && !(res->start >= r->start && res->end <= r->end))
			continue;	/* Not contained */
		if ((res->flags ^ r->flags) & (IORESOURCE_IO | IORESOURCE_MEM))
			continue;	/* Wrong type */
		if (!((res->flags ^ r->flags) & IORESOURCE_PREFETCH))
			return r;	/* Exact match */
		/* We can't insert a non-prefetch resource inside a prefetchable parent .. */
		if (r->flags & IORESOURCE_PREFETCH)
			continue;
		/* .. but we can put a prefetchable resource inside a non-prefetchable one */
		if (!best)
			best = r;
	}
	return best;
}

/**
 * pci_restore_bars - restore a devices BAR values (e.g. after wake-up)
 * @dev: PCI device to have its BARs restored
 *
 * Restore the BAR values for a given device, so as to make it
 * accessible by its driver.
 */
static void
pci_restore_bars(struct pci_dev *dev)
{
	int i;

	for (i = 0; i < PCI_BRIDGE_RESOURCES; i++)
		pci_update_resource(dev, i);
}

static struct pci_platform_pm_ops *pci_platform_pm;

int pci_set_platform_pm(struct pci_platform_pm_ops *ops)
{
	if (!ops->is_manageable || !ops->set_state || !ops->choose_state
	    || !ops->sleep_wake || !ops->can_wakeup)
		return -EINVAL;
	pci_platform_pm = ops;
	return 0;
}

static inline bool platform_pci_power_manageable(struct pci_dev *dev)
{
	return pci_platform_pm ? pci_platform_pm->is_manageable(dev) : false;
}

static inline int platform_pci_set_power_state(struct pci_dev *dev,
                                                pci_power_t t)
{
	return pci_platform_pm ? pci_platform_pm->set_state(dev, t) : -ENOSYS;
}

static inline pci_power_t platform_pci_choose_state(struct pci_dev *dev)
{
	return pci_platform_pm ?
			pci_platform_pm->choose_state(dev) : PCI_POWER_ERROR;
}

static inline bool platform_pci_can_wakeup(struct pci_dev *dev)
{
	return pci_platform_pm ? pci_platform_pm->can_wakeup(dev) : false;
}

static inline int platform_pci_sleep_wake(struct pci_dev *dev, bool enable)
{
	return pci_platform_pm ?
			pci_platform_pm->sleep_wake(dev, enable) : -ENODEV;
}

static inline int platform_pci_run_wake(struct pci_dev *dev, bool enable)
{
	return pci_platform_pm ?
			pci_platform_pm->run_wake(dev, enable) : -ENODEV;
}

/**
 * pci_raw_set_power_state - Use PCI PM registers to set the power state of
 *                           given PCI device
 * @dev: PCI device to handle.
 * @state: PCI power state (D0, D1, D2, D3hot) to put the device into.
 *
 * RETURN VALUE:
 * -EINVAL if the requested state is invalid.
 * -EIO if device does not support PCI PM or its PM capabilities register has a
 * wrong version, or device doesn't support the requested state.
 * 0 if device already is in the requested state.
 * 0 if device's power state has been successfully changed.
 */
static int pci_raw_set_power_state(struct pci_dev *dev, pci_power_t state)
{
	u16 pmcsr;
	bool need_restore = false;

	/* Check if we're already there */
	if (dev->current_state == state)
		return 0;

	if (!dev->pm_cap)
		return -EIO;

	if (state < PCI_D0 || state > PCI_D3hot)
		return -EINVAL;

	/* Validate current state:
	 * Can enter D0 from any state, but if we can only go deeper 
	 * to sleep if we're already in a low power state
	 */
	if (state != PCI_D0 && dev->current_state <= PCI_D3cold
	    && dev->current_state > state) {
		dev_err(&dev->dev, "invalid power transition "
			"(from state %d to %d)\n", dev->current_state, state);
		return -EINVAL;
	}

	/* check if this device supports the desired state */
	if ((state == PCI_D1 && !dev->d1_support)
	   || (state == PCI_D2 && !dev->d2_support))
		return -EIO;

	pci_read_config_word(dev, dev->pm_cap + PCI_PM_CTRL, &pmcsr);

	/* If we're (effectively) in D3, force entire word to 0.
	 * This doesn't affect PME_Status, disables PME_En, and
	 * sets PowerState to 0.
	 */
	switch (dev->current_state) {
	case PCI_D0:
	case PCI_D1:
	case PCI_D2:
		pmcsr &= ~PCI_PM_CTRL_STATE_MASK;
		pmcsr |= state;
		break;
	case PCI_D3hot:
	case PCI_D3cold:
	case PCI_UNKNOWN: /* Boot-up */
		if ((pmcsr & PCI_PM_CTRL_STATE_MASK) == PCI_D3hot
		 && !(pmcsr & PCI_PM_CTRL_NO_SOFT_RESET))
			need_restore = true;
		/* Fall-through: force to D0 */
	default:
		pmcsr = 0;
		break;
	}

	/* enter specified state */
	pci_write_config_word(dev, dev->pm_cap + PCI_PM_CTRL, pmcsr);

	/* Mandatory power management transition delays */
	/* see PCI PM 1.1 5.6.1 table 18 */
	if (state == PCI_D3hot || dev->current_state == PCI_D3hot)
		pci_dev_d3_sleep(dev);
	else if (state == PCI_D2 || dev->current_state == PCI_D2)
		udelay(PCI_PM_D2_DELAY);

	pci_read_config_word(dev, dev->pm_cap + PCI_PM_CTRL, &pmcsr);
	dev->current_state = (pmcsr & PCI_PM_CTRL_STATE_MASK);
	if (dev->current_state != state && printk_ratelimit())
		dev_info(&dev->dev, "Refused to change power state, "
			"currently in D%d\n", dev->current_state);

	/* According to section 5.4.1 of the "PCI BUS POWER MANAGEMENT
	 * INTERFACE SPECIFICATION, REV. 1.2", a device transitioning
	 * from D3hot to D0 _may_ perform an internal reset, thereby
	 * going to "D0 Uninitialized" rather than "D0 Initialized".
	 * For example, at least some versions of the 3c905B and the
	 * 3c556B exhibit this behaviour.
	 *
	 * At least some laptop BIOSen (e.g. the Thinkpad T21) leave
	 * devices in a D3hot state at boot.  Consequently, we need to
	 * restore at least the BARs so that the device will be
	 * accessible to its driver.
	 */
	if (need_restore)
		pci_restore_bars(dev);

	if (dev->bus->self)
		pcie_aspm_pm_state_change(dev->bus->self);

	return 0;
}

/**
 * pci_update_current_state - Read PCI power state of given device from its
 *                            PCI PM registers and cache it
 * @dev: PCI device to handle.
 * @state: State to cache in case the device doesn't have the PM capability
 */
void pci_update_current_state(struct pci_dev *dev, pci_power_t state)
{
	if (dev->pm_cap) {
		u16 pmcsr;

		pci_read_config_word(dev, dev->pm_cap + PCI_PM_CTRL, &pmcsr);
		dev->current_state = (pmcsr & PCI_PM_CTRL_STATE_MASK);
	} else {
		dev->current_state = state;
	}
}

/**
 * pci_platform_power_transition - Use platform to change device power state
 * @dev: PCI device to handle.
 * @state: State to put the device into.
 */
static int pci_platform_power_transition(struct pci_dev *dev, pci_power_t state)
{
	int error;

	if (platform_pci_power_manageable(dev)) {
		error = platform_pci_set_power_state(dev, state);
		if (!error)
			pci_update_current_state(dev, state);
	} else {
		error = -ENODEV;
		/* Fall back to PCI_D0 if native PM is not supported */
		if (!dev->pm_cap)
			dev->current_state = PCI_D0;
	}

	return error;
}

/**
 * __pci_start_power_transition - Start power transition of a PCI device
 * @dev: PCI device to handle.
 * @state: State to put the device into.
 */
static void __pci_start_power_transition(struct pci_dev *dev, pci_power_t state)
{
	if (state == PCI_D0)
		pci_platform_power_transition(dev, PCI_D0);
}

/**
 * __pci_complete_power_transition - Complete power transition of a PCI device
 * @dev: PCI device to handle.
 * @state: State to put the device into.
 *
 * This function should not be called directly by device drivers.
 */
int __pci_complete_power_transition(struct pci_dev *dev, pci_power_t state)
{
	return state >= PCI_D0 ?
			pci_platform_power_transition(dev, state) : -EINVAL;
}
EXPORT_SYMBOL_GPL(__pci_complete_power_transition);

/**
 * pci_set_power_state - Set the power state of a PCI device
 * @dev: PCI device to handle.
 * @state: PCI power state (D0, D1, D2, D3hot) to put the device into.
 *
 * Transition a device to a new power state, using the platform firmware and/or
 * the device's PCI PM registers.
 *
 * RETURN VALUE:
 * -EINVAL if the requested state is invalid.
 * -EIO if device does not support PCI PM or its PM capabilities register has a
 * wrong version, or device doesn't support the requested state.
 * 0 if device already is in the requested state.
 * 0 if device's power state has been successfully changed.
 */
int pci_set_power_state(struct pci_dev *dev, pci_power_t state)
{
	int error;

	/* bound the state we're entering */
	if (state > PCI_D3hot)
		state = PCI_D3hot;
	else if (state < PCI_D0)
		state = PCI_D0;
	else if ((state == PCI_D1 || state == PCI_D2) && pci_no_d1d2(dev))
		/*
		 * If the device or the parent bridge do not support PCI PM,
		 * ignore the request if we're doing anything other than putting
		 * it into D0 (which would only happen on boot).
		 */
		return 0;

	__pci_start_power_transition(dev, state);

	/* This device is quirked not to be put into D3, so
	   don't put it in D3 */
	if (state == PCI_D3hot && (dev->dev_flags & PCI_DEV_FLAGS_NO_D3))
		return 0;

	error = pci_raw_set_power_state(dev, state);

	if (!__pci_complete_power_transition(dev, state))
		error = 0;
	/*
	 * When aspm_policy is "powersave" this call ensures
	 * that ASPM is configured.
	 */
	if (!error && dev->bus->self)
		pcie_aspm_powersave_config_link(dev->bus->self);

	return error;
}

/**
 * pci_choose_state - Choose the power state of a PCI device
 * @dev: PCI device to be suspended
 * @state: target sleep state for the whole system. This is the value
 *	that is passed to suspend() function.
 *
 * Returns PCI power state suitable for given device and given system
 * message.
 */

pci_power_t pci_choose_state(struct pci_dev *dev, pm_message_t state)
{
	pci_power_t ret;

	if (!pci_find_capability(dev, PCI_CAP_ID_PM))
		return PCI_D0;

	ret = platform_pci_choose_state(dev);
	if (ret != PCI_POWER_ERROR)
		return ret;

	switch (state.event) {
	case PM_EVENT_ON:
		return PCI_D0;
	case PM_EVENT_FREEZE:
	case PM_EVENT_PRETHAW:
		/* REVISIT both freeze and pre-thaw "should" use D0 */
	case PM_EVENT_SUSPEND:
	case PM_EVENT_HIBERNATE:
		return PCI_D3hot;
	default:
		dev_info(&dev->dev, "unrecognized suspend event %d\n",
			 state.event);
		BUG();
	}
	return PCI_D0;
}

EXPORT_SYMBOL(pci_choose_state);

#define PCI_EXP_SAVE_REGS	7

#define pcie_cap_has_devctl(type, flags)	1
#define pcie_cap_has_lnkctl(type, flags)		\
		((flags & PCI_EXP_FLAGS_VERS) > 1 ||	\
		 (type == PCI_EXP_TYPE_ROOT_PORT ||	\
		  type == PCI_EXP_TYPE_ENDPOINT ||	\
		  type == PCI_EXP_TYPE_LEG_END))
#define pcie_cap_has_sltctl(type, flags)		\
		((flags & PCI_EXP_FLAGS_VERS) > 1 ||	\
		 ((type == PCI_EXP_TYPE_ROOT_PORT) ||	\
		  (type == PCI_EXP_TYPE_DOWNSTREAM &&	\
		   (flags & PCI_EXP_FLAGS_SLOT))))
#define pcie_cap_has_rtctl(type, flags)			\
		((flags & PCI_EXP_FLAGS_VERS) > 1 ||	\
		 (type == PCI_EXP_TYPE_ROOT_PORT ||	\
		  type == PCI_EXP_TYPE_RC_EC))
#define pcie_cap_has_devctl2(type, flags)		\
		((flags & PCI_EXP_FLAGS_VERS) > 1)
#define pcie_cap_has_lnkctl2(type, flags)		\
		((flags & PCI_EXP_FLAGS_VERS) > 1)
#define pcie_cap_has_sltctl2(type, flags)		\
		((flags & PCI_EXP_FLAGS_VERS) > 1)

static int pci_save_pcie_state(struct pci_dev *dev)
{
	int pos, i = 0;
	struct pci_cap_saved_state *save_state;
	u16 *cap;
	u16 flags;

	pos = pci_pcie_cap(dev);
	if (!pos)
		return 0;

	save_state = pci_find_saved_cap(dev, PCI_CAP_ID_EXP);
	if (!save_state) {
		dev_err(&dev->dev, "buffer not found in %s\n", __func__);
		return -ENOMEM;
	}
	cap = (u16 *)&save_state->cap.data[0];

	pci_read_config_word(dev, pos + PCI_EXP_FLAGS, &flags);

	if (pcie_cap_has_devctl(dev->pcie_type, flags))
		pci_read_config_word(dev, pos + PCI_EXP_DEVCTL, &cap[i++]);
	if (pcie_cap_has_lnkctl(dev->pcie_type, flags))
		pci_read_config_word(dev, pos + PCI_EXP_LNKCTL, &cap[i++]);
	if (pcie_cap_has_sltctl(dev->pcie_type, flags))
		pci_read_config_word(dev, pos + PCI_EXP_SLTCTL, &cap[i++]);
	if (pcie_cap_has_rtctl(dev->pcie_type, flags))
		pci_read_config_word(dev, pos + PCI_EXP_RTCTL, &cap[i++]);
	if (pcie_cap_has_devctl2(dev->pcie_type, flags))
		pci_read_config_word(dev, pos + PCI_EXP_DEVCTL2, &cap[i++]);
	if (pcie_cap_has_lnkctl2(dev->pcie_type, flags))
		pci_read_config_word(dev, pos + PCI_EXP_LNKCTL2, &cap[i++]);
	if (pcie_cap_has_sltctl2(dev->pcie_type, flags))
		pci_read_config_word(dev, pos + PCI_EXP_SLTCTL2, &cap[i++]);

	return 0;
}

static void pci_restore_pcie_state(struct pci_dev *dev)
{
	int i = 0, pos;
	struct pci_cap_saved_state *save_state;
	u16 *cap;
	u16 flags;

	save_state = pci_find_saved_cap(dev, PCI_CAP_ID_EXP);
	pos = pci_find_capability(dev, PCI_CAP_ID_EXP);
	if (!save_state || pos <= 0)
		return;
	cap = (u16 *)&save_state->cap.data[0];

	pci_read_config_word(dev, pos + PCI_EXP_FLAGS, &flags);

	if (pcie_cap_has_devctl(dev->pcie_type, flags))
		pci_write_config_word(dev, pos + PCI_EXP_DEVCTL, cap[i++]);
	if (pcie_cap_has_lnkctl(dev->pcie_type, flags))
		pci_write_config_word(dev, pos + PCI_EXP_LNKCTL, cap[i++]);
	if (pcie_cap_has_sltctl(dev->pcie_type, flags))
		pci_write_config_word(dev, pos + PCI_EXP_SLTCTL, cap[i++]);
	if (pcie_cap_has_rtctl(dev->pcie_type, flags))
		pci_write_config_word(dev, pos + PCI_EXP_RTCTL, cap[i++]);
	if (pcie_cap_has_devctl2(dev->pcie_type, flags))
		pci_write_config_word(dev, pos + PCI_EXP_DEVCTL2, cap[i++]);
	if (pcie_cap_has_lnkctl2(dev->pcie_type, flags))
		pci_write_config_word(dev, pos + PCI_EXP_LNKCTL2, cap[i++]);
	if (pcie_cap_has_sltctl2(dev->pcie_type, flags))
		pci_write_config_word(dev, pos + PCI_EXP_SLTCTL2, cap[i++]);
}


static int pci_save_pcix_state(struct pci_dev *dev)
{
	int pos;
	struct pci_cap_saved_state *save_state;

	pos = pci_find_capability(dev, PCI_CAP_ID_PCIX);
	if (pos <= 0)
		return 0;

	save_state = pci_find_saved_cap(dev, PCI_CAP_ID_PCIX);
	if (!save_state) {
		dev_err(&dev->dev, "buffer not found in %s\n", __func__);
		return -ENOMEM;
	}

	pci_read_config_word(dev, pos + PCI_X_CMD,
			     (u16 *)save_state->cap.data);

	return 0;
}

static void pci_restore_pcix_state(struct pci_dev *dev)
{
	int i = 0, pos;
	struct pci_cap_saved_state *save_state;
	u16 *cap;

	save_state = pci_find_saved_cap(dev, PCI_CAP_ID_PCIX);
	pos = pci_find_capability(dev, PCI_CAP_ID_PCIX);
	if (!save_state || pos <= 0)
		return;
	cap = (u16 *)&save_state->cap.data[0];

	pci_write_config_word(dev, pos + PCI_X_CMD, cap[i++]);
}


/**
 * pci_save_state - save the PCI configuration space of a device before suspending
 * @dev: - PCI device that we're dealing with
 */
int
pci_save_state(struct pci_dev *dev)
{
	int i;
	/* XXX: 100% dword access ok here? */
	for (i = 0; i < 16; i++)
		pci_read_config_dword(dev, i * 4, &dev->saved_config_space[i]);
	dev->state_saved = true;
	if ((i = pci_save_pcie_state(dev)) != 0)
		return i;
	if ((i = pci_save_pcix_state(dev)) != 0)
		return i;
	return 0;
}

/** 
 * pci_restore_state - Restore the saved state of a PCI device
 * @dev: - PCI device that we're dealing with
 */
void pci_restore_state(struct pci_dev *dev)
{
	int i;
	u32 val;

	if (!dev->state_saved)
		return;

	/* PCI Express register must be restored first */
	pci_restore_pcie_state(dev);

	/*
	 * The Base Address register should be programmed before the command
	 * register(s)
	 */
	for (i = 15; i >= 0; i--) {
		pci_read_config_dword(dev, i * 4, &val);
		if (val != dev->saved_config_space[i]) {
			dev_printk(KERN_DEBUG, &dev->dev, "restoring config "
				"space at offset %#x (was %#x, writing %#x)\n",
				i, val, (int)dev->saved_config_space[i]);
			pci_write_config_dword(dev,i * 4,
				dev->saved_config_space[i]);
		}
	}
	pci_restore_pcix_state(dev);
	pci_restore_msi_state(dev);
	pci_restore_iov_state(dev);

	dev->state_saved = false;
}

struct pci_saved_state {
	u32 config_space[16];
	struct pci_cap_saved_data cap[0];
};

/**
 * pci_store_saved_state - Allocate and return an opaque struct containing
 *			   the device saved state.
 * @dev: PCI device that we're dealing with
 *
 * Rerturn NULL if no state or error.
 */
struct pci_saved_state *pci_store_saved_state(struct pci_dev *dev)
{
	struct pci_saved_state *state;
	struct pci_cap_saved_state *tmp;
	struct pci_cap_saved_data *cap;
	struct hlist_node *pos;
	size_t size;

	if (!dev->state_saved)
		return NULL;

	size = sizeof(*state) + sizeof(struct pci_cap_saved_data);

	hlist_for_each_entry(tmp, pos, &dev->saved_cap_space, next)
		size += sizeof(struct pci_cap_saved_data) + tmp->cap.size;

	state = kzalloc(size, GFP_KERNEL);
	if (!state)
		return NULL;

	memcpy(state->config_space, dev->saved_config_space,
	       sizeof(state->config_space));

	cap = state->cap;
	hlist_for_each_entry(tmp, pos, &dev->saved_cap_space, next) {
		size_t len = sizeof(struct pci_cap_saved_data) + tmp->cap.size;
		memcpy(cap, &tmp->cap, len);
		cap = (struct pci_cap_saved_data *)((u8 *)cap + len);
	}
	/* Empty cap_save terminates list */

	return state;
}
EXPORT_SYMBOL_GPL(pci_store_saved_state);

/**
 * pci_load_saved_state - Reload the provided save state into struct pci_dev.
 * @dev: PCI device that we're dealing with
 * @state: Saved state returned from pci_store_saved_state()
 */
int pci_load_saved_state(struct pci_dev *dev, struct pci_saved_state *state)
{
	struct pci_cap_saved_data *cap;

	dev->state_saved = false;

	if (!state)
		return 0;

	memcpy(dev->saved_config_space, state->config_space,
	       sizeof(state->config_space));

	cap = state->cap;
	while (cap->size) {
		struct pci_cap_saved_state *tmp;

		tmp = pci_find_saved_cap(dev, cap->cap_nr);
		if (!tmp || tmp->cap.size != cap->size)
			return -EINVAL;

		memcpy(tmp->cap.data, cap->data, tmp->cap.size);
		cap = (struct pci_cap_saved_data *)((u8 *)cap +
		       sizeof(struct pci_cap_saved_data) + cap->size);
	}

	dev->state_saved = true;
	return 0;
}
EXPORT_SYMBOL_GPL(pci_load_saved_state);

/**
 * pci_load_and_free_saved_state - Reload the save state pointed to by state,
 *				   and free the memory allocated for it.
 * @dev: PCI device that we're dealing with
 * @state: Pointer to saved state returned from pci_store_saved_state()
 */
int pci_load_and_free_saved_state(struct pci_dev *dev,
				  struct pci_saved_state **state)
{
	int ret = pci_load_saved_state(dev, *state);
	kfree(*state);
	*state = NULL;
	return ret;
}
EXPORT_SYMBOL_GPL(pci_load_and_free_saved_state);

static int do_pci_enable_device(struct pci_dev *dev, int bars)
{
	int err;

	err = pci_set_power_state(dev, PCI_D0);
	if (err < 0 && err != -EIO)
		return err;
	err = pcibios_enable_device(dev, bars);
	if (err < 0)
		return err;
	pci_fixup_device(pci_fixup_enable, dev);

	return 0;
}

/**
 * pci_reenable_device - Resume abandoned device
 * @dev: PCI device to be resumed
 *
 *  Note this function is a backend of pci_default_resume and is not supposed
 *  to be called by normal code, write proper resume handler and use it instead.
 */
int pci_reenable_device(struct pci_dev *dev)
{
	if (pci_is_enabled(dev))
		return do_pci_enable_device(dev, (1 << PCI_NUM_RESOURCES) - 1);
	return 0;
}

static int __pci_enable_device_flags(struct pci_dev *dev,
				     resource_size_t flags)
{
	int err;
	int i, bars = 0;

	/*
	 * Power state could be unknown at this point, either due to a fresh
	 * boot or a device removal call.  So get the current power state
	 * so that things like MSI message writing will behave as expected
	 * (e.g. if the device really is in D0 at enable time).
	 */
	if (dev->pm_cap) {
		u16 pmcsr;
		pci_read_config_word(dev, dev->pm_cap + PCI_PM_CTRL, &pmcsr);
		dev->current_state = (pmcsr & PCI_PM_CTRL_STATE_MASK);
	}

	if (atomic_add_return(1, &dev->enable_cnt) > 1)
		return 0;		/* already enabled */

	for (i = 0; i < DEVICE_COUNT_RESOURCE; i++)
		if (dev->resource[i].flags & flags)
			bars |= (1 << i);

	err = do_pci_enable_device(dev, bars);
	if (err < 0)
		atomic_dec(&dev->enable_cnt);
	return err;
}

/**
 * pci_enable_device_io - Initialize a device for use with IO space
 * @dev: PCI device to be initialized
 *
 *  Initialize device before it's used by a driver. Ask low-level code
 *  to enable I/O resources. Wake up the device if it was suspended.
 *  Beware, this function can fail.
 */
int pci_enable_device_io(struct pci_dev *dev)
{
	return __pci_enable_device_flags(dev, IORESOURCE_IO);
}

/**
 * pci_enable_device_mem - Initialize a device for use with Memory space
 * @dev: PCI device to be initialized
 *
 *  Initialize device before it's used by a driver. Ask low-level code
 *  to enable Memory resources. Wake up the device if it was suspended.
 *  Beware, this function can fail.
 */
int pci_enable_device_mem(struct pci_dev *dev)
{
	return __pci_enable_device_flags(dev, IORESOURCE_MEM);
}

/**
 * pci_enable_device - Initialize device before it's used by a driver.
 * @dev: PCI device to be initialized
 *
 *  Initialize device before it's used by a driver. Ask low-level code
 *  to enable I/O and memory. Wake up the device if it was suspended.
 *  Beware, this function can fail.
 *
 *  Note we don't actually enable the device many times if we call
 *  this function repeatedly (we just increment the count).
 */
int pci_enable_device(struct pci_dev *dev)
{
	return __pci_enable_device_flags(dev, IORESOURCE_MEM | IORESOURCE_IO);
}

/*
 * Managed PCI resources.  This manages device on/off, intx/msi/msix
 * on/off and BAR regions.  pci_dev itself records msi/msix status, so
 * there's no need to track it separately.  pci_devres is initialized
 * when a device is enabled using managed PCI device enable interface.
 */
struct pci_devres {
	unsigned int enabled:1;
	unsigned int pinned:1;
	unsigned int orig_intx:1;
	unsigned int restore_intx:1;
	u32 region_mask;
};

static void pcim_release(struct device *gendev, void *res)
{
	struct pci_dev *dev = container_of(gendev, struct pci_dev, dev);
	struct pci_devres *this = res;
	int i;

	if (dev->msi_enabled)
		pci_disable_msi(dev);
	if (dev->msix_enabled)
		pci_disable_msix(dev);

	for (i = 0; i < DEVICE_COUNT_RESOURCE; i++)
		if (this->region_mask & (1 << i))
			pci_release_region(dev, i);

	if (this->restore_intx)
		pci_intx(dev, this->orig_intx);

	if (this->enabled && !this->pinned)
		pci_disable_device(dev);
}

static struct pci_devres * get_pci_dr(struct pci_dev *pdev)
{
	struct pci_devres *dr, *new_dr;

	dr = devres_find(&pdev->dev, pcim_release, NULL, NULL);
	if (dr)
		return dr;

	new_dr = devres_alloc(pcim_release, sizeof(*new_dr), GFP_KERNEL);
	if (!new_dr)
		return NULL;
	return devres_get(&pdev->dev, new_dr, NULL, NULL);
}

static struct pci_devres * find_pci_dr(struct pci_dev *pdev)
{
	if (pci_is_managed(pdev))
		return devres_find(&pdev->dev, pcim_release, NULL, NULL);
	return NULL;
}

/**
 * pcim_enable_device - Managed pci_enable_device()
 * @pdev: PCI device to be initialized
 *
 * Managed pci_enable_device().
 */
int pcim_enable_device(struct pci_dev *pdev)
{
	struct pci_devres *dr;
	int rc;

	dr = get_pci_dr(pdev);
	if (unlikely(!dr))
		return -ENOMEM;
	if (dr->enabled)
		return 0;

	rc = pci_enable_device(pdev);
	if (!rc) {
		pdev->is_managed = 1;
		dr->enabled = 1;
	}
	return rc;
}

/**
 * pcim_pin_device - Pin managed PCI device
 * @pdev: PCI device to pin
 *
 * Pin managed PCI device @pdev.  Pinned device won't be disabled on
 * driver detach.  @pdev must have been enabled with
 * pcim_enable_device().
 */
void pcim_pin_device(struct pci_dev *pdev)
{
	struct pci_devres *dr;

	dr = find_pci_dr(pdev);
	WARN_ON(!dr || !dr->enabled);
	if (dr)
		dr->pinned = 1;
}

/**
 * pcibios_disable_device - disable arch specific PCI resources for device dev
 * @dev: the PCI device to disable
 *
 * Disables architecture specific PCI resources for the device. This
 * is the default implementation. Architecture implementations can
 * override this.
 */
void __attribute__ ((weak)) pcibios_disable_device (struct pci_dev *dev) {}

static void do_pci_disable_device(struct pci_dev *dev)
{
	u16 pci_command;

	pci_read_config_word(dev, PCI_COMMAND, &pci_command);
	if (pci_command & PCI_COMMAND_MASTER) {
		pci_command &= ~PCI_COMMAND_MASTER;
		pci_write_config_word(dev, PCI_COMMAND, pci_command);
	}

	pcibios_disable_device(dev);
}

/**
 * pci_disable_enabled_device - Disable device without updating enable_cnt
 * @dev: PCI device to disable
 *
 * NOTE: This function is a backend of PCI power management routines and is
 * not supposed to be called drivers.
 */
void pci_disable_enabled_device(struct pci_dev *dev)
{
	if (pci_is_enabled(dev))
		do_pci_disable_device(dev);
}

/**
 * pci_disable_device - Disable PCI device after use
 * @dev: PCI device to be disabled
 *
 * Signal to the system that the PCI device is not in use by the system
 * anymore.  This only involves disabling PCI bus-mastering, if active.
 *
 * Note we don't actually disable the device until all callers of
 * pci_enable_device() have called pci_disable_device().
 */
void
pci_disable_device(struct pci_dev *dev)
{
	struct pci_devres *dr;

	dr = find_pci_dr(dev);
	if (dr)
		dr->enabled = 0;

	if (atomic_sub_return(1, &dev->enable_cnt) != 0)
		return;

	do_pci_disable_device(dev);

	dev->is_busmaster = 0;
}

/**
 * pcibios_set_pcie_reset_state - set reset state for device dev
 * @dev: the PCIe device reset
 * @state: Reset state to enter into
 *
 *
 * Sets the PCIe reset state for the device. This is the default
 * implementation. Architecture implementations can override this.
 */
int __attribute__ ((weak)) pcibios_set_pcie_reset_state(struct pci_dev *dev,
							enum pcie_reset_state state)
{
	return -EINVAL;
}

/**
 * pci_set_pcie_reset_state - set reset state for device dev
 * @dev: the PCIe device reset
 * @state: Reset state to enter into
 *
 *
 * Sets the PCI reset state for the device.
 */
int pci_set_pcie_reset_state(struct pci_dev *dev, enum pcie_reset_state state)
{
	return pcibios_set_pcie_reset_state(dev, state);
}

/**
 * pci_check_pme_status - Check if given device has generated PME.
 * @dev: Device to check.
 *
 * Check the PME status of the device and if set, clear it and clear PME enable
 * (if set).  Return 'true' if PME status and PME enable were both set or
 * 'false' otherwise.
 */
bool pci_check_pme_status(struct pci_dev *dev)
{
	int pmcsr_pos;
	u16 pmcsr;
	bool ret = false;

	if (!dev->pm_cap)
		return false;

	pmcsr_pos = dev->pm_cap + PCI_PM_CTRL;
	pci_read_config_word(dev, pmcsr_pos, &pmcsr);
	if (!(pmcsr & PCI_PM_CTRL_PME_STATUS))
		return false;

	/* Clear PME status. */
	pmcsr |= PCI_PM_CTRL_PME_STATUS;
	if (pmcsr & PCI_PM_CTRL_PME_ENABLE) {
		/* Disable PME to avoid interrupt flood. */
		pmcsr &= ~PCI_PM_CTRL_PME_ENABLE;
		ret = true;
	}

	pci_write_config_word(dev, pmcsr_pos, pmcsr);

	return ret;
}

/**
 * pci_pme_wakeup - Wake up a PCI device if its PME Status bit is set.
 * @dev: Device to handle.
 * @ign: Ignored.
 *
 * Check if @dev has generated PME and queue a resume request for it in that
 * case.
 */
static int pci_pme_wakeup(struct pci_dev *dev, void *ign)
{
	if (pci_check_pme_status(dev)) {
		pci_wakeup_event(dev);
		pm_request_resume(&dev->dev);
	}
	return 0;
}

/**
 * pci_pme_wakeup_bus - Walk given bus and wake up devices on it, if necessary.
 * @bus: Top bus of the subtree to walk.
 */
void pci_pme_wakeup_bus(struct pci_bus *bus)
{
	if (bus)
		pci_walk_bus(bus, pci_pme_wakeup, NULL);
}

/**
 * pci_pme_capable - check the capability of PCI device to generate PME#
 * @dev: PCI device to handle.
 * @state: PCI state from which device will issue PME#.
 */
bool pci_pme_capable(struct pci_dev *dev, pci_power_t state)
{
	if (!dev->pm_cap)
		return false;

	return !!(dev->pme_support & (1 << state));
}

static void pci_pme_list_scan(struct work_struct *work)
{
	struct pci_pme_device *pme_dev;

	mutex_lock(&pci_pme_list_mutex);
	if (!list_empty(&pci_pme_list)) {
		list_for_each_entry(pme_dev, &pci_pme_list, list)
			pci_pme_wakeup(pme_dev->dev, NULL);
		schedule_delayed_work(&pci_pme_work, msecs_to_jiffies(PME_TIMEOUT));
	}
	mutex_unlock(&pci_pme_list_mutex);
}

/**
 * pci_external_pme - is a device an external PCI PME source?
 * @dev: PCI device to check
 *
 */

static bool pci_external_pme(struct pci_dev *dev)
{
	if (pci_is_pcie(dev) || dev->bus->number == 0)
		return false;
	return true;
}

/**
 * pci_pme_active - enable or disable PCI device's PME# function
 * @dev: PCI device to handle.
 * @enable: 'true' to enable PME# generation; 'false' to disable it.
 *
 * The caller must verify that the device is capable of generating PME# before
 * calling this function with @enable equal to 'true'.
 */
void pci_pme_active(struct pci_dev *dev, bool enable)
{
	u16 pmcsr;

	if (!dev->pm_cap)
		return;

	pci_read_config_word(dev, dev->pm_cap + PCI_PM_CTRL, &pmcsr);
	/* Clear PME_Status by writing 1 to it and enable PME# */
	pmcsr |= PCI_PM_CTRL_PME_STATUS | PCI_PM_CTRL_PME_ENABLE;
	if (!enable)
		pmcsr &= ~PCI_PM_CTRL_PME_ENABLE;

	pci_write_config_word(dev, dev->pm_cap + PCI_PM_CTRL, pmcsr);

	/* PCI (as opposed to PCIe) PME requires that the device have
	   its PME# line hooked up correctly. Not all hardware vendors
	   do this, so the PME never gets delivered and the device
	   remains asleep. The easiest way around this is to
	   periodically walk the list of suspended devices and check
	   whether any have their PME flag set. The assumption is that
	   we'll wake up often enough anyway that this won't be a huge
	   hit, and the power savings from the devices will still be a
	   win. */

	if (pci_external_pme(dev)) {
		struct pci_pme_device *pme_dev;
		if (enable) {
			pme_dev = kmalloc(sizeof(struct pci_pme_device),
					  GFP_KERNEL);
			if (!pme_dev)
				goto out;
			pme_dev->dev = dev;
			mutex_lock(&pci_pme_list_mutex);
			list_add(&pme_dev->list, &pci_pme_list);
			if (list_is_singular(&pci_pme_list))
				schedule_delayed_work(&pci_pme_work,
						      msecs_to_jiffies(PME_TIMEOUT));
			mutex_unlock(&pci_pme_list_mutex);
		} else {
			mutex_lock(&pci_pme_list_mutex);
			list_for_each_entry(pme_dev, &pci_pme_list, list) {
				if (pme_dev->dev == dev) {
					list_del(&pme_dev->list);
					kfree(pme_dev);
					break;
				}
			}
			mutex_unlock(&pci_pme_list_mutex);
		}
	}

out:
	dev_printk(KERN_DEBUG, &dev->dev, "PME# %s\n",
			enable ? "enabled" : "disabled");
}

/**
 * __pci_enable_wake - enable PCI device as wakeup event source
 * @dev: PCI device affected
 * @state: PCI state from which device will issue wakeup events
 * @runtime: True if the events are to be generated at run time
 * @enable: True to enable event generation; false to disable
 *
 * This enables the device as a wakeup event source, or disables it.
 * When such events involves platform-specific hooks, those hooks are
 * called automatically by this routine.
 *
 * Devices with legacy power management (no standard PCI PM capabilities)
 * always require such platform hooks.
 *
 * RETURN VALUE:
 * 0 is returned on success
 * -EINVAL is returned if device is not supposed to wake up the system
 * Error code depending on the platform is returned if both the platform and
 * the native mechanism fail to enable the generation of wake-up events
 */
int __pci_enable_wake(struct pci_dev *dev, pci_power_t state,
		      bool runtime, bool enable)
{
	int ret = 0;

	if (enable && !runtime && !device_may_wakeup(&dev->dev))
		return -EINVAL;

	/* Don't do the same thing twice in a row for one device. */
	if (!!enable == !!dev->wakeup_prepared)
		return 0;

	/*
	 * According to "PCI System Architecture" 4th ed. by Tom Shanley & Don
	 * Anderson we should be doing PME# wake enable followed by ACPI wake
	 * enable.  To disable wake-up we call the platform first, for symmetry.
	 */

	if (enable) {
		int error;

		if (pci_pme_capable(dev, state))
			pci_pme_active(dev, true);
		else
			ret = 1;
		error = runtime ? platform_pci_run_wake(dev, true) :
					platform_pci_sleep_wake(dev, true);
		if (ret)
			ret = error;
		if (!ret)
			dev->wakeup_prepared = true;
	} else {
		if (runtime)
			platform_pci_run_wake(dev, false);
		else
			platform_pci_sleep_wake(dev, false);
		pci_pme_active(dev, false);
		dev->wakeup_prepared = false;
	}

	return ret;
}
EXPORT_SYMBOL(__pci_enable_wake);

/**
 * pci_wake_from_d3 - enable/disable device to wake up from D3_hot or D3_cold
 * @dev: PCI device to prepare
 * @enable: True to enable wake-up event generation; false to disable
 *
 * Many drivers want the device to wake up the system from D3_hot or D3_cold
 * and this function allows them to set that up cleanly - pci_enable_wake()
 * should not be called twice in a row to enable wake-up due to PCI PM vs ACPI
 * ordering constraints.
 *
 * This function only returns error code if the device is not capable of
 * generating PME# from both D3_hot and D3_cold, and the platform is unable to
 * enable wake-up power for it.
 */
int pci_wake_from_d3(struct pci_dev *dev, bool enable)
{
	return pci_pme_capable(dev, PCI_D3cold) ?
			pci_enable_wake(dev, PCI_D3cold, enable) :
			pci_enable_wake(dev, PCI_D3hot, enable);
}

/**
 * pci_target_state - find an appropriate low power state for a given PCI dev
 * @dev: PCI device
 *
 * Use underlying platform code to find a supported low power state for @dev.
 * If the platform can't manage @dev, return the deepest state from which it
 * can generate wake events, based on any available PME info.
 */
pci_power_t pci_target_state(struct pci_dev *dev)
{
	pci_power_t target_state = PCI_D3hot;

	if (platform_pci_power_manageable(dev)) {
		/*
		 * Call the platform to choose the target state of the device
		 * and enable wake-up from this state if supported.
		 */
		pci_power_t state = platform_pci_choose_state(dev);

		switch (state) {
		case PCI_POWER_ERROR:
		case PCI_UNKNOWN:
			break;
		case PCI_D1:
		case PCI_D2:
			if (pci_no_d1d2(dev))
				break;
		default:
			target_state = state;
		}
	} else if (!dev->pm_cap) {
		target_state = PCI_D0;
	} else if (device_may_wakeup(&dev->dev)) {
		/*
		 * Find the deepest state from which the device can generate
		 * wake-up events, make it the target state and enable device
		 * to generate PME#.
		 */
		if (dev->pme_support) {
			while (target_state
			      && !(dev->pme_support & (1 << target_state)))
				target_state--;
		}
	}

	return target_state;
}

/**
 * pci_prepare_to_sleep - prepare PCI device for system-wide transition into a sleep state
 * @dev: Device to handle.
 *
 * Choose the power state appropriate for the device depending on whether
 * it can wake up the system and/or is power manageable by the platform
 * (PCI_D3hot is the default) and put the device into that state.
 */
int pci_prepare_to_sleep(struct pci_dev *dev)
{
	pci_power_t target_state = pci_target_state(dev);
	int error;

	if (target_state == PCI_POWER_ERROR)
		return -EIO;

	pci_enable_wake(dev, target_state, device_may_wakeup(&dev->dev));

	error = pci_set_power_state(dev, target_state);

	if (error)
		pci_enable_wake(dev, target_state, false);

	return error;
}

/**
 * pci_back_from_sleep - turn PCI device on during system-wide transition into working state
 * @dev: Device to handle.
 *
 * Disable device's system wake-up capability and put it into D0.
 */
int pci_back_from_sleep(struct pci_dev *dev)
{
	pci_enable_wake(dev, PCI_D0, false);
	return pci_set_power_state(dev, PCI_D0);
}

/**
 * pci_finish_runtime_suspend - Carry out PCI-specific part of runtime suspend.
 * @dev: PCI device being suspended.
 *
 * Prepare @dev to generate wake-up events at run time and put it into a low
 * power state.
 */
int pci_finish_runtime_suspend(struct pci_dev *dev)
{
	pci_power_t target_state = pci_target_state(dev);
	int error;

	if (target_state == PCI_POWER_ERROR)
		return -EIO;

	__pci_enable_wake(dev, target_state, true, pci_dev_run_wake(dev));

	error = pci_set_power_state(dev, target_state);

	if (error)
		__pci_enable_wake(dev, target_state, true, false);

	return error;
}

/**
 * pci_dev_run_wake - Check if device can generate run-time wake-up events.
 * @dev: Device to check.
 *
 * Return true if the device itself is cabable of generating wake-up events
 * (through the platform or using the native PCIe PME) or if the device supports
 * PME and one of its upstream bridges can generate wake-up events.
 */
bool pci_dev_run_wake(struct pci_dev *dev)
{
	struct pci_bus *bus = dev->bus;

	if (device_run_wake(&dev->dev))
		return true;

	if (!dev->pme_support)
		return false;

	while (bus->parent) {
		struct pci_dev *bridge = bus->self;

		if (device_run_wake(&bridge->dev))
			return true;

		bus = bus->parent;
	}

	/* We have reached the root bus. */
	if (bus->bridge)
		return device_run_wake(bus->bridge);

	return false;
}
EXPORT_SYMBOL_GPL(pci_dev_run_wake);

/**
 * pci_pm_init - Initialize PM functions of given PCI device
 * @dev: PCI device to handle.
 */
void pci_pm_init(struct pci_dev *dev)
{
	int pm;
	u16 pmc;

	pm_runtime_forbid(&dev->dev);
	device_enable_async_suspend(&dev->dev);
	dev->wakeup_prepared = false;

	dev->pm_cap = 0;

	/* find PCI PM capability in list */
	pm = pci_find_capability(dev, PCI_CAP_ID_PM);
	if (!pm)
		return;
	/* Check device's ability to generate PME# */
	pci_read_config_word(dev, pm + PCI_PM_PMC, &pmc);

	if ((pmc & PCI_PM_CAP_VER_MASK) > 3) {
		dev_err(&dev->dev, "unsupported PM cap regs version (%u)\n",
			pmc & PCI_PM_CAP_VER_MASK);
		return;
	}

	dev->pm_cap = pm;
	dev->d3_delay = PCI_PM_D3_WAIT;

	dev->d1_support = false;
	dev->d2_support = false;
	if (!pci_no_d1d2(dev)) {
		if (pmc & PCI_PM_CAP_D1)
			dev->d1_support = true;
		if (pmc & PCI_PM_CAP_D2)
			dev->d2_support = true;

		if (dev->d1_support || dev->d2_support)
			dev_printk(KERN_DEBUG, &dev->dev, "supports%s%s\n",
				   dev->d1_support ? " D1" : "",
				   dev->d2_support ? " D2" : "");
	}

	pmc &= PCI_PM_CAP_PME_MASK;
	if (pmc) {
		dev_printk(KERN_DEBUG, &dev->dev,
			 "PME# supported from%s%s%s%s%s\n",
			 (pmc & PCI_PM_CAP_PME_D0) ? " D0" : "",
			 (pmc & PCI_PM_CAP_PME_D1) ? " D1" : "",
			 (pmc & PCI_PM_CAP_PME_D2) ? " D2" : "",
			 (pmc & PCI_PM_CAP_PME_D3) ? " D3hot" : "",
			 (pmc & PCI_PM_CAP_PME_D3cold) ? " D3cold" : "");
		dev->pme_support = pmc >> PCI_PM_CAP_PME_SHIFT;
		/*
		 * Make device's PM flags reflect the wake-up capability, but
		 * let the user space enable it to wake up the system as needed.
		 */
		device_set_wakeup_capable(&dev->dev, true);
		/* Disable the PME# generation functionality */
		pci_pme_active(dev, false);
	} else {
		dev->pme_support = 0;
	}
}

/**
 * platform_pci_wakeup_init - init platform wakeup if present
 * @dev: PCI device
 *
 * Some devices don't have PCI PM caps but can still generate wakeup
 * events through platform methods (like ACPI events).  If @dev supports
 * platform wakeup events, set the device flag to indicate as much.  This
 * may be redundant if the device also supports PCI PM caps, but double
 * initialization should be safe in that case.
 */
void platform_pci_wakeup_init(struct pci_dev *dev)
{
	if (!platform_pci_can_wakeup(dev))
		return;

	device_set_wakeup_capable(&dev->dev, true);
	platform_pci_sleep_wake(dev, false);
}

/**
 * pci_add_save_buffer - allocate buffer for saving given capability registers
 * @dev: the PCI device
 * @cap: the capability to allocate the buffer for
 * @size: requested size of the buffer
 */
static int pci_add_cap_save_buffer(
	struct pci_dev *dev, char cap, unsigned int size)
{
	int pos;
	struct pci_cap_saved_state *save_state;

	pos = pci_find_capability(dev, cap);
	if (pos <= 0)
		return 0;

	save_state = kzalloc(sizeof(*save_state) + size, GFP_KERNEL);
	if (!save_state)
		return -ENOMEM;

	save_state->cap.cap_nr = cap;
	save_state->cap.size = size;
	pci_add_saved_cap(dev, save_state);

	return 0;
}

/**
 * pci_allocate_cap_save_buffers - allocate buffers for saving capabilities
 * @dev: the PCI device
 */
void pci_allocate_cap_save_buffers(struct pci_dev *dev)
{
	int error;

	error = pci_add_cap_save_buffer(dev, PCI_CAP_ID_EXP,
					PCI_EXP_SAVE_REGS * sizeof(u16));
	if (error)
		dev_err(&dev->dev,
			"unable to preallocate PCI Express save buffer\n");

	error = pci_add_cap_save_buffer(dev, PCI_CAP_ID_PCIX, sizeof(u16));
	if (error)
		dev_err(&dev->dev,
			"unable to preallocate PCI-X save buffer\n");
}

/**
 * pci_enable_ari - enable ARI forwarding if hardware support it
 * @dev: the PCI device
 */
void pci_enable_ari(struct pci_dev *dev)
{
	int pos;
	u32 cap;
	u16 flags, ctrl;
	struct pci_dev *bridge;

	if (!pci_is_pcie(dev) || dev->devfn)
		return;

	pos = pci_find_ext_capability(dev, PCI_EXT_CAP_ID_ARI);
	if (!pos)
		return;

	bridge = dev->bus->self;
	if (!bridge || !pci_is_pcie(bridge))
		return;

	pos = pci_pcie_cap(bridge);
	if (!pos)
		return;

	/* ARI is a PCIe v2 feature */
	pci_read_config_word(bridge, pos + PCI_EXP_FLAGS, &flags);
	if ((flags & PCI_EXP_FLAGS_VERS) < 2)
		return;

	pci_read_config_dword(bridge, pos + PCI_EXP_DEVCAP2, &cap);
	if (!(cap & PCI_EXP_DEVCAP2_ARI))
		return;

	pci_read_config_word(bridge, pos + PCI_EXP_DEVCTL2, &ctrl);
	ctrl |= PCI_EXP_DEVCTL2_ARI;
	pci_write_config_word(bridge, pos + PCI_EXP_DEVCTL2, ctrl);

	bridge->ari_enabled = 1;
}

/**
 * pci_enable_ido - enable ID-based ordering on a device
 * @dev: the PCI device
 * @type: which types of IDO to enable
 *
 * Enable ID-based ordering on @dev.  @type can contain the bits
 * %PCI_EXP_IDO_REQUEST and/or %PCI_EXP_IDO_COMPLETION to indicate
 * which types of transactions are allowed to be re-ordered.
 */
void pci_enable_ido(struct pci_dev *dev, unsigned long type)
{
	int pos;
	u16 ctrl;

	pos = pci_pcie_cap(dev);
	if (!pos)
		return;

	pci_read_config_word(dev, pos + PCI_EXP_DEVCTL2, &ctrl);
	if (type & PCI_EXP_IDO_REQUEST)
		ctrl |= PCI_EXP_IDO_REQ_EN;
	if (type & PCI_EXP_IDO_COMPLETION)
		ctrl |= PCI_EXP_IDO_CMP_EN;
	pci_write_config_word(dev, pos + PCI_EXP_DEVCTL2, ctrl);
}
EXPORT_SYMBOL(pci_enable_ido);

/**
 * pci_disable_ido - disable ID-based ordering on a device
 * @dev: the PCI device
 * @type: which types of IDO to disable
 */
void pci_disable_ido(struct pci_dev *dev, unsigned long type)
{
	int pos;
	u16 ctrl;

	if (!pci_is_pcie(dev))
		return;

	pos = pci_pcie_cap(dev);
	if (!pos)
		return;

	pci_read_config_word(dev, pos + PCI_EXP_DEVCTL2, &ctrl);
	if (type & PCI_EXP_IDO_REQUEST)
		ctrl &= ~PCI_EXP_IDO_REQ_EN;
	if (type & PCI_EXP_IDO_COMPLETION)
		ctrl &= ~PCI_EXP_IDO_CMP_EN;
	pci_write_config_word(dev, pos + PCI_EXP_DEVCTL2, ctrl);
}
EXPORT_SYMBOL(pci_disable_ido);

/**
 * pci_enable_obff - enable optimized buffer flush/fill
 * @dev: PCI device
 * @type: type of signaling to use
 *
 * Try to enable @type OBFF signaling on @dev.  It will try using WAKE#
 * signaling if possible, falling back to message signaling only if
 * WAKE# isn't supported.  @type should indicate whether the PCIe link
 * be brought out of L0s or L1 to send the message.  It should be either
 * %PCI_EXP_OBFF_SIGNAL_ALWAYS or %PCI_OBFF_SIGNAL_L0.
 *
 * If your device can benefit from receiving all messages, even at the
 * power cost of bringing the link back up from a low power state, use
 * %PCI_EXP_OBFF_SIGNAL_ALWAYS.  Otherwise, use %PCI_OBFF_SIGNAL_L0 (the
 * preferred type).
 *
 * RETURNS:
 * Zero on success, appropriate error number on failure.
 */
int pci_enable_obff(struct pci_dev *dev, enum pci_obff_signal_type type)
{
	int pos;
	u32 cap;
	u16 ctrl;
	int ret;

	if (!pci_is_pcie(dev))
		return -ENOTSUPP;

	pos = pci_pcie_cap(dev);
	if (!pos)
		return -ENOTSUPP;

	pci_read_config_dword(dev, pos + PCI_EXP_DEVCAP2, &cap);
	if (!(cap & PCI_EXP_OBFF_MASK))
		return -ENOTSUPP; /* no OBFF support at all */

	/* Make sure the topology supports OBFF as well */
	if (dev->bus) {
		ret = pci_enable_obff(dev->bus->self, type);
		if (ret)
			return ret;
	}

	pci_read_config_word(dev, pos + PCI_EXP_DEVCTL2, &ctrl);
	if (cap & PCI_EXP_OBFF_WAKE)
		ctrl |= PCI_EXP_OBFF_WAKE_EN;
	else {
		switch (type) {
		case PCI_EXP_OBFF_SIGNAL_L0:
			if (!(ctrl & PCI_EXP_OBFF_WAKE_EN))
				ctrl |= PCI_EXP_OBFF_MSGA_EN;
			break;
		case PCI_EXP_OBFF_SIGNAL_ALWAYS:
			ctrl &= ~PCI_EXP_OBFF_WAKE_EN;
			ctrl |= PCI_EXP_OBFF_MSGB_EN;
			break;
		default:
			WARN(1, "bad OBFF signal type\n");
			return -ENOTSUPP;
		}
	}
	pci_write_config_word(dev, pos + PCI_EXP_DEVCTL2, ctrl);

	return 0;
}
EXPORT_SYMBOL(pci_enable_obff);

/**
 * pci_disable_obff - disable optimized buffer flush/fill
 * @dev: PCI device
 *
 * Disable OBFF on @dev.
 */
void pci_disable_obff(struct pci_dev *dev)
{
	int pos;
	u16 ctrl;

	if (!pci_is_pcie(dev))
		return;

	pos = pci_pcie_cap(dev);
	if (!pos)
		return;

	pci_read_config_word(dev, pos + PCI_EXP_DEVCTL2, &ctrl);
	ctrl &= ~PCI_EXP_OBFF_WAKE_EN;
	pci_write_config_word(dev, pos + PCI_EXP_DEVCTL2, ctrl);
}
EXPORT_SYMBOL(pci_disable_obff);

/**
 * pci_ltr_supported - check whether a device supports LTR
 * @dev: PCI device
 *
 * RETURNS:
 * True if @dev supports latency tolerance reporting, false otherwise.
 */
bool pci_ltr_supported(struct pci_dev *dev)
{
	int pos;
	u32 cap;

	if (!pci_is_pcie(dev))
		return false;

	pos = pci_pcie_cap(dev);
	if (!pos)
		return false;

	pci_read_config_dword(dev, pos + PCI_EXP_DEVCAP2, &cap);

	return cap & PCI_EXP_DEVCAP2_LTR;
}
EXPORT_SYMBOL(pci_ltr_supported);

/**
 * pci_enable_ltr - enable latency tolerance reporting
 * @dev: PCI device
 *
 * Enable LTR on @dev if possible, which means enabling it first on
 * upstream ports.
 *
 * RETURNS:
 * Zero on success, errno on failure.
 */
int pci_enable_ltr(struct pci_dev *dev)
{
	int pos;
	u16 ctrl;
	int ret;

	if (!pci_ltr_supported(dev))
		return -ENOTSUPP;

	pos = pci_pcie_cap(dev);
	if (!pos)
		return -ENOTSUPP;

	/* Only primary function can enable/disable LTR */
	if (PCI_FUNC(dev->devfn) != 0)
		return -EINVAL;

	/* Enable upstream ports first */
	if (dev->bus) {
		ret = pci_enable_ltr(dev->bus->self);
		if (ret)
			return ret;
	}

	pci_read_config_word(dev, pos + PCI_EXP_DEVCTL2, &ctrl);
	ctrl |= PCI_EXP_LTR_EN;
	pci_write_config_word(dev, pos + PCI_EXP_DEVCTL2, ctrl);

	return 0;
}
EXPORT_SYMBOL(pci_enable_ltr);

/**
 * pci_disable_ltr - disable latency tolerance reporting
 * @dev: PCI device
 */
void pci_disable_ltr(struct pci_dev *dev)
{
	int pos;
	u16 ctrl;

	if (!pci_ltr_supported(dev))
		return;

	pos = pci_pcie_cap(dev);
	if (!pos)
		return;

	/* Only primary function can enable/disable LTR */
	if (PCI_FUNC(dev->devfn) != 0)
		return;

	pci_read_config_word(dev, pos + PCI_EXP_DEVCTL2, &ctrl);
	ctrl &= ~PCI_EXP_LTR_EN;
	pci_write_config_word(dev, pos + PCI_EXP_DEVCTL2, ctrl);
}
EXPORT_SYMBOL(pci_disable_ltr);

static int __pci_ltr_scale(int *val)
{
	int scale = 0;

	while (*val > 1023) {
		*val = (*val + 31) / 32;
		scale++;
	}
	return scale;
}

/**
 * pci_set_ltr - set LTR latency values
 * @dev: PCI device
 * @snoop_lat_ns: snoop latency in nanoseconds
 * @nosnoop_lat_ns: nosnoop latency in nanoseconds
 *
 * Figure out the scale and set the LTR values accordingly.
 */
int pci_set_ltr(struct pci_dev *dev, int snoop_lat_ns, int nosnoop_lat_ns)
{
	int pos, ret, snoop_scale, nosnoop_scale;
	u16 val;

	if (!pci_ltr_supported(dev))
		return -ENOTSUPP;

	snoop_scale = __pci_ltr_scale(&snoop_lat_ns);
	nosnoop_scale = __pci_ltr_scale(&nosnoop_lat_ns);

	if (snoop_lat_ns > PCI_LTR_VALUE_MASK ||
	    nosnoop_lat_ns > PCI_LTR_VALUE_MASK)
		return -EINVAL;

	if ((snoop_scale > (PCI_LTR_SCALE_MASK >> PCI_LTR_SCALE_SHIFT)) ||
	    (nosnoop_scale > (PCI_LTR_SCALE_MASK >> PCI_LTR_SCALE_SHIFT)))
		return -EINVAL;

	pos = pci_find_ext_capability(dev, PCI_EXT_CAP_ID_LTR);
	if (!pos)
		return -ENOTSUPP;

	val = (snoop_scale << PCI_LTR_SCALE_SHIFT) | snoop_lat_ns;
	ret = pci_write_config_word(dev, pos + PCI_LTR_MAX_SNOOP_LAT, val);
	if (ret != 4)
		return -EIO;

	val = (nosnoop_scale << PCI_LTR_SCALE_SHIFT) | nosnoop_lat_ns;
	ret = pci_write_config_word(dev, pos + PCI_LTR_MAX_NOSNOOP_LAT, val);
	if (ret != 4)
		return -EIO;

	return 0;
}
EXPORT_SYMBOL(pci_set_ltr);

static int pci_acs_enable;

/**
 * pci_request_acs - ask for ACS to be enabled if supported
 */
void pci_request_acs(void)
{
	pci_acs_enable = 1;
}

/**
 * pci_enable_acs - enable ACS if hardware support it
 * @dev: the PCI device
 */
void pci_enable_acs(struct pci_dev *dev)
{
	int pos;
	u16 cap;
	u16 ctrl;

	if (!pci_acs_enable)
		return;

	if (!pci_is_pcie(dev))
		return;

	pos = pci_find_ext_capability(dev, PCI_EXT_CAP_ID_ACS);
	if (!pos)
		return;

	pci_read_config_word(dev, pos + PCI_ACS_CAP, &cap);
	pci_read_config_word(dev, pos + PCI_ACS_CTRL, &ctrl);

	/* Source Validation */
	ctrl |= (cap & PCI_ACS_SV);

	/* P2P Request Redirect */
	ctrl |= (cap & PCI_ACS_RR);

	/* P2P Completion Redirect */
	ctrl |= (cap & PCI_ACS_CR);

	/* Upstream Forwarding */
	ctrl |= (cap & PCI_ACS_UF);

	pci_write_config_word(dev, pos + PCI_ACS_CTRL, ctrl);
}

/**
 * pci_swizzle_interrupt_pin - swizzle INTx for device behind bridge
 * @dev: the PCI device
 * @pin: the INTx pin (1=INTA, 2=INTB, 3=INTD, 4=INTD)
 *
 * Perform INTx swizzling for a device behind one level of bridge.  This is
 * required by section 9.1 of the PCI-to-PCI bridge specification for devices
 * behind bridges on add-in cards.  For devices with ARI enabled, the slot
 * number is always 0 (see the Implementation Note in section 2.2.8.1 of
 * the PCI Express Base Specification, Revision 2.1)
 */
u8 pci_swizzle_interrupt_pin(struct pci_dev *dev, u8 pin)
{
	int slot;

	if (pci_ari_enabled(dev->bus))
		slot = 0;
	else
		slot = PCI_SLOT(dev->devfn);

	return (((pin - 1) + slot) % 4) + 1;
}

int
pci_get_interrupt_pin(struct pci_dev *dev, struct pci_dev **bridge)
{
	u8 pin;

	pin = dev->pin;
	if (!pin)
		return -1;

	while (!pci_is_root_bus(dev->bus)) {
		pin = pci_swizzle_interrupt_pin(dev, pin);
		dev = dev->bus->self;
	}
	*bridge = dev;
	return pin;
}

/**
 * pci_common_swizzle - swizzle INTx all the way to root bridge
 * @dev: the PCI device
 * @pinp: pointer to the INTx pin value (1=INTA, 2=INTB, 3=INTD, 4=INTD)
 *
 * Perform INTx swizzling for a device.  This traverses through all PCI-to-PCI
 * bridges all the way up to a PCI root bus.
 */
u8 pci_common_swizzle(struct pci_dev *dev, u8 *pinp)
{
	u8 pin = *pinp;

	while (!pci_is_root_bus(dev->bus)) {
		pin = pci_swizzle_interrupt_pin(dev, pin);
		dev = dev->bus->self;
	}
	*pinp = pin;
	return PCI_SLOT(dev->devfn);
}

/**
 *	pci_release_region - Release a PCI bar
 *	@pdev: PCI device whose resources were previously reserved by pci_request_region
 *	@bar: BAR to release
 *
 *	Releases the PCI I/O and memory resources previously reserved by a
 *	successful call to pci_request_region.  Call this function only
 *	after all use of the PCI regions has ceased.
 */
void pci_release_region(struct pci_dev *pdev, int bar)
{
	struct pci_devres *dr;

	if (pci_resource_len(pdev, bar) == 0)
		return;
	if (pci_resource_flags(pdev, bar) & IORESOURCE_IO)
		release_region(pci_resource_start(pdev, bar),
				pci_resource_len(pdev, bar));
	else if (pci_resource_flags(pdev, bar) & IORESOURCE_MEM)
		release_mem_region(pci_resource_start(pdev, bar),
				pci_resource_len(pdev, bar));

	dr = find_pci_dr(pdev);
	if (dr)
		dr->region_mask &= ~(1 << bar);
}

/**
 *	__pci_request_region - Reserved PCI I/O and memory resource
 *	@pdev: PCI device whose resources are to be reserved
 *	@bar: BAR to be reserved
 *	@res_name: Name to be associated with resource.
 *	@exclusive: whether the region access is exclusive or not
 *
 *	Mark the PCI region associated with PCI device @pdev BR @bar as
 *	being reserved by owner @res_name.  Do not access any
 *	address inside the PCI regions unless this call returns
 *	successfully.
 *
 *	If @exclusive is set, then the region is marked so that userspace
 *	is explicitly not allowed to map the resource via /dev/mem or
 * 	sysfs MMIO access.
 *
 *	Returns 0 on success, or %EBUSY on error.  A warning
 *	message is also printed on failure.
 */
static int __pci_request_region(struct pci_dev *pdev, int bar, const char *res_name,
									int exclusive)
{
	struct pci_devres *dr;

	if (pci_resource_len(pdev, bar) == 0)
		return 0;
		
	if (pci_resource_flags(pdev, bar) & IORESOURCE_IO) {
		if (!request_region(pci_resource_start(pdev, bar),
			    pci_resource_len(pdev, bar), res_name))
			goto err_out;
	}
	else if (pci_resource_flags(pdev, bar) & IORESOURCE_MEM) {
		if (!__request_mem_region(pci_resource_start(pdev, bar),
					pci_resource_len(pdev, bar), res_name,
					exclusive))
			goto err_out;
	}

	dr = find_pci_dr(pdev);
	if (dr)
		dr->region_mask |= 1 << bar;

	return 0;

err_out:
	dev_warn(&pdev->dev, "BAR %d: can't reserve %pR\n", bar,
		 &pdev->resource[bar]);
	return -EBUSY;
}

/**
 *	pci_request_region - Reserve PCI I/O and memory resource
 *	@pdev: PCI device whose resources are to be reserved
 *	@bar: BAR to be reserved
 *	@res_name: Name to be associated with resource
 *
 *	Mark the PCI region associated with PCI device @pdev BAR @bar as
 *	being reserved by owner @res_name.  Do not access any
 *	address inside the PCI regions unless this call returns
 *	successfully.
 *
 *	Returns 0 on success, or %EBUSY on error.  A warning
 *	message is also printed on failure.
 */
int pci_request_region(struct pci_dev *pdev, int bar, const char *res_name)
{
	return __pci_request_region(pdev, bar, res_name, 0);
}

/**
 *	pci_request_region_exclusive - Reserved PCI I/O and memory resource
 *	@pdev: PCI device whose resources are to be reserved
 *	@bar: BAR to be reserved
 *	@res_name: Name to be associated with resource.
 *
 *	Mark the PCI region associated with PCI device @pdev BR @bar as
 *	being reserved by owner @res_name.  Do not access any
 *	address inside the PCI regions unless this call returns
 *	successfully.
 *
 *	Returns 0 on success, or %EBUSY on error.  A warning
 *	message is also printed on failure.
 *
 *	The key difference that _exclusive makes it that userspace is
 *	explicitly not allowed to map the resource via /dev/mem or
 * 	sysfs.
 */
int pci_request_region_exclusive(struct pci_dev *pdev, int bar, const char *res_name)
{
	return __pci_request_region(pdev, bar, res_name, IORESOURCE_EXCLUSIVE);
}
/**
 * pci_release_selected_regions - Release selected PCI I/O and memory resources
 * @pdev: PCI device whose resources were previously reserved
 * @bars: Bitmask of BARs to be released
 *
 * Release selected PCI I/O and memory resources previously reserved.
 * Call this function only after all use of the PCI regions has ceased.
 */
void pci_release_selected_regions(struct pci_dev *pdev, int bars)
{
	int i;

	for (i = 0; i < 6; i++)
		if (bars & (1 << i))
			pci_release_region(pdev, i);
}

int __pci_request_selected_regions(struct pci_dev *pdev, int bars,
				 const char *res_name, int excl)
{
	int i;

	for (i = 0; i < 6; i++)
		if (bars & (1 << i))
			if (__pci_request_region(pdev, i, res_name, excl))
				goto err_out;
	return 0;

err_out:
	while(--i >= 0)
		if (bars & (1 << i))
			pci_release_region(pdev, i);

	return -EBUSY;
}


/**
 * pci_request_selected_regions - Reserve selected PCI I/O and memory resources
 * @pdev: PCI device whose resources are to be reserved
 * @bars: Bitmask of BARs to be requested
 * @res_name: Name to be associated with resource
 */
int pci_request_selected_regions(struct pci_dev *pdev, int bars,
				 const char *res_name)
{
	return __pci_request_selected_regions(pdev, bars, res_name, 0);
}

int pci_request_selected_regions_exclusive(struct pci_dev *pdev,
				 int bars, const char *res_name)
{
	return __pci_request_selected_regions(pdev, bars, res_name,
			IORESOURCE_EXCLUSIVE);
}

/**
 *	pci_release_regions - Release reserved PCI I/O and memory resources
 *	@pdev: PCI device whose resources were previously reserved by pci_request_regions
 *
 *	Releases all PCI I/O and memory resources previously reserved by a
 *	successful call to pci_request_regions.  Call this function only
 *	after all use of the PCI regions has ceased.
 */

void pci_release_regions(struct pci_dev *pdev)
{
	pci_release_selected_regions(pdev, (1 << 6) - 1);
}

/**
 *	pci_request_regions - Reserved PCI I/O and memory resources
 *	@pdev: PCI device whose resources are to be reserved
 *	@res_name: Name to be associated with resource.
 *
 *	Mark all PCI regions associated with PCI device @pdev as
 *	being reserved by owner @res_name.  Do not access any
 *	address inside the PCI regions unless this call returns
 *	successfully.
 *
 *	Returns 0 on success, or %EBUSY on error.  A warning
 *	message is also printed on failure.
 */
int pci_request_regions(struct pci_dev *pdev, const char *res_name)
{
	return pci_request_selected_regions(pdev, ((1 << 6) - 1), res_name);
}

/**
 *	pci_request_regions_exclusive - Reserved PCI I/O and memory resources
 *	@pdev: PCI device whose resources are to be reserved
 *	@res_name: Name to be associated with resource.
 *
 *	Mark all PCI regions associated with PCI device @pdev as
 *	being reserved by owner @res_name.  Do not access any
 *	address inside the PCI regions unless this call returns
 *	successfully.
 *
 *	pci_request_regions_exclusive() will mark the region so that
 * 	/dev/mem and the sysfs MMIO access will not be allowed.
 *
 *	Returns 0 on success, or %EBUSY on error.  A warning
 *	message is also printed on failure.
 */
int pci_request_regions_exclusive(struct pci_dev *pdev, const char *res_name)
{
	return pci_request_selected_regions_exclusive(pdev,
					((1 << 6) - 1), res_name);
}

static void __pci_set_master(struct pci_dev *dev, bool enable)
{
	u16 old_cmd, cmd;

	pci_read_config_word(dev, PCI_COMMAND, &old_cmd);
	if (enable)
		cmd = old_cmd | PCI_COMMAND_MASTER;
	else
		cmd = old_cmd & ~PCI_COMMAND_MASTER;
	if (cmd != old_cmd) {
		dev_dbg(&dev->dev, "%s bus mastering\n",
			enable ? "enabling" : "disabling");
		pci_write_config_word(dev, PCI_COMMAND, cmd);
	}
	dev->is_busmaster = enable;
}

/**
 * pci_set_master - enables bus-mastering for device dev
 * @dev: the PCI device to enable
 *
 * Enables bus-mastering on the device and calls pcibios_set_master()
 * to do the needed arch specific settings.
 */
void pci_set_master(struct pci_dev *dev)
{
	__pci_set_master(dev, true);
	pcibios_set_master(dev);
}

/**
 * pci_clear_master - disables bus-mastering for device dev
 * @dev: the PCI device to disable
 */
void pci_clear_master(struct pci_dev *dev)
{
	__pci_set_master(dev, false);
}

/**
 * pci_set_cacheline_size - ensure the CACHE_LINE_SIZE register is programmed
 * @dev: the PCI device for which MWI is to be enabled
 *
 * Helper function for pci_set_mwi.
 * Originally copied from drivers/net/acenic.c.
 * Copyright 1998-2001 by Jes Sorensen, <jes@trained-monkey.org>.
 *
 * RETURNS: An appropriate -ERRNO error value on error, or zero for success.
 */
int pci_set_cacheline_size(struct pci_dev *dev)
{
	u8 cacheline_size;

	if (!pci_cache_line_size)
		return -EINVAL;

	/* Validate current setting: the PCI_CACHE_LINE_SIZE must be
	   equal to or multiple of the right value. */
	pci_read_config_byte(dev, PCI_CACHE_LINE_SIZE, &cacheline_size);
	if (cacheline_size >= pci_cache_line_size &&
	    (cacheline_size % pci_cache_line_size) == 0)
		return 0;

	/* Write the correct value. */
	pci_write_config_byte(dev, PCI_CACHE_LINE_SIZE, pci_cache_line_size);
	/* Read it back. */
	pci_read_config_byte(dev, PCI_CACHE_LINE_SIZE, &cacheline_size);
	if (cacheline_size == pci_cache_line_size)
		return 0;

	dev_printk(KERN_DEBUG, &dev->dev, "cache line size of %d is not "
		   "supported\n", pci_cache_line_size << 2);

	return -EINVAL;
}
EXPORT_SYMBOL_GPL(pci_set_cacheline_size);

#ifdef PCI_DISABLE_MWI
int pci_set_mwi(struct pci_dev *dev)
{
	return 0;
}

int pci_try_set_mwi(struct pci_dev *dev)
{
	return 0;
}

void pci_clear_mwi(struct pci_dev *dev)
{
}

#else

/**
 * pci_set_mwi - enables memory-write-invalidate PCI transaction
 * @dev: the PCI device for which MWI is enabled
 *
 * Enables the Memory-Write-Invalidate transaction in %PCI_COMMAND.
 *
 * RETURNS: An appropriate -ERRNO error value on error, or zero for success.
 */
int
pci_set_mwi(struct pci_dev *dev)
{
	int rc;
	u16 cmd;

	rc = pci_set_cacheline_size(dev);
	if (rc)
		return rc;

	pci_read_config_word(dev, PCI_COMMAND, &cmd);
	if (! (cmd & PCI_COMMAND_INVALIDATE)) {
		dev_dbg(&dev->dev, "enabling Mem-Wr-Inval\n");
		cmd |= PCI_COMMAND_INVALIDATE;
		pci_write_config_word(dev, PCI_COMMAND, cmd);
	}
	
	return 0;
}

/**
 * pci_try_set_mwi - enables memory-write-invalidate PCI transaction
 * @dev: the PCI device for which MWI is enabled
 *
 * Enables the Memory-Write-Invalidate transaction in %PCI_COMMAND.
 * Callers are not required to check the return value.
 *
 * RETURNS: An appropriate -ERRNO error value on error, or zero for success.
 */
int pci_try_set_mwi(struct pci_dev *dev)
{
	int rc = pci_set_mwi(dev);
	return rc;
}

/**
 * pci_clear_mwi - disables Memory-Write-Invalidate for device dev
 * @dev: the PCI device to disable
 *
 * Disables PCI Memory-Write-Invalidate transaction on the device
 */
void
pci_clear_mwi(struct pci_dev *dev)
{
	u16 cmd;

	pci_read_config_word(dev, PCI_COMMAND, &cmd);
	if (cmd & PCI_COMMAND_INVALIDATE) {
		cmd &= ~PCI_COMMAND_INVALIDATE;
		pci_write_config_word(dev, PCI_COMMAND, cmd);
	}
}
#endif /* ! PCI_DISABLE_MWI */

/**
 * pci_intx - enables/disables PCI INTx for device dev
 * @pdev: the PCI device to operate on
 * @enable: boolean: whether to enable or disable PCI INTx
 *
 * Enables/disables PCI INTx for device dev
 */
void
pci_intx(struct pci_dev *pdev, int enable)
{
	u16 pci_command, new;

	pci_read_config_word(pdev, PCI_COMMAND, &pci_command);

	if (enable) {
		new = pci_command & ~PCI_COMMAND_INTX_DISABLE;
	} else {
		new = pci_command | PCI_COMMAND_INTX_DISABLE;
	}

	if (new != pci_command) {
		struct pci_devres *dr;

		pci_write_config_word(pdev, PCI_COMMAND, new);

		dr = find_pci_dr(pdev);
		if (dr && !dr->restore_intx) {
			dr->restore_intx = 1;
			dr->orig_intx = !enable;
		}
	}
}

/**
 * pci_msi_off - disables any msi or msix capabilities
 * @dev: the PCI device to operate on
 *
 * If you want to use msi see pci_enable_msi and friends.
 * This is a lower level primitive that allows us to disable
 * msi operation at the device level.
 */
void pci_msi_off(struct pci_dev *dev)
{
	int pos;
	u16 control;

	pos = pci_find_capability(dev, PCI_CAP_ID_MSI);
	if (pos) {
		pci_read_config_word(dev, pos + PCI_MSI_FLAGS, &control);
		control &= ~PCI_MSI_FLAGS_ENABLE;
		pci_write_config_word(dev, pos + PCI_MSI_FLAGS, control);
	}
	pos = pci_find_capability(dev, PCI_CAP_ID_MSIX);
	if (pos) {
		pci_read_config_word(dev, pos + PCI_MSIX_FLAGS, &control);
		control &= ~PCI_MSIX_FLAGS_ENABLE;
		pci_write_config_word(dev, pos + PCI_MSIX_FLAGS, control);
	}
}
EXPORT_SYMBOL_GPL(pci_msi_off);

int pci_set_dma_max_seg_size(struct pci_dev *dev, unsigned int size)
{
	return dma_set_max_seg_size(&dev->dev, size);
}
EXPORT_SYMBOL(pci_set_dma_max_seg_size);

int pci_set_dma_seg_boundary(struct pci_dev *dev, unsigned long mask)
{
	return dma_set_seg_boundary(&dev->dev, mask);
}
EXPORT_SYMBOL(pci_set_dma_seg_boundary);

static int pcie_flr(struct pci_dev *dev, int probe)
{
	int i;
	int pos;
	u32 cap;
	u16 status, control;

	pos = pci_pcie_cap(dev);
	if (!pos)
		return -ENOTTY;

	pci_read_config_dword(dev, pos + PCI_EXP_DEVCAP, &cap);
	if (!(cap & PCI_EXP_DEVCAP_FLR))
		return -ENOTTY;

	if (probe)
		return 0;

	/* Wait for Transaction Pending bit clean */
	for (i = 0; i < 4; i++) {
		if (i)
			msleep((1 << (i - 1)) * 100);

		pci_read_config_word(dev, pos + PCI_EXP_DEVSTA, &status);
		if (!(status & PCI_EXP_DEVSTA_TRPND))
			goto clear;
	}

	dev_err(&dev->dev, "transaction is not cleared; "
			"proceeding with reset anyway\n");

clear:
	pci_read_config_word(dev, pos + PCI_EXP_DEVCTL, &control);
	control |= PCI_EXP_DEVCTL_BCR_FLR;
	pci_write_config_word(dev, pos + PCI_EXP_DEVCTL, control);

	msleep(100);

	return 0;
}

static int pci_af_flr(struct pci_dev *dev, int probe)
{
	int i;
	int pos;
	u8 cap;
	u8 status;

	pos = pci_find_capability(dev, PCI_CAP_ID_AF);
	if (!pos)
		return -ENOTTY;

	pci_read_config_byte(dev, pos + PCI_AF_CAP, &cap);
	if (!(cap & PCI_AF_CAP_TP) || !(cap & PCI_AF_CAP_FLR))
		return -ENOTTY;

	if (probe)
		return 0;

	/* Wait for Transaction Pending bit clean */
	for (i = 0; i < 4; i++) {
		if (i)
			msleep((1 << (i - 1)) * 100);

		pci_read_config_byte(dev, pos + PCI_AF_STATUS, &status);
		if (!(status & PCI_AF_STATUS_TP))
			goto clear;
	}

	dev_err(&dev->dev, "transaction is not cleared; "
			"proceeding with reset anyway\n");

clear:
	pci_write_config_byte(dev, pos + PCI_AF_CTRL, PCI_AF_CTRL_FLR);
	msleep(100);

	return 0;
}

/**
 * pci_pm_reset - Put device into PCI_D3 and back into PCI_D0.
 * @dev: Device to reset.
 * @probe: If set, only check if the device can be reset this way.
 *
 * If @dev supports native PCI PM and its PCI_PM_CTRL_NO_SOFT_RESET flag is
 * unset, it will be reinitialized internally when going from PCI_D3hot to
 * PCI_D0.  If that's the case and the device is not in a low-power state
 * already, force it into PCI_D3hot and back to PCI_D0, causing it to be reset.
 *
 * NOTE: This causes the caller to sleep for twice the device power transition
 * cooldown period, which for the D0->D3hot and D3hot->D0 transitions is 10 ms
 * by devault (i.e. unless the @dev's d3_delay field has a different value).
 * Moreover, only devices in D0 can be reset by this function.
 */
static int pci_pm_reset(struct pci_dev *dev, int probe)
{
	u16 csr;

	if (!dev->pm_cap)
		return -ENOTTY;

	pci_read_config_word(dev, dev->pm_cap + PCI_PM_CTRL, &csr);
	if (csr & PCI_PM_CTRL_NO_SOFT_RESET)
		return -ENOTTY;

	if (probe)
		return 0;

	if (dev->current_state != PCI_D0)
		return -EINVAL;

	csr &= ~PCI_PM_CTRL_STATE_MASK;
	csr |= PCI_D3hot;
	pci_write_config_word(dev, dev->pm_cap + PCI_PM_CTRL, csr);
	pci_dev_d3_sleep(dev);

	csr &= ~PCI_PM_CTRL_STATE_MASK;
	csr |= PCI_D0;
	pci_write_config_word(dev, dev->pm_cap + PCI_PM_CTRL, csr);
	pci_dev_d3_sleep(dev);

	return 0;
}

static int pci_parent_bus_reset(struct pci_dev *dev, int probe)
{
	u16 ctrl;
	struct pci_dev *pdev;

	if (pci_is_root_bus(dev->bus) || dev->subordinate || !dev->bus->self)
		return -ENOTTY;

	list_for_each_entry(pdev, &dev->bus->devices, bus_list)
		if (pdev != dev)
			return -ENOTTY;

	if (probe)
		return 0;

	pci_read_config_word(dev->bus->self, PCI_BRIDGE_CONTROL, &ctrl);
	ctrl |= PCI_BRIDGE_CTL_BUS_RESET;
	pci_write_config_word(dev->bus->self, PCI_BRIDGE_CONTROL, ctrl);
	msleep(100);

	ctrl &= ~PCI_BRIDGE_CTL_BUS_RESET;
	pci_write_config_word(dev->bus->self, PCI_BRIDGE_CONTROL, ctrl);
	msleep(100);

	return 0;
}

static int pci_dev_reset(struct pci_dev *dev, int probe)
{
	int rc;

	might_sleep();

	if (!probe) {
		pci_block_user_cfg_access(dev);
		/* block PM suspend, driver probe, etc. */
		device_lock(&dev->dev);
	}

	rc = pci_dev_specific_reset(dev, probe);
	if (rc != -ENOTTY)
		goto done;

	rc = pcie_flr(dev, probe);
	if (rc != -ENOTTY)
		goto done;

	rc = pci_af_flr(dev, probe);
	if (rc != -ENOTTY)
		goto done;

	rc = pci_pm_reset(dev, probe);
	if (rc != -ENOTTY)
		goto done;

	rc = pci_parent_bus_reset(dev, probe);
done:
	if (!probe) {
		device_unlock(&dev->dev);
		pci_unblock_user_cfg_access(dev);
	}

	return rc;
}

/**
 * __pci_reset_function - reset a PCI device function
 * @dev: PCI device to reset
 *
 * Some devices allow an individual function to be reset without affecting
 * other functions in the same device.  The PCI device must be responsive
 * to PCI config space in order to use this function.
 *
 * The device function is presumed to be unused when this function is called.
 * Resetting the device will make the contents of PCI configuration space
 * random, so any caller of this must be prepared to reinitialise the
 * device including MSI, bus mastering, BARs, decoding IO and memory spaces,
 * etc.
 *
 * Returns 0 if the device function was successfully reset or negative if the
 * device doesn't support resetting a single function.
 */
int __pci_reset_function(struct pci_dev *dev)
{
	return pci_dev_reset(dev, 0);
}
EXPORT_SYMBOL_GPL(__pci_reset_function);

/**
 * pci_probe_reset_function - check whether the device can be safely reset
 * @dev: PCI device to reset
 *
 * Some devices allow an individual function to be reset without affecting
 * other functions in the same device.  The PCI device must be responsive
 * to PCI config space in order to use this function.
 *
 * Returns 0 if the device function can be reset or negative if the
 * device doesn't support resetting a single function.
 */
int pci_probe_reset_function(struct pci_dev *dev)
{
	return pci_dev_reset(dev, 1);
}

/**
 * pci_reset_function - quiesce and reset a PCI device function
 * @dev: PCI device to reset
 *
 * Some devices allow an individual function to be reset without affecting
 * other functions in the same device.  The PCI device must be responsive
 * to PCI config space in order to use this function.
 *
 * This function does not just reset the PCI portion of a device, but
 * clears all the state associated with the device.  This function differs
 * from __pci_reset_function in that it saves and restores device state
 * over the reset.
 *
 * Returns 0 if the device function was successfully reset or negative if the
 * device doesn't support resetting a single function.
 */
int pci_reset_function(struct pci_dev *dev)
{
	int rc;

	rc = pci_dev_reset(dev, 1);
	if (rc)
		return rc;

	pci_save_state(dev);

	/*
	 * both INTx and MSI are disabled after the Interrupt Disable bit
	 * is set and the Bus Master bit is cleared.
	 */
	pci_write_config_word(dev, PCI_COMMAND, PCI_COMMAND_INTX_DISABLE);

	rc = pci_dev_reset(dev, 0);

	pci_restore_state(dev);

	return rc;
}
EXPORT_SYMBOL_GPL(pci_reset_function);

/**
 * pcix_get_max_mmrbc - get PCI-X maximum designed memory read byte count
 * @dev: PCI device to query
 *
 * Returns mmrbc: maximum designed memory read count in bytes
 *    or appropriate error value.
 */
int pcix_get_max_mmrbc(struct pci_dev *dev)
{
	int cap;
	u32 stat;

	cap = pci_find_capability(dev, PCI_CAP_ID_PCIX);
	if (!cap)
		return -EINVAL;

	if (pci_read_config_dword(dev, cap + PCI_X_STATUS, &stat))
		return -EINVAL;

	return 512 << ((stat & PCI_X_STATUS_MAX_READ) >> 21);
}
EXPORT_SYMBOL(pcix_get_max_mmrbc);

/**
 * pcix_get_mmrbc - get PCI-X maximum memory read byte count
 * @dev: PCI device to query
 *
 * Returns mmrbc: maximum memory read count in bytes
 *    or appropriate error value.
 */
int pcix_get_mmrbc(struct pci_dev *dev)
{
	int cap;
	u16 cmd;

	cap = pci_find_capability(dev, PCI_CAP_ID_PCIX);
	if (!cap)
		return -EINVAL;

	if (pci_read_config_word(dev, cap + PCI_X_CMD, &cmd))
		return -EINVAL;

	return 512 << ((cmd & PCI_X_CMD_MAX_READ) >> 2);
}
EXPORT_SYMBOL(pcix_get_mmrbc);

/**
 * pcix_set_mmrbc - set PCI-X maximum memory read byte count
 * @dev: PCI device to query
 * @mmrbc: maximum memory read count in bytes
 *    valid values are 512, 1024, 2048, 4096
 *
 * If possible sets maximum memory read byte count, some bridges have erratas
 * that prevent this.
 */
int pcix_set_mmrbc(struct pci_dev *dev, int mmrbc)
{
	int cap;
	u32 stat, v, o;
	u16 cmd;

	if (mmrbc < 512 || mmrbc > 4096 || !is_power_of_2(mmrbc))
		return -EINVAL;

	v = ffs(mmrbc) - 10;

	cap = pci_find_capability(dev, PCI_CAP_ID_PCIX);
	if (!cap)
		return -EINVAL;

	if (pci_read_config_dword(dev, cap + PCI_X_STATUS, &stat))
		return -EINVAL;

	if (v > (stat & PCI_X_STATUS_MAX_READ) >> 21)
		return -E2BIG;

	if (pci_read_config_word(dev, cap + PCI_X_CMD, &cmd))
		return -EINVAL;

	o = (cmd & PCI_X_CMD_MAX_READ) >> 2;
	if (o != v) {
		if (v > o && dev->bus &&
		   (dev->bus->bus_flags & PCI_BUS_FLAGS_NO_MMRBC))
			return -EIO;

		cmd &= ~PCI_X_CMD_MAX_READ;
		cmd |= v << 2;
		if (pci_write_config_word(dev, cap + PCI_X_CMD, cmd))
			return -EIO;
	}
	return 0;
}
EXPORT_SYMBOL(pcix_set_mmrbc);

/**
 * pcie_get_readrq - get PCI Express read request size
 * @dev: PCI device to query
 *
 * Returns maximum memory read request in bytes
 *    or appropriate error value.
 */
int pcie_get_readrq(struct pci_dev *dev)
{
	int ret, cap;
	u16 ctl;

	cap = pci_pcie_cap(dev);
	if (!cap)
		return -EINVAL;

	ret = pci_read_config_word(dev, cap + PCI_EXP_DEVCTL, &ctl);
	if (!ret)
		ret = 128 << ((ctl & PCI_EXP_DEVCTL_READRQ) >> 12);

	return ret;
}
EXPORT_SYMBOL(pcie_get_readrq);

/**
 * pcie_set_readrq - set PCI Express maximum memory read request
 * @dev: PCI device to query
 * @rq: maximum memory read count in bytes
 *    valid values are 128, 256, 512, 1024, 2048, 4096
 *
 * If possible sets maximum memory read request in bytes
 */
int pcie_set_readrq(struct pci_dev *dev, int rq)
{
	int cap, err = -EINVAL;
	u16 ctl, v;

	if (rq < 128 || rq > 4096 || !is_power_of_2(rq))
		goto out;

	v = (ffs(rq) - 8) << 12;

	cap = pci_pcie_cap(dev);
	if (!cap)
		goto out;

	err = pci_read_config_word(dev, cap + PCI_EXP_DEVCTL, &ctl);
	if (err)
		goto out;

	if ((ctl & PCI_EXP_DEVCTL_READRQ) != v) {
		ctl &= ~PCI_EXP_DEVCTL_READRQ;
		ctl |= v;
		err = pci_write_config_word(dev, cap + PCI_EXP_DEVCTL, ctl);
	}

out:
	return err;
}
EXPORT_SYMBOL(pcie_set_readrq);

/**
 * pcie_get_mps - get PCI Express maximum payload size
 * @dev: PCI device to query
 *
 * Returns maximum payload size in bytes
 *    or appropriate error value.
 */
int pcie_get_mps(struct pci_dev *dev)
{
	int ret, cap;
	u16 ctl;

	cap = pci_pcie_cap(dev);
	if (!cap)
		return -EINVAL;

	ret = pci_read_config_word(dev, cap + PCI_EXP_DEVCTL, &ctl);
	if (!ret)
		ret = 128 << ((ctl & PCI_EXP_DEVCTL_PAYLOAD) >> 5);

	return ret;
}

/**
 * pcie_set_mps - set PCI Express maximum payload size
 * @dev: PCI device to query
 * @mps: maximum payload size in bytes
 *    valid values are 128, 256, 512, 1024, 2048, 4096
 *
 * If possible sets maximum payload size
 */
int pcie_set_mps(struct pci_dev *dev, int mps)
{
	int cap, err = -EINVAL;
	u16 ctl, v;

	if (mps < 128 || mps > 4096 || !is_power_of_2(mps))
		goto out;

	v = ffs(mps) - 8;
	if (v > dev->pcie_mpss) 
		goto out;
	v <<= 5;

	cap = pci_pcie_cap(dev);
	if (!cap)
		goto out;

	err = pci_read_config_word(dev, cap + PCI_EXP_DEVCTL, &ctl);
	if (err)
		goto out;

	if ((ctl & PCI_EXP_DEVCTL_PAYLOAD) != v) {
		ctl &= ~PCI_EXP_DEVCTL_PAYLOAD;
		ctl |= v;
		err = pci_write_config_word(dev, cap + PCI_EXP_DEVCTL, ctl);
	}
out:
	return err;
}

/**
 * pci_select_bars - Make BAR mask from the type of resource
 * @dev: the PCI device for which BAR mask is made
 * @flags: resource type mask to be selected
 *
 * This helper routine makes bar mask from the type of resource.
 */
int pci_select_bars(struct pci_dev *dev, unsigned long flags)
{
	int i, bars = 0;
	for (i = 0; i < PCI_NUM_RESOURCES; i++)
		if (pci_resource_flags(dev, i) & flags)
			bars |= (1 << i);
	return bars;
}

/**
 * pci_resource_bar - get position of the BAR associated with a resource
 * @dev: the PCI device
 * @resno: the resource number
 * @type: the BAR type to be filled in
 *
 * Returns BAR position in config space, or 0 if the BAR is invalid.
 */
int pci_resource_bar(struct pci_dev *dev, int resno, enum pci_bar_type *type)
{
	int reg;

	if (resno < PCI_ROM_RESOURCE) {
		*type = pci_bar_unknown;
		return PCI_BASE_ADDRESS_0 + 4 * resno;
	} else if (resno == PCI_ROM_RESOURCE) {
		*type = pci_bar_mem32;
		return dev->rom_base_reg;
	} else if (resno < PCI_BRIDGE_RESOURCES) {
		/* device specific resource */
		reg = pci_iov_resource_bar(dev, resno, type);
		if (reg)
			return reg;
	}

	dev_err(&dev->dev, "BAR %d: invalid resource\n", resno);
	return 0;
}

/* Some architectures require additional programming to enable VGA */
static arch_set_vga_state_t arch_set_vga_state;

void __init pci_register_set_vga_state(arch_set_vga_state_t func)
{
	arch_set_vga_state = func;	/* NULL disables */
}

static int pci_set_vga_state_arch(struct pci_dev *dev, bool decode,
		      unsigned int command_bits, u32 flags)
{
	if (arch_set_vga_state)
		return arch_set_vga_state(dev, decode, command_bits,
						flags);
	return 0;
}

/**
 * pci_set_vga_state - set VGA decode state on device and parents if requested
 * @dev: the PCI device
 * @decode: true = enable decoding, false = disable decoding
 * @command_bits: PCI_COMMAND_IO and/or PCI_COMMAND_MEMORY
 * @flags: traverse ancestors and change bridges
 * CHANGE_BRIDGE_ONLY / CHANGE_BRIDGE
 */
int pci_set_vga_state(struct pci_dev *dev, bool decode,
		      unsigned int command_bits, u32 flags)
{
	struct pci_bus *bus;
	struct pci_dev *bridge;
	u16 cmd;
	int rc;

	WARN_ON((flags & PCI_VGA_STATE_CHANGE_DECODES) & (command_bits & ~(PCI_COMMAND_IO|PCI_COMMAND_MEMORY)));

	/* ARCH specific VGA enables */
	rc = pci_set_vga_state_arch(dev, decode, command_bits, flags);
	if (rc)
		return rc;

	if (flags & PCI_VGA_STATE_CHANGE_DECODES) {
		pci_read_config_word(dev, PCI_COMMAND, &cmd);
		if (decode == true)
			cmd |= command_bits;
		else
			cmd &= ~command_bits;
		pci_write_config_word(dev, PCI_COMMAND, cmd);
	}

	if (!(flags & PCI_VGA_STATE_CHANGE_BRIDGE))
		return 0;

	bus = dev->bus;
	while (bus) {
		bridge = bus->self;
		if (bridge) {
			pci_read_config_word(bridge, PCI_BRIDGE_CONTROL,
					     &cmd);
			if (decode == true)
				cmd |= PCI_BRIDGE_CTL_VGA;
			else
				cmd &= ~PCI_BRIDGE_CTL_VGA;
			pci_write_config_word(bridge, PCI_BRIDGE_CONTROL,
					      cmd);
		}
		bus = bus->parent;
	}
	return 0;
}

#define RESOURCE_ALIGNMENT_PARAM_SIZE COMMAND_LINE_SIZE
static char resource_alignment_param[RESOURCE_ALIGNMENT_PARAM_SIZE] = {0};
static DEFINE_SPINLOCK(resource_alignment_lock);

/**
 * pci_specified_resource_alignment - get resource alignment specified by user.
 * @dev: the PCI device to get
 *
 * RETURNS: Resource alignment if it is specified.
 *          Zero if it is not specified.
 */
resource_size_t pci_specified_resource_alignment(struct pci_dev *dev)
{
	int seg, bus, slot, func, align_order, count;
	resource_size_t align = 0;
	char *p;

	spin_lock(&resource_alignment_lock);
	p = resource_alignment_param;
	while (*p) {
		count = 0;
		if (sscanf(p, "%d%n", &align_order, &count) == 1 &&
							p[count] == '@') {
			p += count + 1;
		} else {
			align_order = -1;
		}
		if (sscanf(p, "%x:%x:%x.%x%n",
			&seg, &bus, &slot, &func, &count) != 4) {
			seg = 0;
			if (sscanf(p, "%x:%x.%x%n",
					&bus, &slot, &func, &count) != 3) {
				/* Invalid format */
				printk(KERN_ERR "PCI: Can't parse resource_alignment parameter: %s\n",
					p);
				break;
			}
		}
		p += count;
		if (seg == pci_domain_nr(dev->bus) &&
			bus == dev->bus->number &&
			slot == PCI_SLOT(dev->devfn) &&
			func == PCI_FUNC(dev->devfn)) {
			if (align_order == -1) {
				align = PAGE_SIZE;
			} else {
				align = 1 << align_order;
			}
			/* Found */
			break;
		}
		if (*p != ';' && *p != ',') {
			/* End of param or invalid format */
			break;
		}
		p++;
	}
	spin_unlock(&resource_alignment_lock);
	return align;
}

/**
 * pci_is_reassigndev - check if specified PCI is target device to reassign
 * @dev: the PCI device to check
 *
 * RETURNS: non-zero for PCI device is a target device to reassign,
 *          or zero is not.
 */
int pci_is_reassigndev(struct pci_dev *dev)
{
	return (pci_specified_resource_alignment(dev) != 0);
}

ssize_t pci_set_resource_alignment_param(const char *buf, size_t count)
{
	if (count > RESOURCE_ALIGNMENT_PARAM_SIZE - 1)
		count = RESOURCE_ALIGNMENT_PARAM_SIZE - 1;
	spin_lock(&resource_alignment_lock);
	strncpy(resource_alignment_param, buf, count);
	resource_alignment_param[count] = '\0';
	spin_unlock(&resource_alignment_lock);
	return count;
}

ssize_t pci_get_resource_alignment_param(char *buf, size_t size)
{
	size_t count;
	spin_lock(&resource_alignment_lock);
	count = snprintf(buf, size, "%s", resource_alignment_param);
	spin_unlock(&resource_alignment_lock);
	return count;
}

static ssize_t pci_resource_alignment_show(struct bus_type *bus, char *buf)
{
	return pci_get_resource_alignment_param(buf, PAGE_SIZE);
}

static ssize_t pci_resource_alignment_store(struct bus_type *bus,
					const char *buf, size_t count)
{
	return pci_set_resource_alignment_param(buf, count);
}

BUS_ATTR(resource_alignment, 0644, pci_resource_alignment_show,
					pci_resource_alignment_store);

static int __init pci_resource_alignment_sysfs_init(void)
{
	return bus_create_file(&pci_bus_type,
					&bus_attr_resource_alignment);
}

late_initcall(pci_resource_alignment_sysfs_init);

static void __devinit pci_no_domains(void)
{
#ifdef CONFIG_PCI_DOMAINS
	pci_domains_supported = 0;
#endif
}

/**
 * pci_ext_cfg_enabled - can we access extended PCI config space?
 * @dev: The PCI device of the root bridge.
 *
 * Returns 1 if we can access PCI extended config space (offsets
 * greater than 0xff). This is the default implementation. Architecture
 * implementations can override this.
 */
int __attribute__ ((weak)) pci_ext_cfg_avail(struct pci_dev *dev)
{
	return 1;
}

void __weak pci_fixup_cardbus(struct pci_bus *bus)
{
}
EXPORT_SYMBOL(pci_fixup_cardbus);

static int __init pci_setup(char *str)
{
	while (str) {
		char *k = strchr(str, ',');
		if (k)
			*k++ = 0;
		if (*str && (str = pcibios_setup(str)) && *str) {
			if (!strcmp(str, "nomsi")) {
				pci_no_msi();
			} else if (!strcmp(str, "noaer")) {
				pci_no_aer();
			} else if (!strncmp(str, "realloc", 7)) {
				pci_realloc();
			} else if (!strcmp(str, "nodomains")) {
				pci_no_domains();
			} else if (!strncmp(str, "cbiosize=", 9)) {
				pci_cardbus_io_size = memparse(str + 9, &str);
			} else if (!strncmp(str, "cbmemsize=", 10)) {
				pci_cardbus_mem_size = memparse(str + 10, &str);
			} else if (!strncmp(str, "resource_alignment=", 19)) {
				pci_set_resource_alignment_param(str + 19,
							strlen(str + 19));
			} else if (!strncmp(str, "ecrc=", 5)) {
				pcie_ecrc_get_policy(str + 5);
			} else if (!strncmp(str, "hpiosize=", 9)) {
				pci_hotplug_io_size = memparse(str + 9, &str);
			} else if (!strncmp(str, "hpmemsize=", 10)) {
				pci_hotplug_mem_size = memparse(str + 10, &str);
<<<<<<< HEAD
=======
			} else if (!strncmp(str, "pcie_bus_tune_off", 17)) {
				pcie_bus_config = PCIE_BUS_TUNE_OFF;
>>>>>>> 3ee72ca9
			} else if (!strncmp(str, "pcie_bus_safe", 13)) {
				pcie_bus_config = PCIE_BUS_SAFE;
			} else if (!strncmp(str, "pcie_bus_perf", 13)) {
				pcie_bus_config = PCIE_BUS_PERFORMANCE;
<<<<<<< HEAD
=======
			} else if (!strncmp(str, "pcie_bus_peer2peer", 18)) {
				pcie_bus_config = PCIE_BUS_PEER2PEER;
>>>>>>> 3ee72ca9
			} else {
				printk(KERN_ERR "PCI: Unknown option `%s'\n",
						str);
			}
		}
		str = k;
	}
	return 0;
}
early_param("pci", pci_setup);

EXPORT_SYMBOL(pci_reenable_device);
EXPORT_SYMBOL(pci_enable_device_io);
EXPORT_SYMBOL(pci_enable_device_mem);
EXPORT_SYMBOL(pci_enable_device);
EXPORT_SYMBOL(pcim_enable_device);
EXPORT_SYMBOL(pcim_pin_device);
EXPORT_SYMBOL(pci_disable_device);
EXPORT_SYMBOL(pci_find_capability);
EXPORT_SYMBOL(pci_bus_find_capability);
EXPORT_SYMBOL(pci_release_regions);
EXPORT_SYMBOL(pci_request_regions);
EXPORT_SYMBOL(pci_request_regions_exclusive);
EXPORT_SYMBOL(pci_release_region);
EXPORT_SYMBOL(pci_request_region);
EXPORT_SYMBOL(pci_request_region_exclusive);
EXPORT_SYMBOL(pci_release_selected_regions);
EXPORT_SYMBOL(pci_request_selected_regions);
EXPORT_SYMBOL(pci_request_selected_regions_exclusive);
EXPORT_SYMBOL(pci_set_master);
EXPORT_SYMBOL(pci_clear_master);
EXPORT_SYMBOL(pci_set_mwi);
EXPORT_SYMBOL(pci_try_set_mwi);
EXPORT_SYMBOL(pci_clear_mwi);
EXPORT_SYMBOL_GPL(pci_intx);
EXPORT_SYMBOL(pci_assign_resource);
EXPORT_SYMBOL(pci_find_parent_resource);
EXPORT_SYMBOL(pci_select_bars);

EXPORT_SYMBOL(pci_set_power_state);
EXPORT_SYMBOL(pci_save_state);
EXPORT_SYMBOL(pci_restore_state);
EXPORT_SYMBOL(pci_pme_capable);
EXPORT_SYMBOL(pci_pme_active);
EXPORT_SYMBOL(pci_wake_from_d3);
EXPORT_SYMBOL(pci_target_state);
EXPORT_SYMBOL(pci_prepare_to_sleep);
EXPORT_SYMBOL(pci_back_from_sleep);
EXPORT_SYMBOL_GPL(pci_set_pcie_reset_state);<|MERGE_RESOLUTION|>--- conflicted
+++ resolved
@@ -77,11 +77,7 @@
 unsigned long pci_hotplug_io_size  = DEFAULT_HOTPLUG_IO_SIZE;
 unsigned long pci_hotplug_mem_size = DEFAULT_HOTPLUG_MEM_SIZE;
 
-<<<<<<< HEAD
-enum pcie_bus_config_types pcie_bus_config = PCIE_BUS_SAFE;
-=======
 enum pcie_bus_config_types pcie_bus_config = PCIE_BUS_TUNE_OFF;
->>>>>>> 3ee72ca9
 
 /*
  * The default CLS is used if arch didn't set CLS explicitly and not
@@ -3572,20 +3568,14 @@
 				pci_hotplug_io_size = memparse(str + 9, &str);
 			} else if (!strncmp(str, "hpmemsize=", 10)) {
 				pci_hotplug_mem_size = memparse(str + 10, &str);
-<<<<<<< HEAD
-=======
 			} else if (!strncmp(str, "pcie_bus_tune_off", 17)) {
 				pcie_bus_config = PCIE_BUS_TUNE_OFF;
->>>>>>> 3ee72ca9
 			} else if (!strncmp(str, "pcie_bus_safe", 13)) {
 				pcie_bus_config = PCIE_BUS_SAFE;
 			} else if (!strncmp(str, "pcie_bus_perf", 13)) {
 				pcie_bus_config = PCIE_BUS_PERFORMANCE;
-<<<<<<< HEAD
-=======
 			} else if (!strncmp(str, "pcie_bus_peer2peer", 18)) {
 				pcie_bus_config = PCIE_BUS_PEER2PEER;
->>>>>>> 3ee72ca9
 			} else {
 				printk(KERN_ERR "PCI: Unknown option `%s'\n",
 						str);
