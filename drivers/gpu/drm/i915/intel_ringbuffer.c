--- conflicted
+++ resolved
@@ -1896,32 +1896,18 @@
 	return 0;
 }
 
-<<<<<<< HEAD
 static void cleanup_phys_status_page(struct intel_engine_cs *engine)
 {
 	struct drm_i915_private *dev_priv = engine->i915;
-=======
-static void cleanup_phys_status_page(struct intel_engine_cs *ring)
-{
-	struct drm_i915_private *dev_priv = to_i915(ring->dev);
->>>>>>> 5ec9ee15
 
 	if (!dev_priv->status_page_dmah)
 		return;
 
-<<<<<<< HEAD
 	drm_pci_free(&dev_priv->drm, dev_priv->status_page_dmah);
 	engine->status_page.page_addr = NULL;
 }
 
 static void cleanup_status_page(struct intel_engine_cs *engine)
-=======
-	drm_pci_free(ring->dev, dev_priv->status_page_dmah);
-	ring->status_page.page_addr = NULL;
-}
-
-static void cleanup_status_page(struct intel_engine_cs *ring)
->>>>>>> 5ec9ee15
 {
 	struct drm_i915_gem_object *obj;
 
@@ -1937,11 +1923,7 @@
 
 static int init_status_page(struct intel_engine_cs *engine)
 {
-<<<<<<< HEAD
 	struct drm_i915_gem_object *obj = engine->status_page.obj;
-=======
-	struct drm_i915_gem_object *obj = ring->status_page.obj;
->>>>>>> 5ec9ee15
 
 	if (obj == NULL) {
 		unsigned flags;
@@ -2245,13 +2227,8 @@
 		if (ret)
 			goto error;
 	} else {
-<<<<<<< HEAD
 		WARN_ON(engine->id != RCS);
 		ret = init_phys_status_page(engine);
-=======
-		WARN_ON(ring->id != RCS);
-		ret = init_phys_status_page(ring);
->>>>>>> 5ec9ee15
 		if (ret)
 			goto error;
 	}
@@ -2284,37 +2261,9 @@
 
 	dev_priv = engine->i915;
 
-<<<<<<< HEAD
 	if (engine->buffer) {
 		intel_stop_engine(engine);
 		WARN_ON(!IS_GEN2(dev_priv) && (I915_READ_MODE(engine) & MODE_IDLE) == 0);
-=======
-	intel_unpin_ringbuffer_obj(ring->buffer);
-	intel_ringbuffer_free(ring->buffer);
-	ring->buffer = NULL;
-
-	if (ring->cleanup)
-		ring->cleanup(ring);
-
-	if (I915_NEED_GFX_HWS(ring->dev)) {
-		cleanup_status_page(ring);
-	} else {
-		WARN_ON(ring->id != RCS);
-		cleanup_phys_status_page(ring);
-	}
-
-	i915_cmd_parser_fini_ring(ring);
-	i915_gem_batch_pool_fini(&ring->batch_pool);
-}
-
-static int ring_wait_for_space(struct intel_engine_cs *ring, int n)
-{
-	struct intel_ringbuffer *ringbuf = ring->buffer;
-	struct drm_i915_gem_request *request;
-	unsigned space;
-	int ret;
->>>>>>> 5ec9ee15
-
 		intel_unpin_ringbuffer_obj(engine->buffer);
 		intel_ringbuffer_free(engine->buffer);
 		engine->buffer = NULL;
@@ -2449,23 +2398,8 @@
 		 */
 		wait_bytes = remain_actual + req->reserved_space;
 	} else {
-<<<<<<< HEAD
 		/* No wrapping required, just waiting. */
 		wait_bytes = total_bytes;
-=======
-		if (unlikely(total_bytes > remain_usable)) {
-			/*
-			 * The base request will fit but the reserved space
-			 * falls off the end. So don't need an immediate wrap
-			 * and only need to effectively wait for the reserved
-			 * size space from the start of ringbuffer.
-			 */
-			wait_bytes = remain_actual + ringbuf->reserved_size;
-		} else if (total_bytes > ringbuf->space) {
-			/* No wrapping required, just waiting. */
-			wait_bytes = total_bytes;
-		}
->>>>>>> 5ec9ee15
 	}
 
 	if (wait_bytes > ringbuf->space) {
