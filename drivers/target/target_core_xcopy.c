--- conflicted
+++ resolved
@@ -836,11 +836,7 @@
 			" CHECK_CONDITION -> sending response\n", rc);
 		ec_cmd->scsi_status = SAM_STAT_CHECK_CONDITION;
 	}
-<<<<<<< HEAD
-	target_complete_cmd(ec_cmd, SAM_STAT_CHECK_CONDITION);
-=======
 	target_complete_cmd(ec_cmd, ec_cmd->scsi_status);
->>>>>>> 0a5766a6
 }
 
 sense_reason_t target_do_xcopy(struct se_cmd *se_cmd)
