--- conflicted
+++ resolved
@@ -15,17 +15,12 @@
  * You should have received a copy of the GNU General Public License
  * along with this program.  If not, see <http://www.gnu.org/licenses/>.
  */
-<<<<<<< HEAD
-
-#include <linux/clk.h>
 #include <linux/debugfs.h>
 #include <linux/of.h>
 #include <linux/of_device.h>
-=======
 #include <linux/kernel.h>
 #include <linux/clk.h>
 #include <linux/init.h>
->>>>>>> ece78cd7
 #include <linux/module.h>
 #include <linux/irq.h>
 #include <linux/io.h>
@@ -667,15 +662,8 @@
 
 	ret = debugfs_init();
 	if (ret) {
-<<<<<<< HEAD
 		pr_err("%s: Can't init debugfs", __func__);
 		BUG();
-=======
-		dev_err(&pdev->dev,
-			"Unable to request interrupt for device (err=%d).\n",
-			ret);
-		goto disable_clk;
->>>>>>> ece78cd7
 	}
 	register_persistent_clock(NULL, tegra_rtc_read_persistent_clock);
 
@@ -692,14 +680,9 @@
 {
 	struct tegra_rtc_info *info = platform_get_drvdata(pdev);
 
+	debugfs_remove_recursive(pm_dentry);
+
 	clk_disable_unprepare(info->clk);
-
-	return 0;
-}
-
-static int tegra_rtc_remove(struct platform_device *pdev)
-{
-	debugfs_remove_recursive(pm_dentry);
 
 	return 0;
 }
