#
# Input device configuration
#

menu "Input device support"
	depends on !UML

config INPUT
	tristate "Generic input layer (needed for keyboard, mouse, ...)" if EXPERT
	default y
	help
	  Say Y here if you have any input device (mouse, keyboard, tablet,
	  joystick, steering wheel ...) connected to your system and want
	  it to be available to applications. This includes standard PS/2
	  keyboard and mouse.

	  Say N here if you have a headless (no monitor, no keyboard) system.

	  More information is available: <file:Documentation/input/input.txt>

	  If unsure, say Y.

	  To compile this driver as a module, choose M here: the
	  module will be called input.

if INPUT

config INPUT_FF_MEMLESS
	tristate "Support for memoryless force-feedback devices"
	help
	  Say Y here if you have memoryless force-feedback input device
	  such as Logitech WingMan Force 3D, ThrustMaster FireStorm Dual
	  Power 2, or similar. You will also need to enable hardware-specific
	  driver.

	  If unsure, say N.

	  To compile this driver as a module, choose M here: the
	  module will be called ff-memless.

config INPUT_POLLDEV
	tristate "Polled input device skeleton"
	help
	  Say Y here if you are using a driver for an input
	  device that periodically polls hardware state. This
	  option is only useful for out-of-tree drivers since
	  in-tree drivers select it automatically.

	  If unsure, say N.

	  To compile this driver as a module, choose M here: the
	  module will be called input-polldev.

config INPUT_SPARSEKMAP
	tristate "Sparse keymap support library"
	help
	  Say Y here if you are using a driver for an input
	  device that uses sparse keymap. This option is only
	  useful for out-of-tree drivers since in-tree drivers
	  select it automatically.

	  If unsure, say N.

	  To compile this driver as a module, choose M here: the
	  module will be called sparse-keymap.

config INPUT_MATRIXKMAP
	tristate "Matrix keymap support library"
	help
	  Say Y here if you are using a driver for an input
	  device that uses matrix keymap. This option is only
	  useful for out-of-tree drivers since in-tree drivers
	  select it automatically.

	  If unsure, say N.

	  To compile this driver as a module, choose M here: the
	  module will be called matrix-keymap.

comment "Userland interfaces"

config INPUT_MOUSEDEV
	tristate "Mouse interface"
	default y
	help
	  Say Y here if you want your mouse to be accessible as char devices
	  13:32+ - /dev/input/mouseX and 13:63 - /dev/input/mice as an
	  emulated IntelliMouse Explorer PS/2 mouse. That way, all user space
	  programs (including SVGAlib, GPM and X) will be able to use your
	  mouse.

	  If unsure, say Y.

	  To compile this driver as a module, choose M here: the
	  module will be called mousedev.

config INPUT_MOUSEDEV_PSAUX
	bool "Provide legacy /dev/psaux device"
	default y
	depends on INPUT_MOUSEDEV
	help
	  Say Y here if you want your mouse also be accessible as char device
	  10:1 - /dev/psaux. The data available through /dev/psaux is exactly
	  the same as the data from /dev/input/mice.

	  If unsure, say Y.


config INPUT_MOUSEDEV_SCREEN_X
	int "Horizontal screen resolution"
	depends on INPUT_MOUSEDEV
	default "1024"
	help
	  If you're using a digitizer, or a graphic tablet, and want to use
	  it as a mouse then the mousedev driver needs to know the X window
	  screen resolution you are using to correctly scale the data. If
	  you're not using a digitizer, this value is ignored.

config INPUT_MOUSEDEV_SCREEN_Y
	int "Vertical screen resolution"
	depends on INPUT_MOUSEDEV
	default "768"
	help
	  If you're using a digitizer, or a graphic tablet, and want to use
	  it as a mouse then the mousedev driver needs to know the X window
	  screen resolution you are using to correctly scale the data. If
	  you're not using a digitizer, this value is ignored.

config INPUT_JOYDEV
	tristate "Joystick interface"
	help
	  Say Y here if you want your joystick or gamepad to be
	  accessible as char device 13:0+ - /dev/input/jsX device.

	  If unsure, say Y.

	  More information is available: <file:Documentation/input/joystick.txt>

	  To compile this driver as a module, choose M here: the
	  module will be called joydev.

config INPUT_EVDEV
	tristate "Event interface"
	help
	  Say Y here if you want your input device events be accessible
	  under char device 13:64+ - /dev/input/eventX in a generic way.

	  To compile this driver as a module, choose M here: the
	  module will be called evdev.

config INPUT_EVBUG
	tristate "Event debugging"
	help
	  Say Y here if you have a problem with the input subsystem and
	  want all events (keypresses, mouse movements), to be output to
	  the system log. While this is useful for debugging, it's also
	  a security threat - your keypresses include your passwords, of
	  course.

	  If unsure, say N.

	  To compile this driver as a module, choose M here: the
	  module will be called evbug.

config INPUT_APMPOWER
	tristate "Input Power Event -> APM Bridge" if EXPERT
	depends on INPUT && APM_EMULATION
	help
	  Say Y here if you want suspend key events to trigger a user
	  requested suspend through APM. This is useful on embedded
	  systems where such behaviour is desired without userspace
	  interaction. If unsure, say N.

	  To compile this driver as a module, choose M here: the
	  module will be called apm-power.

config INPUT_KEYRESET
	tristate "Reset key"
	depends on INPUT
	select INPUT_KEYCOMBO
	---help---
	  Say Y here if you want to reboot when some keys are pressed;

	  To compile this driver as a module, choose M here: the
	  module will be called keyreset.

<<<<<<< HEAD
config INPUT_CFBOOST
	tristate "Input event CPU frequency booster"
	depends on INPUT && CPU_FREQ
	help
	  Say Y here if you want to temporarily boost CPU frequency upon input
	  events.

	  To compile this driver as a module, choose M here: the
	  module will be called input-cfboost.
=======
config INPUT_KEYCOMBO
	tristate "Key combo"
	depends on INPUT
	---help---
	  Say Y here if you want to take action when some keys are pressed;

	  To compile this driver as a module, choose M here: the
	  module will be called keycombo.
>>>>>>> c4db7923

comment "Input Device Drivers"

source "drivers/input/keyboard/Kconfig"

source "drivers/input/mouse/Kconfig"

source "drivers/input/joystick/Kconfig"

source "drivers/input/tablet/Kconfig"

source "drivers/input/touchscreen/Kconfig"

source "drivers/input/misc/Kconfig"

endif

menu "Hardware I/O ports"

source "drivers/input/serio/Kconfig"

source "drivers/input/gameport/Kconfig"

endmenu

endmenu
<|MERGE_RESOLUTION|>--- conflicted
+++ resolved
@@ -184,17 +184,6 @@
 	  To compile this driver as a module, choose M here: the
 	  module will be called keyreset.
 
-<<<<<<< HEAD
-config INPUT_CFBOOST
-	tristate "Input event CPU frequency booster"
-	depends on INPUT && CPU_FREQ
-	help
-	  Say Y here if you want to temporarily boost CPU frequency upon input
-	  events.
-
-	  To compile this driver as a module, choose M here: the
-	  module will be called input-cfboost.
-=======
 config INPUT_KEYCOMBO
 	tristate "Key combo"
 	depends on INPUT
@@ -203,7 +192,16 @@
 
 	  To compile this driver as a module, choose M here: the
 	  module will be called keycombo.
->>>>>>> c4db7923
+
+config INPUT_CFBOOST
+	tristate "Input event CPU frequency booster"
+	depends on INPUT && CPU_FREQ
+	help
+	  Say Y here if you want to temporarily boost CPU frequency upon input
+	  events.
+
+	  To compile this driver as a module, choose M here: the
+	  module will be called input-cfboost.
 
 comment "Input Device Drivers"
 
