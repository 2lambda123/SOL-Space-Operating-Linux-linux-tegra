--- conflicted
+++ resolved
@@ -787,13 +787,9 @@
 		update_tg_load_avg(cfs_rq, false);
 }
 
-<<<<<<< HEAD
 static inline unsigned long cfs_rq_runnable_load_avg(struct cfs_rq *cfs_rq);
 static inline unsigned long cfs_rq_load_avg(struct cfs_rq *cfs_rq);
 #else /* !CONFIG_SMP */
-=======
-#else
->>>>>>> 572bff2e
 void init_entity_runnable_average(struct sched_entity *se)
 {
 }
@@ -2957,7 +2953,6 @@
 {
 	struct rq *rq = rq_of(cfs_rq);
 
-<<<<<<< HEAD
 	if (&rq->cfs == cfs_rq) {
 		unsigned long max = rq->cpu_capacity_orig;
 #ifdef CONFIG_TASK_WEIGHT
@@ -2987,26 +2982,6 @@
 	}
 }
 
-/**
- * update_cfs_rq_load_avg - update the cfs_rq's load/util averages
- * @now: current time, as per cfs_rq_clock_task()
- * @cfs_rq: cfs_rq to update
- * @update_freq: should we call cfs_rq_util_change() or will the call do so
- *
- * The cfs_rq avg is the direct sum of all its entities (blocked and runnable)
- * avg. The immediate corollary is that all (fair) tasks must be attached, see
- * post_init_entity_util_avg().
- *
- * cfs_rq->avg is used for task_h_load() and update_cfs_share() for example.
- *
- * Returns true if the load decayed or we removed utilization. It is expected
- * that one calls update_tg_load_avg() on this condition, but after you've
- * modified the cfs_rq avg (attach/detach), such that we propagate the new
- * avg up.
- */
-static inline int
-update_cfs_rq_load_avg(u64 now, struct cfs_rq *cfs_rq, bool update_freq)
-=======
 /*
  * Unsigned subtract and clamp on underflow.
  *
@@ -3024,31 +2999,40 @@
 	WRITE_ONCE(*ptr, res);					\
 } while (0)
 
-/* Group cfs_rq's load_avg is used for task_h_load and update_cfs_share */
-static inline int update_cfs_rq_load_avg(u64 now, struct cfs_rq *cfs_rq)
->>>>>>> 572bff2e
+/**
+ * update_cfs_rq_load_avg - update the cfs_rq's load/util averages
+ * @now: current time, as per cfs_rq_clock_task()
+ * @cfs_rq: cfs_rq to update
+ * @update_freq: should we call cfs_rq_util_change() or will the call do so
+ *
+ * The cfs_rq avg is the direct sum of all its entities (blocked and runnable)
+ * avg. The immediate corollary is that all (fair) tasks must be attached, see
+ * post_init_entity_util_avg().
+ *
+ * cfs_rq->avg is used for task_h_load() and update_cfs_share() for example.
+ *
+ * Returns true if the load decayed or we removed utilization. It is expected
+ * that one calls update_tg_load_avg() on this condition, but after you've
+ * modified the cfs_rq avg (attach/detach), such that we propagate the new
+ * avg up.
+ */
+static inline int
+update_cfs_rq_load_avg(u64 now, struct cfs_rq *cfs_rq, bool update_freq)
 {
 	struct sched_avg *sa = &cfs_rq->avg;
 	int decayed, removed_load = 0, removed_util = 0;
 
 	if (atomic_long_read(&cfs_rq->removed_load_avg)) {
 		s64 r = atomic_long_xchg(&cfs_rq->removed_load_avg, 0);
-<<<<<<< HEAD
-		sa->load_avg = max_t(long, sa->load_avg - r, 0);
-		sa->load_sum = max_t(s64, sa->load_sum - r * LOAD_AVG_MAX, 0);
-		removed_load = 1;
-=======
 		sub_positive(&sa->load_avg, r);
 		sub_positive(&sa->load_sum, r * LOAD_AVG_MAX);
-		removed = 1;
->>>>>>> 572bff2e
+		removed_load = 1;
 	}
 
 	if (atomic_long_read(&cfs_rq->removed_util_avg)) {
 		long r = atomic_long_xchg(&cfs_rq->removed_util_avg, 0);
-<<<<<<< HEAD
-		sa->util_avg = max_t(long, sa->util_avg - r, 0);
-		sa->util_sum = max_t(s32, sa->util_sum - r * LOAD_AVG_MAX, 0);
+		sub_positive(&sa->util_avg, r);
+		sub_positive(&sa->util_sum, r * LOAD_AVG_MAX);
 		removed_util = 1;
 	}
 
@@ -3058,10 +3042,6 @@
 		sa->util_fast_sum = max_t(s32,
 				sa->util_fast_sum - r * LOAD_AVG_FAST_MAX, 0);
 		removed_util = 1;
-=======
-		sub_positive(&sa->util_avg, r);
-		sub_positive(&sa->util_sum, r * LOAD_AVG_MAX);
->>>>>>> 572bff2e
 	}
 
 #ifdef CONFIG_TASK_WEIGHT
@@ -3170,11 +3150,10 @@
 			  &se->avg, se->on_rq * scale_load_down(se->load.weight),
 			  cfs_rq->curr == se, NULL);
 
-<<<<<<< HEAD
-	cfs_rq->avg.load_avg = max_t(long, cfs_rq->avg.load_avg - se->avg.load_avg, 0);
-	cfs_rq->avg.load_sum = max_t(s64,  cfs_rq->avg.load_sum - se->avg.load_sum, 0);
-	cfs_rq->avg.util_avg = max_t(long, cfs_rq->avg.util_avg - se->avg.util_avg, 0);
-	cfs_rq->avg.util_sum = max_t(s32,  cfs_rq->avg.util_sum - se->avg.util_sum, 0);
+	sub_positive(&cfs_rq->avg.load_avg, se->avg.load_avg);
+	sub_positive(&cfs_rq->avg.load_sum, se->avg.load_sum);
+	sub_positive(&cfs_rq->avg.util_avg, se->avg.util_avg);
+	sub_positive(&cfs_rq->avg.util_sum, se->avg.util_sum);
 	cfs_rq->avg.util_fast_avg = max_t(long,	cfs_rq->avg.util_fast_avg - se->avg.util_fast_avg, 0);
 	cfs_rq->avg.util_fast_sum = max_t(s32,  cfs_rq->avg.util_fast_sum - se->avg.util_fast_sum, 0);
 #ifdef CONFIG_TASK_WEIGHT
@@ -3183,14 +3162,7 @@
 	cfs_rq->avg.scaling_avg = max_t(long, cfs_rq->avg.scaling_avg - se->avg.scaling_avg, 0);
 	cfs_rq->avg.scaling_sum = max_t(s32, cfs_rq->avg.scaling_sum - se->avg.scaling_sum, 0);
 #endif
-
 	cfs_rq_util_change(cfs_rq);
-=======
-	sub_positive(&cfs_rq->avg.load_avg, se->avg.load_avg);
-	sub_positive(&cfs_rq->avg.load_sum, se->avg.load_sum);
-	sub_positive(&cfs_rq->avg.util_avg, se->avg.util_avg);
-	sub_positive(&cfs_rq->avg.util_sum, se->avg.util_sum);
->>>>>>> 572bff2e
 }
 
 /* Add the load generated by se into cfs_rq's load average */
