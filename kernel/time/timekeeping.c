/*
 *  linux/kernel/time/timekeeping.c
 *
 *  Kernel timekeeping code and accessor functions
 *
 *  This code was moved from linux/kernel/timer.c.
 *  Please see that file for copyright and history logs.
 *
 */

#include <linux/timekeeper_internal.h>
#include <linux/module.h>
#include <linux/interrupt.h>
#include <linux/percpu.h>
#include <linux/init.h>
#include <linux/mm.h>
#include <linux/sched.h>
#include <linux/syscore_ops.h>
#include <linux/clocksource.h>
#include <linux/jiffies.h>
#include <linux/time.h>
#include <linux/tick.h>
#include <linux/stop_machine.h>
#include <linux/pvclock_gtod.h>
#include <linux/compiler.h>

#include "tick-internal.h"
#include "ntp_internal.h"
#include "timekeeping_internal.h"

#define TK_CLEAR_NTP		(1 << 0)
#define TK_MIRROR		(1 << 1)
#define TK_CLOCK_WAS_SET	(1 << 2)

/*
 * The most important data for readout fits into a single 64 byte
 * cache line.
 */
static struct {
	seqcount_t		seq;
	struct timekeeper	timekeeper;
} tk_core ____cacheline_aligned;

static DEFINE_RAW_SPINLOCK(timekeeper_lock);
static struct timekeeper shadow_timekeeper;

/**
 * struct tk_fast - NMI safe timekeeper
 * @seq:	Sequence counter for protecting updates. The lowest bit
 *		is the index for the tk_read_base array
 * @base:	tk_read_base array. Access is indexed by the lowest bit of
 *		@seq.
 *
 * See @update_fast_timekeeper() below.
 */
struct tk_fast {
	seqcount_t		seq;
	struct tk_read_base	base[2];
};

static struct tk_fast tk_fast_mono ____cacheline_aligned;
static struct tk_fast tk_fast_raw  ____cacheline_aligned;

/* flag for if timekeeping is suspended */
int __read_mostly timekeeping_suspended;

static inline void tk_normalize_xtime(struct timekeeper *tk)
{
	while (tk->tkr_mono.xtime_nsec >= ((u64)NSEC_PER_SEC << tk->tkr_mono.shift)) {
		tk->tkr_mono.xtime_nsec -= (u64)NSEC_PER_SEC << tk->tkr_mono.shift;
		tk->xtime_sec++;
	}
}

static inline struct timespec64 tk_xtime(struct timekeeper *tk)
{
	struct timespec64 ts;

	ts.tv_sec = tk->xtime_sec;
	ts.tv_nsec = (long)(tk->tkr_mono.xtime_nsec >> tk->tkr_mono.shift);
	return ts;
}

static void tk_set_xtime(struct timekeeper *tk, const struct timespec64 *ts)
{
	tk->xtime_sec = ts->tv_sec;
	tk->tkr_mono.xtime_nsec = (u64)ts->tv_nsec << tk->tkr_mono.shift;
}

static void tk_xtime_add(struct timekeeper *tk, const struct timespec64 *ts)
{
	tk->xtime_sec += ts->tv_sec;
	tk->tkr_mono.xtime_nsec += (u64)ts->tv_nsec << tk->tkr_mono.shift;
	tk_normalize_xtime(tk);
}

static void tk_set_wall_to_mono(struct timekeeper *tk, struct timespec64 wtm)
{
	struct timespec64 tmp;

	/*
	 * Verify consistency of: offset_real = -wall_to_monotonic
	 * before modifying anything
	 */
	set_normalized_timespec64(&tmp, -tk->wall_to_monotonic.tv_sec,
					-tk->wall_to_monotonic.tv_nsec);
	WARN_ON_ONCE(tk->offs_real.tv64 != timespec64_to_ktime(tmp).tv64);
	tk->wall_to_monotonic = wtm;
	set_normalized_timespec64(&tmp, -wtm.tv_sec, -wtm.tv_nsec);
	tk->offs_real = timespec64_to_ktime(tmp);
	tk->offs_tai = ktime_add(tk->offs_real, ktime_set(tk->tai_offset, 0));
}

static inline void tk_update_sleep_time(struct timekeeper *tk, ktime_t delta)
{
	tk->offs_boot = ktime_add(tk->offs_boot, delta);
}

#ifdef CONFIG_DEBUG_TIMEKEEPING
#define WARNING_FREQ (HZ*300) /* 5 minute rate-limiting */

static void timekeeping_check_update(struct timekeeper *tk, cycle_t offset)
{

	cycle_t max_cycles = tk->tkr_mono.clock->max_cycles;
	const char *name = tk->tkr_mono.clock->name;

	if (offset > max_cycles) {
		printk_deferred("WARNING: timekeeping: Cycle offset (%lld) is larger than allowed by the '%s' clock's max_cycles value (%lld): time overflow danger\n",
				offset, name, max_cycles);
		printk_deferred("         timekeeping: Your kernel is sick, but tries to cope by capping time updates\n");
	} else {
		if (offset > (max_cycles >> 1)) {
			printk_deferred("INFO: timekeeping: Cycle offset (%lld) is larger than the the '%s' clock's 50%% safety margin (%lld)\n",
					offset, name, max_cycles >> 1);
			printk_deferred("      timekeeping: Your kernel is still fine, but is feeling a bit nervous\n");
		}
	}

	if (tk->underflow_seen) {
		if (jiffies - tk->last_warning > WARNING_FREQ) {
			printk_deferred("WARNING: Underflow in clocksource '%s' observed, time update ignored.\n", name);
			printk_deferred("         Please report this, consider using a different clocksource, if possible.\n");
			printk_deferred("         Your kernel is probably still fine.\n");
			tk->last_warning = jiffies;
		}
		tk->underflow_seen = 0;
	}

	if (tk->overflow_seen) {
		if (jiffies - tk->last_warning > WARNING_FREQ) {
			printk_deferred("WARNING: Overflow in clocksource '%s' observed, time update capped.\n", name);
			printk_deferred("         Please report this, consider using a different clocksource, if possible.\n");
			printk_deferred("         Your kernel is probably still fine.\n");
			tk->last_warning = jiffies;
		}
		tk->overflow_seen = 0;
	}
}

static inline cycle_t timekeeping_get_delta(struct tk_read_base *tkr)
{
	struct timekeeper *tk = &tk_core.timekeeper;
	cycle_t now, last, mask, max, delta;
	unsigned int seq;

	/*
	 * Since we're called holding a seqlock, the data may shift
	 * under us while we're doing the calculation. This can cause
	 * false positives, since we'd note a problem but throw the
	 * results away. So nest another seqlock here to atomically
	 * grab the points we are checking with.
	 */
	do {
		seq = read_seqcount_begin(&tk_core.seq);
		now = tkr->read(tkr->clock);
		last = tkr->cycle_last;
		mask = tkr->mask;
		max = tkr->clock->max_cycles;
	} while (read_seqcount_retry(&tk_core.seq, seq));

	delta = clocksource_delta(now, last, mask);

	/*
	 * Try to catch underflows by checking if we are seeing small
	 * mask-relative negative values.
	 */
	if (unlikely((~delta & mask) < (mask >> 3))) {
		tk->underflow_seen = 1;
		delta = 0;
	}

	/* Cap delta value to the max_cycles values to avoid mult overflows */
	if (unlikely(delta > max)) {
		tk->overflow_seen = 1;
		delta = tkr->clock->max_cycles;
	}

	return delta;
}
#else
static inline void timekeeping_check_update(struct timekeeper *tk, cycle_t offset)
{
}
static inline cycle_t timekeeping_get_delta(struct tk_read_base *tkr)
{
	cycle_t cycle_now, delta;

	/* read clocksource */
	cycle_now = tkr->read(tkr->clock);

	/* calculate the delta since the last update_wall_time */
	delta = clocksource_delta(cycle_now, tkr->cycle_last, tkr->mask);

	return delta;
}
#endif

/**
 * tk_setup_internals - Set up internals to use clocksource clock.
 *
 * @tk:		The target timekeeper to setup.
 * @clock:		Pointer to clocksource.
 *
 * Calculates a fixed cycle/nsec interval for a given clocksource/adjustment
 * pair and interval request.
 *
 * Unless you're the timekeeping code, you should not be using this!
 */
static void tk_setup_internals(struct timekeeper *tk, struct clocksource *clock)
{
	cycle_t interval;
	u64 tmp, ntpinterval;
	struct clocksource *old_clock;

	old_clock = tk->tkr_mono.clock;
	tk->tkr_mono.clock = clock;
	tk->tkr_mono.read = clock->read;
	tk->tkr_mono.mask = clock->mask;
	tk->tkr_mono.cycle_last = tk->tkr_mono.read(clock);

	tk->tkr_raw.clock = clock;
	tk->tkr_raw.read = clock->read;
	tk->tkr_raw.mask = clock->mask;
	tk->tkr_raw.cycle_last = tk->tkr_mono.cycle_last;

	/* Do the ns -> cycle conversion first, using original mult */
	tmp = NTP_INTERVAL_LENGTH;
	tmp <<= clock->shift;
	ntpinterval = tmp;
	tmp += clock->mult/2;
	do_div(tmp, clock->mult);
	if (tmp == 0)
		tmp = 1;

	interval = (cycle_t) tmp;
	tk->cycle_interval = interval;

	/* Go back from cycles -> shifted ns */
	tk->xtime_interval = (u64) interval * clock->mult;
	tk->xtime_remainder = ntpinterval - tk->xtime_interval;
	tk->raw_interval =
		((u64) interval * clock->mult) >> clock->shift;

	 /* if changing clocks, convert xtime_nsec shift units */
	if (old_clock) {
		int shift_change = clock->shift - old_clock->shift;
		if (shift_change < 0)
			tk->tkr_mono.xtime_nsec >>= -shift_change;
		else
			tk->tkr_mono.xtime_nsec <<= shift_change;
	}
	tk->tkr_raw.xtime_nsec = 0;

	tk->tkr_mono.shift = clock->shift;
	tk->tkr_raw.shift = clock->shift;

	tk->ntp_error = 0;
	tk->ntp_error_shift = NTP_SCALE_SHIFT - clock->shift;
	tk->ntp_tick = ntpinterval << tk->ntp_error_shift;

	/*
	 * The timekeeper keeps its own mult values for the currently
	 * active clocksource. These value will be adjusted via NTP
	 * to counteract clock drifting.
	 */
	tk->tkr_mono.mult = clock->mult;
	tk->tkr_raw.mult = clock->mult;
	tk->ntp_err_mult = 0;
}

/* Timekeeper helper functions. */

#ifdef CONFIG_ARCH_USES_GETTIMEOFFSET
static u32 default_arch_gettimeoffset(void) { return 0; }
u32 (*arch_gettimeoffset)(void) = default_arch_gettimeoffset;
#else
static inline u32 arch_gettimeoffset(void) { return 0; }
#endif

<<<<<<< HEAD
static inline s64 timekeeping_delta_to_ns(struct tk_read_base *tkr,
					  cycle_t delta)
{
	s64 nsec;
=======
static inline u64 timekeeping_delta_to_ns(struct tk_read_base *tkr,
					  cycle_t delta)
{
	u64 nsec;
>>>>>>> 0a5766a6

	nsec = delta * tkr->mult + tkr->xtime_nsec;
	nsec >>= tkr->shift;

	/* If arch requires, add in get_arch_timeoffset() */
	return nsec + arch_gettimeoffset();
}

static inline s64 timekeeping_get_ns(struct tk_read_base *tkr)
{
	cycle_t delta;

	delta = timekeeping_get_delta(tkr);
	return timekeeping_delta_to_ns(tkr, delta);
}

static inline s64 timekeeping_cycles_to_ns(struct tk_read_base *tkr,
					    cycle_t cycles)
{
	cycle_t delta;

	/* calculate the delta since the last update_wall_time */
	delta = clocksource_delta(cycles, tkr->cycle_last, tkr->mask);
	return timekeeping_delta_to_ns(tkr, delta);
}

/**
 * update_fast_timekeeper - Update the fast and NMI safe monotonic timekeeper.
 * @tkr: Timekeeping readout base from which we take the update
 *
 * We want to use this from any context including NMI and tracing /
 * instrumenting the timekeeping code itself.
 *
 * Employ the latch technique; see @raw_write_seqcount_latch.
 *
 * So if a NMI hits the update of base[0] then it will use base[1]
 * which is still consistent. In the worst case this can result is a
 * slightly wrong timestamp (a few nanoseconds). See
 * @ktime_get_mono_fast_ns.
 */
static void update_fast_timekeeper(struct tk_read_base *tkr, struct tk_fast *tkf)
{
	struct tk_read_base *base = tkf->base;

	/* Force readers off to base[1] */
	raw_write_seqcount_latch(&tkf->seq);

	/* Update base[0] */
	memcpy(base, tkr, sizeof(*base));

	/* Force readers back to base[0] */
	raw_write_seqcount_latch(&tkf->seq);

	/* Update base[1] */
	memcpy(base + 1, base, sizeof(*base));
}

/**
 * ktime_get_mono_fast_ns - Fast NMI safe access to clock monotonic
 *
 * This timestamp is not guaranteed to be monotonic across an update.
 * The timestamp is calculated by:
 *
 *	now = base_mono + clock_delta * slope
 *
 * So if the update lowers the slope, readers who are forced to the
 * not yet updated second array are still using the old steeper slope.
 *
 * tmono
 * ^
 * |    o  n
 * |   o n
 * |  u
 * | o
 * |o
 * |12345678---> reader order
 *
 * o = old slope
 * u = update
 * n = new slope
 *
 * So reader 6 will observe time going backwards versus reader 5.
 *
 * While other CPUs are likely to be able observe that, the only way
 * for a CPU local observation is when an NMI hits in the middle of
 * the update. Timestamps taken from that NMI context might be ahead
 * of the following timestamps. Callers need to be aware of that and
 * deal with it.
 */
static __always_inline u64 __ktime_get_fast_ns(struct tk_fast *tkf)
{
	struct tk_read_base *tkr;
	unsigned int seq;
	u64 now;

	do {
		seq = raw_read_seqcount_latch(&tkf->seq);
		tkr = tkf->base + (seq & 0x01);
		now = ktime_to_ns(tkr->base);

		now += timekeeping_delta_to_ns(tkr,
				clocksource_delta(
					tkr->read(tkr->clock),
					tkr->cycle_last,
					tkr->mask));
	} while (read_seqcount_retry(&tkf->seq, seq));

	return now;
}

u64 ktime_get_mono_fast_ns(void)
{
	return __ktime_get_fast_ns(&tk_fast_mono);
}
EXPORT_SYMBOL_GPL(ktime_get_mono_fast_ns);

u64 ktime_get_raw_fast_ns(void)
{
	return __ktime_get_fast_ns(&tk_fast_raw);
}
EXPORT_SYMBOL_GPL(ktime_get_raw_fast_ns);

/* Suspend-time cycles value for halted fast timekeeper. */
static cycle_t cycles_at_suspend;

static cycle_t dummy_clock_read(struct clocksource *cs)
{
	return cycles_at_suspend;
}

/**
 * halt_fast_timekeeper - Prevent fast timekeeper from accessing clocksource.
 * @tk: Timekeeper to snapshot.
 *
 * It generally is unsafe to access the clocksource after timekeeping has been
 * suspended, so take a snapshot of the readout base of @tk and use it as the
 * fast timekeeper's readout base while suspended.  It will return the same
 * number of cycles every time until timekeeping is resumed at which time the
 * proper readout base for the fast timekeeper will be restored automatically.
 */
static void halt_fast_timekeeper(struct timekeeper *tk)
{
	static struct tk_read_base tkr_dummy;
	struct tk_read_base *tkr = &tk->tkr_mono;

	memcpy(&tkr_dummy, tkr, sizeof(tkr_dummy));
	cycles_at_suspend = tkr->read(tkr->clock);
	tkr_dummy.read = dummy_clock_read;
	update_fast_timekeeper(&tkr_dummy, &tk_fast_mono);

	tkr = &tk->tkr_raw;
	memcpy(&tkr_dummy, tkr, sizeof(tkr_dummy));
	tkr_dummy.read = dummy_clock_read;
	update_fast_timekeeper(&tkr_dummy, &tk_fast_raw);
}

#ifdef CONFIG_GENERIC_TIME_VSYSCALL_OLD

static inline void update_vsyscall(struct timekeeper *tk)
{
	struct timespec xt, wm;

	xt = timespec64_to_timespec(tk_xtime(tk));
	wm = timespec64_to_timespec(tk->wall_to_monotonic);
	update_vsyscall_old(&xt, &wm, tk->tkr_mono.clock, tk->tkr_mono.mult,
			    tk->tkr_mono.cycle_last);
}

static inline void old_vsyscall_fixup(struct timekeeper *tk)
{
	s64 remainder;

	/*
	* Store only full nanoseconds into xtime_nsec after rounding
	* it up and add the remainder to the error difference.
	* XXX - This is necessary to avoid small 1ns inconsistnecies caused
	* by truncating the remainder in vsyscalls. However, it causes
	* additional work to be done in timekeeping_adjust(). Once
	* the vsyscall implementations are converted to use xtime_nsec
	* (shifted nanoseconds), and CONFIG_GENERIC_TIME_VSYSCALL_OLD
	* users are removed, this can be killed.
	*/
	remainder = tk->tkr_mono.xtime_nsec & ((1ULL << tk->tkr_mono.shift) - 1);
	tk->tkr_mono.xtime_nsec -= remainder;
	tk->tkr_mono.xtime_nsec += 1ULL << tk->tkr_mono.shift;
	tk->ntp_error += remainder << tk->ntp_error_shift;
	tk->ntp_error -= (1ULL << tk->tkr_mono.shift) << tk->ntp_error_shift;
}
#else
#define old_vsyscall_fixup(tk)
#endif

static RAW_NOTIFIER_HEAD(pvclock_gtod_chain);

static void update_pvclock_gtod(struct timekeeper *tk, bool was_set)
{
	raw_notifier_call_chain(&pvclock_gtod_chain, was_set, tk);
}

/**
 * pvclock_gtod_register_notifier - register a pvclock timedata update listener
 */
int pvclock_gtod_register_notifier(struct notifier_block *nb)
{
	struct timekeeper *tk = &tk_core.timekeeper;
	unsigned long flags;
	int ret;

	raw_spin_lock_irqsave(&timekeeper_lock, flags);
	ret = raw_notifier_chain_register(&pvclock_gtod_chain, nb);
	update_pvclock_gtod(tk, true);
	raw_spin_unlock_irqrestore(&timekeeper_lock, flags);

	return ret;
}
EXPORT_SYMBOL_GPL(pvclock_gtod_register_notifier);

/**
 * pvclock_gtod_unregister_notifier - unregister a pvclock
 * timedata update listener
 */
int pvclock_gtod_unregister_notifier(struct notifier_block *nb)
{
	unsigned long flags;
	int ret;

	raw_spin_lock_irqsave(&timekeeper_lock, flags);
	ret = raw_notifier_chain_unregister(&pvclock_gtod_chain, nb);
	raw_spin_unlock_irqrestore(&timekeeper_lock, flags);

	return ret;
}
EXPORT_SYMBOL_GPL(pvclock_gtod_unregister_notifier);

/*
 * tk_update_leap_state - helper to update the next_leap_ktime
 */
static inline void tk_update_leap_state(struct timekeeper *tk)
{
	tk->next_leap_ktime = ntp_get_next_leap();
	if (tk->next_leap_ktime.tv64 != KTIME_MAX)
		/* Convert to monotonic time */
		tk->next_leap_ktime = ktime_sub(tk->next_leap_ktime, tk->offs_real);
}

/*
 * Update the ktime_t based scalar nsec members of the timekeeper
 */
static inline void tk_update_ktime_data(struct timekeeper *tk)
{
	u64 seconds;
	u32 nsec;

	/*
	 * The xtime based monotonic readout is:
	 *	nsec = (xtime_sec + wtm_sec) * 1e9 + wtm_nsec + now();
	 * The ktime based monotonic readout is:
	 *	nsec = base_mono + now();
	 * ==> base_mono = (xtime_sec + wtm_sec) * 1e9 + wtm_nsec
	 */
	seconds = (u64)(tk->xtime_sec + tk->wall_to_monotonic.tv_sec);
	nsec = (u32) tk->wall_to_monotonic.tv_nsec;
	tk->tkr_mono.base = ns_to_ktime(seconds * NSEC_PER_SEC + nsec);

	/* Update the monotonic raw base */
	tk->tkr_raw.base = timespec64_to_ktime(tk->raw_time);

	/*
	 * The sum of the nanoseconds portions of xtime and
	 * wall_to_monotonic can be greater/equal one second. Take
	 * this into account before updating tk->ktime_sec.
	 */
	nsec += (u32)(tk->tkr_mono.xtime_nsec >> tk->tkr_mono.shift);
	if (nsec >= NSEC_PER_SEC)
		seconds++;
	tk->ktime_sec = seconds;
}

/* must hold timekeeper_lock */
static void timekeeping_update(struct timekeeper *tk, unsigned int action)
{
	if (action & TK_CLEAR_NTP) {
		tk->ntp_error = 0;
		ntp_clear();
	}

	tk_update_leap_state(tk);
	tk_update_ktime_data(tk);

	update_vsyscall(tk);
	update_pvclock_gtod(tk, action & TK_CLOCK_WAS_SET);

	update_fast_timekeeper(&tk->tkr_mono, &tk_fast_mono);
	update_fast_timekeeper(&tk->tkr_raw,  &tk_fast_raw);

	if (action & TK_CLOCK_WAS_SET)
		tk->clock_was_set_seq++;
	/*
	 * The mirroring of the data to the shadow-timekeeper needs
	 * to happen last here to ensure we don't over-write the
	 * timekeeper structure on the next update with stale data
	 */
	if (action & TK_MIRROR)
		memcpy(&shadow_timekeeper, &tk_core.timekeeper,
		       sizeof(tk_core.timekeeper));
}

/**
 * timekeeping_forward_now - update clock to the current time
 *
 * Forward the current clock to update its state since the last call to
 * update_wall_time(). This is useful before significant clock changes,
 * as it avoids having to deal with this time offset explicitly.
 */
static void timekeeping_forward_now(struct timekeeper *tk)
{
	struct clocksource *clock = tk->tkr_mono.clock;
	cycle_t cycle_now, delta;
	s64 nsec;

	cycle_now = tk->tkr_mono.read(clock);
	delta = clocksource_delta(cycle_now, tk->tkr_mono.cycle_last, tk->tkr_mono.mask);
	tk->tkr_mono.cycle_last = cycle_now;
	tk->tkr_raw.cycle_last  = cycle_now;

	tk->tkr_mono.xtime_nsec += delta * tk->tkr_mono.mult;

	/* If arch requires, add in get_arch_timeoffset() */
	tk->tkr_mono.xtime_nsec += (u64)arch_gettimeoffset() << tk->tkr_mono.shift;

	tk_normalize_xtime(tk);

	nsec = clocksource_cyc2ns(delta, tk->tkr_raw.mult, tk->tkr_raw.shift);
	timespec64_add_ns(&tk->raw_time, nsec);
}

/**
 * __getnstimeofday64 - Returns the time of day in a timespec64.
 * @ts:		pointer to the timespec to be set
 *
 * Updates the time of day in the timespec.
 * Returns 0 on success, or -ve when suspended (timespec will be undefined).
 */
int __getnstimeofday64(struct timespec64 *ts)
{
	struct timekeeper *tk = &tk_core.timekeeper;
	unsigned long seq;
	s64 nsecs = 0;

	do {
		seq = read_seqcount_begin(&tk_core.seq);

		ts->tv_sec = tk->xtime_sec;
		nsecs = timekeeping_get_ns(&tk->tkr_mono);

	} while (read_seqcount_retry(&tk_core.seq, seq));

	ts->tv_nsec = 0;
	timespec64_add_ns(ts, nsecs);

	/*
	 * Do not bail out early, in case there were callers still using
	 * the value, even in the face of the WARN_ON.
	 */
	if (unlikely(timekeeping_suspended))
		return -EAGAIN;
	return 0;
}
EXPORT_SYMBOL(__getnstimeofday64);

/**
 * getnstimeofday64 - Returns the time of day in a timespec64.
 * @ts:		pointer to the timespec64 to be set
 *
 * Returns the time of day in a timespec64 (WARN if suspended).
 */
void getnstimeofday64(struct timespec64 *ts)
{
	WARN_ON(__getnstimeofday64(ts));
}
EXPORT_SYMBOL(getnstimeofday64);

ktime_t ktime_get(void)
{
	struct timekeeper *tk = &tk_core.timekeeper;
	unsigned int seq;
	ktime_t base;
	s64 nsecs;

	WARN_ON(timekeeping_suspended);

	do {
		seq = read_seqcount_begin(&tk_core.seq);
		base = tk->tkr_mono.base;
		nsecs = timekeeping_get_ns(&tk->tkr_mono);

	} while (read_seqcount_retry(&tk_core.seq, seq));

	return ktime_add_ns(base, nsecs);
}
EXPORT_SYMBOL_GPL(ktime_get);

u32 ktime_get_resolution_ns(void)
{
	struct timekeeper *tk = &tk_core.timekeeper;
	unsigned int seq;
	u32 nsecs;

	WARN_ON(timekeeping_suspended);

	do {
		seq = read_seqcount_begin(&tk_core.seq);
		nsecs = tk->tkr_mono.mult >> tk->tkr_mono.shift;
	} while (read_seqcount_retry(&tk_core.seq, seq));

	return nsecs;
}
EXPORT_SYMBOL_GPL(ktime_get_resolution_ns);

static ktime_t *offsets[TK_OFFS_MAX] = {
	[TK_OFFS_REAL]	= &tk_core.timekeeper.offs_real,
	[TK_OFFS_BOOT]	= &tk_core.timekeeper.offs_boot,
	[TK_OFFS_TAI]	= &tk_core.timekeeper.offs_tai,
};

ktime_t ktime_get_with_offset(enum tk_offsets offs)
{
	struct timekeeper *tk = &tk_core.timekeeper;
	unsigned int seq;
	ktime_t base, *offset = offsets[offs];
	s64 nsecs;

	WARN_ON(timekeeping_suspended);

	do {
		seq = read_seqcount_begin(&tk_core.seq);
		base = ktime_add(tk->tkr_mono.base, *offset);
		nsecs = timekeeping_get_ns(&tk->tkr_mono);

	} while (read_seqcount_retry(&tk_core.seq, seq));

	return ktime_add_ns(base, nsecs);

}
EXPORT_SYMBOL_GPL(ktime_get_with_offset);

/**
 * ktime_mono_to_any() - convert mononotic time to any other time
 * @tmono:	time to convert.
 * @offs:	which offset to use
 */
ktime_t ktime_mono_to_any(ktime_t tmono, enum tk_offsets offs)
{
	ktime_t *offset = offsets[offs];
	unsigned long seq;
	ktime_t tconv;

	do {
		seq = read_seqcount_begin(&tk_core.seq);
		tconv = ktime_add(tmono, *offset);
	} while (read_seqcount_retry(&tk_core.seq, seq));

	return tconv;
}
EXPORT_SYMBOL_GPL(ktime_mono_to_any);

/**
 * ktime_get_raw - Returns the raw monotonic time in ktime_t format
 */
ktime_t ktime_get_raw(void)
{
	struct timekeeper *tk = &tk_core.timekeeper;
	unsigned int seq;
	ktime_t base;
	s64 nsecs;

	do {
		seq = read_seqcount_begin(&tk_core.seq);
		base = tk->tkr_raw.base;
		nsecs = timekeeping_get_ns(&tk->tkr_raw);

	} while (read_seqcount_retry(&tk_core.seq, seq));

	return ktime_add_ns(base, nsecs);
}
EXPORT_SYMBOL_GPL(ktime_get_raw);

/**
 * ktime_get_ts64 - get the monotonic clock in timespec64 format
 * @ts:		pointer to timespec variable
 *
 * The function calculates the monotonic clock from the realtime
 * clock and the wall_to_monotonic offset and stores the result
 * in normalized timespec64 format in the variable pointed to by @ts.
 */
void ktime_get_ts64(struct timespec64 *ts)
{
	struct timekeeper *tk = &tk_core.timekeeper;
	struct timespec64 tomono;
	s64 nsec;
	unsigned int seq;

	WARN_ON(timekeeping_suspended);

	do {
		seq = read_seqcount_begin(&tk_core.seq);
		ts->tv_sec = tk->xtime_sec;
		nsec = timekeeping_get_ns(&tk->tkr_mono);
		tomono = tk->wall_to_monotonic;

	} while (read_seqcount_retry(&tk_core.seq, seq));

	ts->tv_sec += tomono.tv_sec;
	ts->tv_nsec = 0;
	timespec64_add_ns(ts, nsec + tomono.tv_nsec);
}
EXPORT_SYMBOL_GPL(ktime_get_ts64);

/**
 * ktime_get_seconds - Get the seconds portion of CLOCK_MONOTONIC
 *
 * Returns the seconds portion of CLOCK_MONOTONIC with a single non
 * serialized read. tk->ktime_sec is of type 'unsigned long' so this
 * works on both 32 and 64 bit systems. On 32 bit systems the readout
 * covers ~136 years of uptime which should be enough to prevent
 * premature wrap arounds.
 */
time64_t ktime_get_seconds(void)
{
	struct timekeeper *tk = &tk_core.timekeeper;

	WARN_ON(timekeeping_suspended);
	return tk->ktime_sec;
}
EXPORT_SYMBOL_GPL(ktime_get_seconds);

/**
 * ktime_get_real_seconds - Get the seconds portion of CLOCK_REALTIME
 *
 * Returns the wall clock seconds since 1970. This replaces the
 * get_seconds() interface which is not y2038 safe on 32bit systems.
 *
 * For 64bit systems the fast access to tk->xtime_sec is preserved. On
 * 32bit systems the access must be protected with the sequence
 * counter to provide "atomic" access to the 64bit tk->xtime_sec
 * value.
 */
time64_t ktime_get_real_seconds(void)
{
	struct timekeeper *tk = &tk_core.timekeeper;
	time64_t seconds;
	unsigned int seq;

	if (IS_ENABLED(CONFIG_64BIT))
		return tk->xtime_sec;

	do {
		seq = read_seqcount_begin(&tk_core.seq);
		seconds = tk->xtime_sec;

	} while (read_seqcount_retry(&tk_core.seq, seq));

	return seconds;
}
EXPORT_SYMBOL_GPL(ktime_get_real_seconds);

#ifdef CONFIG_NTP_PPS

/**
 * ktime_get_raw_and_real_ts64 - get day and raw monotonic time in timespec format
 * @ts_raw:	pointer to the timespec to be set to raw monotonic time
 * @ts_real:	pointer to the timespec to be set to the time of day
 *
 * This function reads both the time of day and raw monotonic time at the
 * same time atomically and stores the resulting timestamps in timespec
 * format.
 */
void ktime_get_raw_and_real_ts64(struct timespec64 *ts_raw, struct timespec64 *ts_real)
{
	struct timekeeper *tk = &tk_core.timekeeper;
	unsigned long seq;
	s64 nsecs_raw, nsecs_real;

	WARN_ON_ONCE(timekeeping_suspended);

	do {
		seq = read_seqcount_begin(&tk_core.seq);

		*ts_raw = tk->raw_time;
		ts_real->tv_sec = tk->xtime_sec;
		ts_real->tv_nsec = 0;

		nsecs_raw  = timekeeping_get_ns(&tk->tkr_raw);
		nsecs_real = timekeeping_get_ns(&tk->tkr_mono);

	} while (read_seqcount_retry(&tk_core.seq, seq));

	timespec64_add_ns(ts_raw, nsecs_raw);
	timespec64_add_ns(ts_real, nsecs_real);
}
EXPORT_SYMBOL(ktime_get_raw_and_real_ts64);

#endif /* CONFIG_NTP_PPS */

/**
 * do_gettimeofday - Returns the time of day in a timeval
 * @tv:		pointer to the timeval to be set
 *
 * NOTE: Users should be converted to using getnstimeofday()
 */
void do_gettimeofday(struct timeval *tv)
{
	struct timespec64 now;

	getnstimeofday64(&now);
	tv->tv_sec = now.tv_sec;
	tv->tv_usec = now.tv_nsec/1000;
}
EXPORT_SYMBOL(do_gettimeofday);

/**
 * do_settimeofday64 - Sets the time of day.
 * @ts:     pointer to the timespec64 variable containing the new time
 *
 * Sets the time of day to the new time and update NTP and notify hrtimers
 */
int do_settimeofday64(const struct timespec64 *ts)
{
	struct timekeeper *tk = &tk_core.timekeeper;
	struct timespec64 ts_delta, xt;
	unsigned long flags;
	int ret = 0;

	if (!timespec64_valid_strict(ts))
		return -EINVAL;

	raw_spin_lock_irqsave(&timekeeper_lock, flags);
	write_seqcount_begin(&tk_core.seq);

	timekeeping_forward_now(tk);

	xt = tk_xtime(tk);
	ts_delta.tv_sec = ts->tv_sec - xt.tv_sec;
	ts_delta.tv_nsec = ts->tv_nsec - xt.tv_nsec;

	if (timespec64_compare(&tk->wall_to_monotonic, &ts_delta) > 0) {
		ret = -EINVAL;
		goto out;
	}

	tk_set_wall_to_mono(tk, timespec64_sub(tk->wall_to_monotonic, ts_delta));

	tk_set_xtime(tk, ts);
out:
	timekeeping_update(tk, TK_CLEAR_NTP | TK_MIRROR | TK_CLOCK_WAS_SET);

	write_seqcount_end(&tk_core.seq);
	raw_spin_unlock_irqrestore(&timekeeper_lock, flags);

	/* signal hrtimers about time change */
	clock_was_set();

	return ret;
}
EXPORT_SYMBOL(do_settimeofday64);

/**
 * timekeeping_inject_offset - Adds or subtracts from the current time.
 * @tv:		pointer to the timespec variable containing the offset
 *
 * Adds or subtracts an offset value from the current time.
 */
int timekeeping_inject_offset(struct timespec *ts)
{
	struct timekeeper *tk = &tk_core.timekeeper;
	unsigned long flags;
	struct timespec64 ts64, tmp;
	int ret = 0;

	if (!timespec_inject_offset_valid(ts))
		return -EINVAL;

	ts64 = timespec_to_timespec64(*ts);

	raw_spin_lock_irqsave(&timekeeper_lock, flags);
	write_seqcount_begin(&tk_core.seq);

	timekeeping_forward_now(tk);

	/* Make sure the proposed value is valid */
	tmp = timespec64_add(tk_xtime(tk),  ts64);
	if (timespec64_compare(&tk->wall_to_monotonic, &ts64) > 0 ||
	    !timespec64_valid_strict(&tmp)) {
		ret = -EINVAL;
		goto error;
	}

	tk_xtime_add(tk, &ts64);
	tk_set_wall_to_mono(tk, timespec64_sub(tk->wall_to_monotonic, ts64));

error: /* even if we error out, we forwarded the time, so call update */
	timekeeping_update(tk, TK_CLEAR_NTP | TK_MIRROR | TK_CLOCK_WAS_SET);

	write_seqcount_end(&tk_core.seq);
	raw_spin_unlock_irqrestore(&timekeeper_lock, flags);

	/* signal hrtimers about time change */
	clock_was_set();

	return ret;
}
EXPORT_SYMBOL(timekeeping_inject_offset);


/**
 * timekeeping_get_tai_offset - Returns current TAI offset from UTC
 *
 */
s32 timekeeping_get_tai_offset(void)
{
	struct timekeeper *tk = &tk_core.timekeeper;
	unsigned int seq;
	s32 ret;

	do {
		seq = read_seqcount_begin(&tk_core.seq);
		ret = tk->tai_offset;
	} while (read_seqcount_retry(&tk_core.seq, seq));

	return ret;
}

/**
 * __timekeeping_set_tai_offset - Lock free worker function
 *
 */
static void __timekeeping_set_tai_offset(struct timekeeper *tk, s32 tai_offset)
{
	tk->tai_offset = tai_offset;
	tk->offs_tai = ktime_add(tk->offs_real, ktime_set(tai_offset, 0));
}

/**
 * timekeeping_set_tai_offset - Sets the current TAI offset from UTC
 *
 */
void timekeeping_set_tai_offset(s32 tai_offset)
{
	struct timekeeper *tk = &tk_core.timekeeper;
	unsigned long flags;

	raw_spin_lock_irqsave(&timekeeper_lock, flags);
	write_seqcount_begin(&tk_core.seq);
	__timekeeping_set_tai_offset(tk, tai_offset);
	timekeeping_update(tk, TK_MIRROR | TK_CLOCK_WAS_SET);
	write_seqcount_end(&tk_core.seq);
	raw_spin_unlock_irqrestore(&timekeeper_lock, flags);
	clock_was_set();
}

/**
 * change_clocksource - Swaps clocksources if a new one is available
 *
 * Accumulates current time interval and initializes new clocksource
 */
static int change_clocksource(void *data)
{
	struct timekeeper *tk = &tk_core.timekeeper;
	struct clocksource *new, *old;
	unsigned long flags;

	new = (struct clocksource *) data;

	raw_spin_lock_irqsave(&timekeeper_lock, flags);
	write_seqcount_begin(&tk_core.seq);

	timekeeping_forward_now(tk);
	/*
	 * If the cs is in module, get a module reference. Succeeds
	 * for built-in code (owner == NULL) as well.
	 */
	if (try_module_get(new->owner)) {
		if (!new->enable || new->enable(new) == 0) {
			old = tk->tkr_mono.clock;
			tk_setup_internals(tk, new);
			if (old->disable)
				old->disable(old);
			module_put(old->owner);
		} else {
			module_put(new->owner);
		}
	}
	timekeeping_update(tk, TK_CLEAR_NTP | TK_MIRROR | TK_CLOCK_WAS_SET);

	write_seqcount_end(&tk_core.seq);
	raw_spin_unlock_irqrestore(&timekeeper_lock, flags);

	return 0;
}

/**
 * timekeeping_notify - Install a new clock source
 * @clock:		pointer to the clock source
 *
 * This function is called from clocksource.c after a new, better clock
 * source has been registered. The caller holds the clocksource_mutex.
 */
int timekeeping_notify(struct clocksource *clock)
{
	struct timekeeper *tk = &tk_core.timekeeper;

	if (tk->tkr_mono.clock == clock)
		return 0;
	stop_machine(change_clocksource, clock, NULL);
	tick_clock_notify();
	return tk->tkr_mono.clock == clock ? 0 : -1;
}

/**
 * getrawmonotonic64 - Returns the raw monotonic time in a timespec
 * @ts:		pointer to the timespec64 to be set
 *
 * Returns the raw monotonic time (completely un-modified by ntp)
 */
void getrawmonotonic64(struct timespec64 *ts)
{
	struct timekeeper *tk = &tk_core.timekeeper;
	struct timespec64 ts64;
	unsigned long seq;
	s64 nsecs;

	do {
		seq = read_seqcount_begin(&tk_core.seq);
		nsecs = timekeeping_get_ns(&tk->tkr_raw);
		ts64 = tk->raw_time;

	} while (read_seqcount_retry(&tk_core.seq, seq));

	timespec64_add_ns(&ts64, nsecs);
	*ts = ts64;
}
EXPORT_SYMBOL(getrawmonotonic64);


/**
 * timekeeping_valid_for_hres - Check if timekeeping is suitable for hres
 */
int timekeeping_valid_for_hres(void)
{
	struct timekeeper *tk = &tk_core.timekeeper;
	unsigned long seq;
	int ret;

	do {
		seq = read_seqcount_begin(&tk_core.seq);

		ret = tk->tkr_mono.clock->flags & CLOCK_SOURCE_VALID_FOR_HRES;

	} while (read_seqcount_retry(&tk_core.seq, seq));

	return ret;
}

/**
 * timekeeping_max_deferment - Returns max time the clocksource can be deferred
 */
u64 timekeeping_max_deferment(void)
{
	struct timekeeper *tk = &tk_core.timekeeper;
	unsigned long seq;
	u64 ret;

	do {
		seq = read_seqcount_begin(&tk_core.seq);

		ret = tk->tkr_mono.clock->max_idle_ns;

	} while (read_seqcount_retry(&tk_core.seq, seq));

	return ret;
}

/**
 * read_persistent_clock -  Return time from the persistent clock.
 *
 * Weak dummy function for arches that do not yet support it.
 * Reads the time from the battery backed persistent clock.
 * Returns a timespec with tv_sec=0 and tv_nsec=0 if unsupported.
 *
 *  XXX - Do be sure to remove it once all arches implement it.
 */
void __weak read_persistent_clock(struct timespec *ts)
{
	ts->tv_sec = 0;
	ts->tv_nsec = 0;
}

void __weak read_persistent_clock64(struct timespec64 *ts64)
{
	struct timespec ts;

	read_persistent_clock(&ts);
	*ts64 = timespec_to_timespec64(ts);
}

/**
 * read_boot_clock64 -  Return time of the system start.
 *
 * Weak dummy function for arches that do not yet support it.
 * Function to read the exact time the system has been started.
 * Returns a timespec64 with tv_sec=0 and tv_nsec=0 if unsupported.
 *
 *  XXX - Do be sure to remove it once all arches implement it.
 */
void __weak read_boot_clock64(struct timespec64 *ts)
{
	ts->tv_sec = 0;
	ts->tv_nsec = 0;
}

/* Flag for if timekeeping_resume() has injected sleeptime */
static bool sleeptime_injected;

/* Flag for if there is a persistent clock on this platform */
static bool persistent_clock_exists;

/*
 * timekeeping_init - Initializes the clocksource and common timekeeping values
 */
void __init timekeeping_init(void)
{
	struct timekeeper *tk = &tk_core.timekeeper;
	struct clocksource *clock;
	unsigned long flags;
	struct timespec64 now, boot, tmp;

	read_persistent_clock64(&now);
	if (!timespec64_valid_strict(&now)) {
		pr_warn("WARNING: Persistent clock returned invalid value!\n"
			"         Check your CMOS/BIOS settings.\n");
		now.tv_sec = 0;
		now.tv_nsec = 0;
	} else if (now.tv_sec || now.tv_nsec)
		persistent_clock_exists = true;

	read_boot_clock64(&boot);
	if (!timespec64_valid_strict(&boot)) {
		pr_warn("WARNING: Boot clock returned invalid value!\n"
			"         Check your CMOS/BIOS settings.\n");
		boot.tv_sec = 0;
		boot.tv_nsec = 0;
	}

	raw_spin_lock_irqsave(&timekeeper_lock, flags);
	write_seqcount_begin(&tk_core.seq);
	ntp_init();

	clock = clocksource_default_clock();
	if (clock->enable)
		clock->enable(clock);
	tk_setup_internals(tk, clock);

	tk_set_xtime(tk, &now);
	tk->raw_time.tv_sec = 0;
	tk->raw_time.tv_nsec = 0;
	if (boot.tv_sec == 0 && boot.tv_nsec == 0)
		boot = tk_xtime(tk);

	set_normalized_timespec64(&tmp, -boot.tv_sec, -boot.tv_nsec);
	tk_set_wall_to_mono(tk, tmp);

	timekeeping_update(tk, TK_MIRROR | TK_CLOCK_WAS_SET);

	write_seqcount_end(&tk_core.seq);
	raw_spin_unlock_irqrestore(&timekeeper_lock, flags);
}

/* time in seconds when suspend began for persistent clock */
static struct timespec64 timekeeping_suspend_time;

/**
 * __timekeeping_inject_sleeptime - Internal function to add sleep interval
 * @delta: pointer to a timespec delta value
 *
 * Takes a timespec offset measuring a suspend interval and properly
 * adds the sleep offset to the timekeeping variables.
 */
static void __timekeeping_inject_sleeptime(struct timekeeper *tk,
					   struct timespec64 *delta)
{
	if (!timespec64_valid_strict(delta)) {
		printk_deferred(KERN_WARNING
				"__timekeeping_inject_sleeptime: Invalid "
				"sleep delta value!\n");
		return;
	}
	tk_xtime_add(tk, delta);
	tk_set_wall_to_mono(tk, timespec64_sub(tk->wall_to_monotonic, *delta));
	tk_update_sleep_time(tk, timespec64_to_ktime(*delta));
	tk_debug_account_sleep_time(delta);
}

#if defined(CONFIG_PM_SLEEP) && defined(CONFIG_RTC_HCTOSYS_DEVICE)
/**
 * We have three kinds of time sources to use for sleep time
 * injection, the preference order is:
 * 1) non-stop clocksource
 * 2) persistent clock (ie: RTC accessible when irqs are off)
 * 3) RTC
 *
 * 1) and 2) are used by timekeeping, 3) by RTC subsystem.
 * If system has neither 1) nor 2), 3) will be used finally.
 *
 *
 * If timekeeping has injected sleeptime via either 1) or 2),
 * 3) becomes needless, so in this case we don't need to call
 * rtc_resume(), and this is what timekeeping_rtc_skipresume()
 * means.
 */
bool timekeeping_rtc_skipresume(void)
{
	return sleeptime_injected;
}

/**
 * 1) can be determined whether to use or not only when doing
 * timekeeping_resume() which is invoked after rtc_suspend(),
 * so we can't skip rtc_suspend() surely if system has 1).
 *
 * But if system has 2), 2) will definitely be used, so in this
 * case we don't need to call rtc_suspend(), and this is what
 * timekeeping_rtc_skipsuspend() means.
 */
bool timekeeping_rtc_skipsuspend(void)
{
	return persistent_clock_exists;
}

/**
 * timekeeping_inject_sleeptime64 - Adds suspend interval to timeekeeping values
 * @delta: pointer to a timespec64 delta value
 *
 * This hook is for architectures that cannot support read_persistent_clock64
 * because their RTC/persistent clock is only accessible when irqs are enabled.
 * and also don't have an effective nonstop clocksource.
 *
 * This function should only be called by rtc_resume(), and allows
 * a suspend offset to be injected into the timekeeping values.
 */
void timekeeping_inject_sleeptime64(struct timespec64 *delta)
{
	struct timekeeper *tk = &tk_core.timekeeper;
	unsigned long flags;

	raw_spin_lock_irqsave(&timekeeper_lock, flags);
	write_seqcount_begin(&tk_core.seq);

	timekeeping_forward_now(tk);

	__timekeeping_inject_sleeptime(tk, delta);

	timekeeping_update(tk, TK_CLEAR_NTP | TK_MIRROR | TK_CLOCK_WAS_SET);

	write_seqcount_end(&tk_core.seq);
	raw_spin_unlock_irqrestore(&timekeeper_lock, flags);

	/* signal hrtimers about time change */
	clock_was_set();
}
#endif

/**
 * timekeeping_resume - Resumes the generic timekeeping subsystem.
 */
void timekeeping_resume(void)
{
	struct timekeeper *tk = &tk_core.timekeeper;
	struct clocksource *clock = tk->tkr_mono.clock;
	unsigned long flags;
	struct timespec64 ts_new, ts_delta;
	cycle_t cycle_now, cycle_delta;

	sleeptime_injected = false;
	read_persistent_clock64(&ts_new);

	clockevents_resume();
	clocksource_resume();

	raw_spin_lock_irqsave(&timekeeper_lock, flags);
	write_seqcount_begin(&tk_core.seq);

	/*
	 * After system resumes, we need to calculate the suspended time and
	 * compensate it for the OS time. There are 3 sources that could be
	 * used: Nonstop clocksource during suspend, persistent clock and rtc
	 * device.
	 *
	 * One specific platform may have 1 or 2 or all of them, and the
	 * preference will be:
	 *	suspend-nonstop clocksource -> persistent clock -> rtc
	 * The less preferred source will only be tried if there is no better
	 * usable source. The rtc part is handled separately in rtc core code.
	 * Changed preference as part of bug 200258431 to
	 * persistent clock -> suspend-nonstop clocksource -> rtc
	 */
	cycle_now = tk->tkr_mono.read(clock);
	if (timespec64_compare(&ts_new, &timekeeping_suspend_time) > 0) {
		ts_delta = timespec64_sub(ts_new, timekeeping_suspend_time);
		sleeptime_injected = true;
	} else if ((clock->flags & CLOCK_SOURCE_SUSPEND_NONSTOP) &&
		cycle_now > tk->tkr_mono.cycle_last) {
		u64 num, max = ULLONG_MAX;
		u32 mult = clock->mult;
		u32 shift = clock->shift;
		s64 nsec = 0;

		cycle_delta = clocksource_delta(cycle_now, tk->tkr_mono.cycle_last,
						tk->tkr_mono.mask);

		/*
		 * "cycle_delta * mutl" may cause 64 bits overflow, if the
		 * suspended time is too long. In that case we need do the
		 * 64 bits math carefully
		 */
		do_div(max, mult);
		if (cycle_delta > max) {
			num = div64_u64(cycle_delta, max);
			nsec = (((u64) max * mult) >> shift) * num;
			cycle_delta -= num * max;
		}
		nsec += ((u64) cycle_delta * mult) >> shift;

		ts_delta = ns_to_timespec64(nsec);
		sleeptime_injected = true;
	}

	if (sleeptime_injected)
		__timekeeping_inject_sleeptime(tk, &ts_delta);

	/* Re-base the last cycle value */
	tk->tkr_mono.cycle_last = cycle_now;
	tk->tkr_raw.cycle_last  = cycle_now;

	tk->ntp_error = 0;
	timekeeping_suspended = 0;
	timekeeping_update(tk, TK_MIRROR | TK_CLOCK_WAS_SET);
	write_seqcount_end(&tk_core.seq);
	raw_spin_unlock_irqrestore(&timekeeper_lock, flags);

	touch_softlockup_watchdog();

	tick_resume();
	hrtimers_resume();
}

int timekeeping_suspend(void)
{
	struct timekeeper *tk = &tk_core.timekeeper;
	unsigned long flags;
	struct timespec64		delta, delta_delta;
	static struct timespec64	old_delta;

	read_persistent_clock64(&timekeeping_suspend_time);

	/*
	 * On some systems the persistent_clock can not be detected at
	 * timekeeping_init by its return value, so if we see a valid
	 * value returned, update the persistent_clock_exists flag.
	 */
	if (timekeeping_suspend_time.tv_sec || timekeeping_suspend_time.tv_nsec)
		persistent_clock_exists = true;

	raw_spin_lock_irqsave(&timekeeper_lock, flags);
	write_seqcount_begin(&tk_core.seq);
	timekeeping_forward_now(tk);
	timekeeping_suspended = 1;

	if (persistent_clock_exists) {
		/*
		 * To avoid drift caused by repeated suspend/resumes,
		 * which each can add ~1 second drift error,
		 * try to compensate so the difference in system time
		 * and persistent_clock time stays close to constant.
		 */
		delta = timespec64_sub(tk_xtime(tk), timekeeping_suspend_time);
		delta_delta = timespec64_sub(delta, old_delta);
		if (abs(delta_delta.tv_sec) >= 2) {
			/*
			 * if delta_delta is too large, assume time correction
			 * has occurred and set old_delta to the current delta.
			 */
			old_delta = delta;
		} else {
			/* Otherwise try to adjust old_system to compensate */
			timekeeping_suspend_time =
				timespec64_add(timekeeping_suspend_time, delta_delta);
		}
	}

	timekeeping_update(tk, TK_MIRROR);
	halt_fast_timekeeper(tk);
	write_seqcount_end(&tk_core.seq);
	raw_spin_unlock_irqrestore(&timekeeper_lock, flags);

	tick_suspend();
	clocksource_suspend();
	clockevents_suspend();

	return 0;
}

/* sysfs resume/suspend bits for timekeeping */
static struct syscore_ops timekeeping_syscore_ops = {
	.resume		= timekeeping_resume,
	.suspend	= timekeeping_suspend,
};

static int __init timekeeping_init_ops(void)
{
	register_syscore_ops(&timekeeping_syscore_ops);
	return 0;
}
device_initcall(timekeeping_init_ops);

/*
 * Apply a multiplier adjustment to the timekeeper
 */
static __always_inline void timekeeping_apply_adjustment(struct timekeeper *tk,
							 s64 offset,
							 bool negative,
							 int adj_scale)
{
	s64 interval = tk->cycle_interval;
	s32 mult_adj = 1;

	if (negative) {
		mult_adj = -mult_adj;
		interval = -interval;
		offset  = -offset;
	}
	mult_adj <<= adj_scale;
	interval <<= adj_scale;
	offset <<= adj_scale;

	/*
	 * So the following can be confusing.
	 *
	 * To keep things simple, lets assume mult_adj == 1 for now.
	 *
	 * When mult_adj != 1, remember that the interval and offset values
	 * have been appropriately scaled so the math is the same.
	 *
	 * The basic idea here is that we're increasing the multiplier
	 * by one, this causes the xtime_interval to be incremented by
	 * one cycle_interval. This is because:
	 *	xtime_interval = cycle_interval * mult
	 * So if mult is being incremented by one:
	 *	xtime_interval = cycle_interval * (mult + 1)
	 * Its the same as:
	 *	xtime_interval = (cycle_interval * mult) + cycle_interval
	 * Which can be shortened to:
	 *	xtime_interval += cycle_interval
	 *
	 * So offset stores the non-accumulated cycles. Thus the current
	 * time (in shifted nanoseconds) is:
	 *	now = (offset * adj) + xtime_nsec
	 * Now, even though we're adjusting the clock frequency, we have
	 * to keep time consistent. In other words, we can't jump back
	 * in time, and we also want to avoid jumping forward in time.
	 *
	 * So given the same offset value, we need the time to be the same
	 * both before and after the freq adjustment.
	 *	now = (offset * adj_1) + xtime_nsec_1
	 *	now = (offset * adj_2) + xtime_nsec_2
	 * So:
	 *	(offset * adj_1) + xtime_nsec_1 =
	 *		(offset * adj_2) + xtime_nsec_2
	 * And we know:
	 *	adj_2 = adj_1 + 1
	 * So:
	 *	(offset * adj_1) + xtime_nsec_1 =
	 *		(offset * (adj_1+1)) + xtime_nsec_2
	 *	(offset * adj_1) + xtime_nsec_1 =
	 *		(offset * adj_1) + offset + xtime_nsec_2
	 * Canceling the sides:
	 *	xtime_nsec_1 = offset + xtime_nsec_2
	 * Which gives us:
	 *	xtime_nsec_2 = xtime_nsec_1 - offset
	 * Which simplfies to:
	 *	xtime_nsec -= offset
	 *
	 * XXX - TODO: Doc ntp_error calculation.
	 */
	if ((mult_adj > 0) && (tk->tkr_mono.mult + mult_adj < mult_adj)) {
		/* NTP adjustment caused clocksource mult overflow */
		WARN_ON_ONCE(1);
		return;
	}

	tk->tkr_mono.mult += mult_adj;
	tk->xtime_interval += interval;
	tk->tkr_mono.xtime_nsec -= offset;
	tk->ntp_error -= (interval - offset) << tk->ntp_error_shift;
}

/*
 * Calculate the multiplier adjustment needed to match the frequency
 * specified by NTP
 */
static __always_inline void timekeeping_freqadjust(struct timekeeper *tk,
							s64 offset)
{
	s64 interval = tk->cycle_interval;
	s64 xinterval = tk->xtime_interval;
	s64 tick_error;
	bool negative;
	u32 adj;

	/* Remove any current error adj from freq calculation */
	if (tk->ntp_err_mult)
		xinterval -= tk->cycle_interval;

	tk->ntp_tick = ntp_tick_length();

	/* Calculate current error per tick */
	tick_error = ntp_tick_length() >> tk->ntp_error_shift;
	tick_error -= (xinterval + tk->xtime_remainder);

	/* Don't worry about correcting it if its small */
	if (likely((tick_error >= 0) && (tick_error <= interval)))
		return;

	/* preserve the direction of correction */
	negative = (tick_error < 0);

	/* Sort out the magnitude of the correction */
	tick_error = abs(tick_error);
	for (adj = 0; tick_error > interval; adj++)
		tick_error >>= 1;

	/* scale the corrections */
	timekeeping_apply_adjustment(tk, offset, negative, adj);
}

/*
 * Adjust the timekeeper's multiplier to the correct frequency
 * and also to reduce the accumulated error value.
 */
static void timekeeping_adjust(struct timekeeper *tk, s64 offset)
{
	/* Correct for the current frequency error */
	timekeeping_freqadjust(tk, offset);

	/* Next make a small adjustment to fix any cumulative error */
	if (!tk->ntp_err_mult && (tk->ntp_error > 0)) {
		tk->ntp_err_mult = 1;
		timekeeping_apply_adjustment(tk, offset, 0, 0);
	} else if (tk->ntp_err_mult && (tk->ntp_error <= 0)) {
		/* Undo any existing error adjustment */
		timekeeping_apply_adjustment(tk, offset, 1, 0);
		tk->ntp_err_mult = 0;
	}

	if (unlikely(tk->tkr_mono.clock->maxadj &&
		(abs(tk->tkr_mono.mult - tk->tkr_mono.clock->mult)
			> tk->tkr_mono.clock->maxadj))) {
		printk_once(KERN_WARNING
			"Adjusting %s more than 11%% (%ld vs %ld)\n",
			tk->tkr_mono.clock->name, (long)tk->tkr_mono.mult,
			(long)tk->tkr_mono.clock->mult + tk->tkr_mono.clock->maxadj);
	}

	/*
	 * It may be possible that when we entered this function, xtime_nsec
	 * was very small.  Further, if we're slightly speeding the clocksource
	 * in the code above, its possible the required corrective factor to
	 * xtime_nsec could cause it to underflow.
	 *
	 * Now, since we already accumulated the second, cannot simply roll
	 * the accumulated second back, since the NTP subsystem has been
	 * notified via second_overflow. So instead we push xtime_nsec forward
	 * by the amount we underflowed, and add that amount into the error.
	 *
	 * We'll correct this error next time through this function, when
	 * xtime_nsec is not as small.
	 */
	if (unlikely((s64)tk->tkr_mono.xtime_nsec < 0)) {
		s64 neg = -(s64)tk->tkr_mono.xtime_nsec;
		tk->tkr_mono.xtime_nsec = 0;
		tk->ntp_error += neg << tk->ntp_error_shift;
	}
}

/**
 * accumulate_nsecs_to_secs - Accumulates nsecs into secs
 *
 * Helper function that accumulates the nsecs greater than a second
 * from the xtime_nsec field to the xtime_secs field.
 * It also calls into the NTP code to handle leapsecond processing.
 *
 */
static inline unsigned int accumulate_nsecs_to_secs(struct timekeeper *tk)
{
	u64 nsecps = (u64)NSEC_PER_SEC << tk->tkr_mono.shift;
	unsigned int clock_set = 0;

	while (tk->tkr_mono.xtime_nsec >= nsecps) {
		int leap;

		tk->tkr_mono.xtime_nsec -= nsecps;
		tk->xtime_sec++;

		/* Figure out if its a leap sec and apply if needed */
		leap = second_overflow(tk->xtime_sec);
		if (unlikely(leap)) {
			struct timespec64 ts;

			tk->xtime_sec += leap;

			ts.tv_sec = leap;
			ts.tv_nsec = 0;
			tk_set_wall_to_mono(tk,
				timespec64_sub(tk->wall_to_monotonic, ts));

			__timekeeping_set_tai_offset(tk, tk->tai_offset - leap);

			clock_set = TK_CLOCK_WAS_SET;
		}
	}
	return clock_set;
}

/**
 * logarithmic_accumulation - shifted accumulation of cycles
 *
 * This functions accumulates a shifted interval of cycles into
 * into a shifted interval nanoseconds. Allows for O(log) accumulation
 * loop.
 *
 * Returns the unconsumed cycles.
 */
static cycle_t logarithmic_accumulation(struct timekeeper *tk, cycle_t offset,
						u32 shift,
						unsigned int *clock_set)
{
	cycle_t interval = tk->cycle_interval << shift;
	u64 raw_nsecs;

	/* If the offset is smaller than a shifted interval, do nothing */
	if (offset < interval)
		return offset;

	/* Accumulate one shifted interval */
	offset -= interval;
	tk->tkr_mono.cycle_last += interval;
	tk->tkr_raw.cycle_last  += interval;

	tk->tkr_mono.xtime_nsec += tk->xtime_interval << shift;
	*clock_set |= accumulate_nsecs_to_secs(tk);

	/* Accumulate raw time */
	raw_nsecs = (u64)tk->raw_interval << shift;
	raw_nsecs += tk->raw_time.tv_nsec;
	if (raw_nsecs >= NSEC_PER_SEC) {
		u64 raw_secs = raw_nsecs;
		raw_nsecs = do_div(raw_secs, NSEC_PER_SEC);
		tk->raw_time.tv_sec += raw_secs;
	}
	tk->raw_time.tv_nsec = raw_nsecs;

	/* Accumulate error between NTP and clock interval */
	tk->ntp_error += tk->ntp_tick << shift;
	tk->ntp_error -= (tk->xtime_interval + tk->xtime_remainder) <<
						(tk->ntp_error_shift + shift);

	return offset;
}

/**
 * update_wall_time - Uses the current clocksource to increment the wall time
 *
 */
void update_wall_time(void)
{
	struct timekeeper *real_tk = &tk_core.timekeeper;
	struct timekeeper *tk = &shadow_timekeeper;
	cycle_t offset;
	int shift = 0, maxshift;
	unsigned int clock_set = 0;
	unsigned long flags;

	raw_spin_lock_irqsave(&timekeeper_lock, flags);

	/* Make sure we're fully resumed: */
	if (unlikely(timekeeping_suspended))
		goto out;

#ifdef CONFIG_ARCH_USES_GETTIMEOFFSET
	offset = real_tk->cycle_interval;
#else
	offset = clocksource_delta(tk->tkr_mono.read(tk->tkr_mono.clock),
				   tk->tkr_mono.cycle_last, tk->tkr_mono.mask);
#endif

	/* Check if there's really nothing to do */
	if (offset < real_tk->cycle_interval)
		goto out;

	/* Do some additional sanity checking */
	timekeeping_check_update(real_tk, offset);

	/*
	 * With NO_HZ we may have to accumulate many cycle_intervals
	 * (think "ticks") worth of time at once. To do this efficiently,
	 * we calculate the largest doubling multiple of cycle_intervals
	 * that is smaller than the offset.  We then accumulate that
	 * chunk in one go, and then try to consume the next smaller
	 * doubled multiple.
	 */
	shift = ilog2(offset) - ilog2(tk->cycle_interval);
	shift = max(0, shift);
	/* Bound shift to one less than what overflows tick_length */
	maxshift = (64 - (ilog2(ntp_tick_length())+1)) - 1;
	shift = min(shift, maxshift);
	while (offset >= tk->cycle_interval) {
		offset = logarithmic_accumulation(tk, offset, shift,
							&clock_set);
		if (offset < tk->cycle_interval<<shift)
			shift--;
	}

	/* correct the clock when NTP error is too big */
	timekeeping_adjust(tk, offset);

	/*
	 * XXX This can be killed once everyone converts
	 * to the new update_vsyscall.
	 */
	old_vsyscall_fixup(tk);

	/*
	 * Finally, make sure that after the rounding
	 * xtime_nsec isn't larger than NSEC_PER_SEC
	 */
	clock_set |= accumulate_nsecs_to_secs(tk);

	write_seqcount_begin(&tk_core.seq);
	/*
	 * Update the real timekeeper.
	 *
	 * We could avoid this memcpy by switching pointers, but that
	 * requires changes to all other timekeeper usage sites as
	 * well, i.e. move the timekeeper pointer getter into the
	 * spinlocked/seqcount protected sections. And we trade this
	 * memcpy under the tk_core.seq against one before we start
	 * updating.
	 */
	timekeeping_update(tk, clock_set);
	memcpy(real_tk, tk, sizeof(*tk));
	/* The memcpy must come last. Do not put anything here! */
	write_seqcount_end(&tk_core.seq);
out:
	raw_spin_unlock_irqrestore(&timekeeper_lock, flags);
	if (clock_set)
		/* Have to call _delayed version, since in irq context*/
		clock_was_set_delayed();
}

/**
 * getboottime64 - Return the real time of system boot.
 * @ts:		pointer to the timespec64 to be set
 *
 * Returns the wall-time of boot in a timespec64.
 *
 * This is based on the wall_to_monotonic offset and the total suspend
 * time. Calls to settimeofday will affect the value returned (which
 * basically means that however wrong your real time clock is at boot time,
 * you get the right time here).
 */
void getboottime64(struct timespec64 *ts)
{
	struct timekeeper *tk = &tk_core.timekeeper;
	ktime_t t = ktime_sub(tk->offs_real, tk->offs_boot);

	*ts = ktime_to_timespec64(t);
}
EXPORT_SYMBOL_GPL(getboottime64);

unsigned long get_seconds(void)
{
	struct timekeeper *tk = &tk_core.timekeeper;

	return tk->xtime_sec;
}
EXPORT_SYMBOL(get_seconds);

struct timespec __current_kernel_time(void)
{
	struct timekeeper *tk = &tk_core.timekeeper;

	return timespec64_to_timespec(tk_xtime(tk));
}

struct timespec64 current_kernel_time64(void)
{
	struct timekeeper *tk = &tk_core.timekeeper;
	struct timespec64 now;
	unsigned long seq;

	do {
		seq = read_seqcount_begin(&tk_core.seq);

		now = tk_xtime(tk);
	} while (read_seqcount_retry(&tk_core.seq, seq));

	return now;
}
EXPORT_SYMBOL(current_kernel_time64);

struct timespec64 get_monotonic_coarse64(void)
{
	struct timekeeper *tk = &tk_core.timekeeper;
	struct timespec64 now, mono;
	unsigned long seq;

	do {
		seq = read_seqcount_begin(&tk_core.seq);

		now = tk_xtime(tk);
		mono = tk->wall_to_monotonic;
	} while (read_seqcount_retry(&tk_core.seq, seq));

	set_normalized_timespec64(&now, now.tv_sec + mono.tv_sec,
				now.tv_nsec + mono.tv_nsec);

	return now;
}

/*
 * Must hold jiffies_lock
 */
void do_timer(unsigned long ticks)
{
	jiffies_64 += ticks;
	calc_global_load(ticks);
}

/**
 * ktime_get_update_offsets_now - hrtimer helper
 * @cwsseq:	pointer to check and store the clock was set sequence number
 * @offs_real:	pointer to storage for monotonic -> realtime offset
 * @offs_boot:	pointer to storage for monotonic -> boottime offset
 * @offs_tai:	pointer to storage for monotonic -> clock tai offset
 *
 * Returns current monotonic time and updates the offsets if the
 * sequence number in @cwsseq and timekeeper.clock_was_set_seq are
 * different.
 *
 * Called from hrtimer_interrupt() or retrigger_next_event()
 */
ktime_t ktime_get_update_offsets_now(unsigned int *cwsseq, ktime_t *offs_real,
				     ktime_t *offs_boot, ktime_t *offs_tai)
{
	struct timekeeper *tk = &tk_core.timekeeper;
	unsigned int seq;
	ktime_t base;
	u64 nsecs;

	do {
		seq = read_seqcount_begin(&tk_core.seq);

		base = tk->tkr_mono.base;
		nsecs = timekeeping_get_ns(&tk->tkr_mono);
		base = ktime_add_ns(base, nsecs);

		if (*cwsseq != tk->clock_was_set_seq) {
			*cwsseq = tk->clock_was_set_seq;
			*offs_real = tk->offs_real;
			*offs_boot = tk->offs_boot;
			*offs_tai = tk->offs_tai;
		}

		/* Handle leapsecond insertion adjustments */
		if (unlikely(base.tv64 >= tk->next_leap_ktime.tv64))
			*offs_real = ktime_sub(tk->offs_real, ktime_set(1, 0));

	} while (read_seqcount_retry(&tk_core.seq, seq));

	return base;
}

/**
 * do_adjtimex() - Accessor function to NTP __do_adjtimex function
 */
int do_adjtimex(struct timex *txc)
{
	struct timekeeper *tk = &tk_core.timekeeper;
	unsigned long flags;
	struct timespec64 ts;
	s32 orig_tai, tai;
	int ret;

	/* Validate the data before disabling interrupts */
	ret = ntp_validate_timex(txc);
	if (ret)
		return ret;

	if (txc->modes & ADJ_SETOFFSET) {
		struct timespec delta;
		delta.tv_sec  = txc->time.tv_sec;
		delta.tv_nsec = txc->time.tv_usec;
		if (!(txc->modes & ADJ_NANO))
			delta.tv_nsec *= 1000;
		ret = timekeeping_inject_offset(&delta);
		if (ret)
			return ret;
	}

	getnstimeofday64(&ts);

	raw_spin_lock_irqsave(&timekeeper_lock, flags);
	write_seqcount_begin(&tk_core.seq);

	orig_tai = tai = tk->tai_offset;
	ret = __do_adjtimex(txc, &ts, &tai);

	if (tai != orig_tai) {
		__timekeeping_set_tai_offset(tk, tai);
		timekeeping_update(tk, TK_MIRROR | TK_CLOCK_WAS_SET);
	}
	tk_update_leap_state(tk);

	write_seqcount_end(&tk_core.seq);
	raw_spin_unlock_irqrestore(&timekeeper_lock, flags);

	if (tai != orig_tai)
		clock_was_set();

	ntp_notify_cmos_timer();

	return ret;
}

#ifdef CONFIG_NTP_PPS
/**
 * hardpps() - Accessor function to NTP __hardpps function
 */
void hardpps(const struct timespec64 *phase_ts, const struct timespec64 *raw_ts)
{
	unsigned long flags;

	raw_spin_lock_irqsave(&timekeeper_lock, flags);
	write_seqcount_begin(&tk_core.seq);

	__hardpps(phase_ts, raw_ts);

	write_seqcount_end(&tk_core.seq);
	raw_spin_unlock_irqrestore(&timekeeper_lock, flags);
}
EXPORT_SYMBOL(hardpps);
#endif

/**
 * xtime_update() - advances the timekeeping infrastructure
 * @ticks:	number of ticks, that have elapsed since the last call.
 *
 * Must be called with interrupts disabled.
 */
void xtime_update(unsigned long ticks)
{
	write_seqlock(&jiffies_lock);
	do_timer(ticks);
	write_sequnlock(&jiffies_lock);
	update_wall_time();
}<|MERGE_RESOLUTION|>--- conflicted
+++ resolved
@@ -298,17 +298,10 @@
 static inline u32 arch_gettimeoffset(void) { return 0; }
 #endif
 
-<<<<<<< HEAD
-static inline s64 timekeeping_delta_to_ns(struct tk_read_base *tkr,
-					  cycle_t delta)
-{
-	s64 nsec;
-=======
 static inline u64 timekeeping_delta_to_ns(struct tk_read_base *tkr,
 					  cycle_t delta)
 {
 	u64 nsec;
->>>>>>> 0a5766a6
 
 	nsec = delta * tkr->mult + tkr->xtime_nsec;
 	nsec >>= tkr->shift;
