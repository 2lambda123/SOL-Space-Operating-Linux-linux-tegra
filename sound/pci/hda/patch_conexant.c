/*
 * HD audio interface patch for Conexant HDA audio codec
 *
 * Copyright (c) 2006 Pototskiy Akex <alex.pototskiy@gmail.com>
 * 		      Takashi Iwai <tiwai@suse.de>
 * 		      Tobin Davis  <tdavis@dsl-only.net>
 *
 *  This driver is free software; you can redistribute it and/or modify
 *  it under the terms of the GNU General Public License as published by
 *  the Free Software Foundation; either version 2 of the License, or
 *  (at your option) any later version.
 *
 *  This driver is distributed in the hope that it will be useful,
 *  but WITHOUT ANY WARRANTY; without even the implied warranty of
 *  MERCHANTABILITY or FITNESS FOR A PARTICULAR PURPOSE.  See the
 *  GNU General Public License for more details.
 *
 *  You should have received a copy of the GNU General Public License
 *  along with this program; if not, write to the Free Software
 *  Foundation, Inc., 59 Temple Place, Suite 330, Boston, MA  02111-1307 USA
 */

#include <linux/init.h>
#include <linux/delay.h>
#include <linux/slab.h>
#include <linux/module.h>
#include <sound/core.h>
#include <sound/jack.h>

#include "hda_codec.h"
#include "hda_local.h"
#include "hda_auto_parser.h"
#include "hda_beep.h"
#include "hda_jack.h"
#include "hda_generic.h"

struct conexant_spec {
	struct hda_gen_spec gen;

	unsigned int beep_amp;

	/* extra EAPD pins */
	unsigned int num_eapds;
	hda_nid_t eapds[4];
	bool dynamic_eapd;
	hda_nid_t mute_led_eapd;

	unsigned int parse_flags; /* flag for snd_hda_parse_pin_defcfg() */

	/* OPLC XO specific */
	bool recording;
	bool dc_enable;
	unsigned int dc_input_bias; /* offset into olpc_xo_dc_bias */
	struct nid_path *dc_mode_path;
};


#ifdef CONFIG_SND_HDA_INPUT_BEEP
static inline void set_beep_amp(struct conexant_spec *spec, hda_nid_t nid,
				int idx, int dir)
{
	spec->gen.beep_nid = nid;
	spec->beep_amp = HDA_COMPOSE_AMP_VAL(nid, 1, idx, dir);
}
/* additional beep mixers; the actual parameters are overwritten at build */
static const struct snd_kcontrol_new cxt_beep_mixer[] = {
	HDA_CODEC_VOLUME_MONO("Beep Playback Volume", 0, 1, 0, HDA_OUTPUT),
	HDA_CODEC_MUTE_BEEP_MONO("Beep Playback Switch", 0, 1, 0, HDA_OUTPUT),
	{ } /* end */
};

/* create beep controls if needed */
static int add_beep_ctls(struct hda_codec *codec)
{
	struct conexant_spec *spec = codec->spec;
	int err;

	if (spec->beep_amp) {
		const struct snd_kcontrol_new *knew;
		for (knew = cxt_beep_mixer; knew->name; knew++) {
			struct snd_kcontrol *kctl;
			kctl = snd_ctl_new1(knew, codec);
			if (!kctl)
				return -ENOMEM;
			kctl->private_value = spec->beep_amp;
			err = snd_hda_ctl_add(codec, 0, kctl);
			if (err < 0)
				return err;
		}
	}
	return 0;
}
#else
#define set_beep_amp(spec, nid, idx, dir) /* NOP */
#define add_beep_ctls(codec)	0
#endif

/*
 * Automatic parser for CX20641 & co
 */

#ifdef CONFIG_SND_HDA_INPUT_BEEP
static void cx_auto_parse_beep(struct hda_codec *codec)
{
	struct conexant_spec *spec = codec->spec;
	hda_nid_t nid;

	for_each_hda_codec_node(nid, codec)
		if (get_wcaps_type(get_wcaps(codec, nid)) == AC_WID_BEEP) {
			set_beep_amp(spec, nid, 0, HDA_OUTPUT);
			break;
		}
}
#else
#define cx_auto_parse_beep(codec)
#endif

/* parse EAPDs */
static void cx_auto_parse_eapd(struct hda_codec *codec)
{
	struct conexant_spec *spec = codec->spec;
	hda_nid_t nid;

	for_each_hda_codec_node(nid, codec) {
		if (get_wcaps_type(get_wcaps(codec, nid)) != AC_WID_PIN)
			continue;
		if (!(snd_hda_query_pin_caps(codec, nid) & AC_PINCAP_EAPD))
			continue;
		spec->eapds[spec->num_eapds++] = nid;
		if (spec->num_eapds >= ARRAY_SIZE(spec->eapds))
			break;
	}

	/* NOTE: below is a wild guess; if we have more than two EAPDs,
	 * it's a new chip, where EAPDs are supposed to be associated to
	 * pins, and we can control EAPD per pin.
	 * OTOH, if only one or two EAPDs are found, it's an old chip,
	 * thus it might control over all pins.
	 */
	if (spec->num_eapds > 2)
		spec->dynamic_eapd = 1;
}

static void cx_auto_turn_eapd(struct hda_codec *codec, int num_pins,
			      hda_nid_t *pins, bool on)
{
	int i;
	for (i = 0; i < num_pins; i++) {
		if (snd_hda_query_pin_caps(codec, pins[i]) & AC_PINCAP_EAPD)
			snd_hda_codec_write(codec, pins[i], 0,
					    AC_VERB_SET_EAPD_BTLENABLE,
					    on ? 0x02 : 0);
	}
}

/* turn on/off EAPD according to Master switch */
static void cx_auto_vmaster_hook(void *private_data, int enabled)
{
	struct hda_codec *codec = private_data;
	struct conexant_spec *spec = codec->spec;

	cx_auto_turn_eapd(codec, spec->num_eapds, spec->eapds, enabled);
}

/* turn on/off EAPD according to Master switch (inversely!) for mute LED */
static void cx_auto_vmaster_hook_mute_led(void *private_data, int enabled)
{
	struct hda_codec *codec = private_data;
	struct conexant_spec *spec = codec->spec;

	snd_hda_codec_write(codec, spec->mute_led_eapd, 0,
			    AC_VERB_SET_EAPD_BTLENABLE,
			    enabled ? 0x00 : 0x02);
}

static int cx_auto_build_controls(struct hda_codec *codec)
{
	int err;

	err = snd_hda_gen_build_controls(codec);
	if (err < 0)
		return err;

	err = add_beep_ctls(codec);
	if (err < 0)
		return err;

	return 0;
}

static int cx_auto_init(struct hda_codec *codec)
{
	struct conexant_spec *spec = codec->spec;
	snd_hda_gen_init(codec);
	if (!spec->dynamic_eapd)
		cx_auto_turn_eapd(codec, spec->num_eapds, spec->eapds, true);

	snd_hda_apply_fixup(codec, HDA_FIXUP_ACT_INIT);

	return 0;
}

static void cx_auto_reboot_notify(struct hda_codec *codec)
{
	struct conexant_spec *spec = codec->spec;

	switch (codec->core.vendor_id) {
	case 0x14f150f2: /* CX20722 */
	case 0x14f150f4: /* CX20724 */
		break;
	default:
		return;
	}

	/* Turn the CX20722 codec into D3 to avoid spurious noises
	   from the internal speaker during (and after) reboot */
	cx_auto_turn_eapd(codec, spec->num_eapds, spec->eapds, false);

	snd_hda_codec_set_power_to_all(codec, codec->core.afg, AC_PWRST_D3);
	snd_hda_codec_write(codec, codec->core.afg, 0,
			    AC_VERB_SET_POWER_STATE, AC_PWRST_D3);
}

static void cx_auto_free(struct hda_codec *codec)
{
	cx_auto_reboot_notify(codec);
	snd_hda_gen_free(codec);
}

static const struct hda_codec_ops cx_auto_patch_ops = {
	.build_controls = cx_auto_build_controls,
	.build_pcms = snd_hda_gen_build_pcms,
	.init = cx_auto_init,
	.reboot_notify = cx_auto_reboot_notify,
	.free = cx_auto_free,
	.unsol_event = snd_hda_jack_unsol_event,
#ifdef CONFIG_PM
	.check_power_status = snd_hda_gen_check_power_status,
#endif
};

/*
 * pin fix-up
 */
enum {
	CXT_PINCFG_LENOVO_X200,
	CXT_PINCFG_LENOVO_TP410,
	CXT_PINCFG_LEMOTE_A1004,
	CXT_PINCFG_LEMOTE_A1205,
	CXT_PINCFG_COMPAQ_CQ60,
	CXT_FIXUP_STEREO_DMIC,
	CXT_FIXUP_INC_MIC_BOOST,
	CXT_FIXUP_HEADPHONE_MIC_PIN,
	CXT_FIXUP_HEADPHONE_MIC,
	CXT_FIXUP_GPIO1,
	CXT_FIXUP_ASPIRE_DMIC,
	CXT_FIXUP_THINKPAD_ACPI,
	CXT_FIXUP_OLPC_XO,
	CXT_FIXUP_CAP_MIX_AMP,
	CXT_FIXUP_TOSHIBA_P105,
	CXT_FIXUP_HP_530,
	CXT_FIXUP_CAP_MIX_AMP_5047,
	CXT_FIXUP_MUTE_LED_EAPD,
	CXT_FIXUP_HP_SPECTRE,
<<<<<<< HEAD
=======
	CXT_FIXUP_HP_GATE_MIC,
>>>>>>> 0a5766a6
};

/* for hda_fixup_thinkpad_acpi() */
#include "thinkpad_helper.c"

static void cxt_fixup_stereo_dmic(struct hda_codec *codec,
				  const struct hda_fixup *fix, int action)
{
	struct conexant_spec *spec = codec->spec;
	spec->gen.inv_dmic_split = 1;
}

static void cxt5066_increase_mic_boost(struct hda_codec *codec,
				   const struct hda_fixup *fix, int action)
{
	if (action != HDA_FIXUP_ACT_PRE_PROBE)
		return;

	snd_hda_override_amp_caps(codec, 0x17, HDA_OUTPUT,
				  (0x3 << AC_AMPCAP_OFFSET_SHIFT) |
				  (0x4 << AC_AMPCAP_NUM_STEPS_SHIFT) |
				  (0x27 << AC_AMPCAP_STEP_SIZE_SHIFT) |
				  (0 << AC_AMPCAP_MUTE_SHIFT));
}

static void cxt_update_headset_mode(struct hda_codec *codec)
{
	/* The verbs used in this function were tested on a Conexant CX20751/2 codec. */
	int i;
	bool mic_mode = false;
	struct conexant_spec *spec = codec->spec;
	struct auto_pin_cfg *cfg = &spec->gen.autocfg;

	hda_nid_t mux_pin = spec->gen.imux_pins[spec->gen.cur_mux[0]];

	for (i = 0; i < cfg->num_inputs; i++)
		if (cfg->inputs[i].pin == mux_pin) {
			mic_mode = !!cfg->inputs[i].is_headphone_mic;
			break;
		}

	if (mic_mode) {
		snd_hda_codec_write_cache(codec, 0x1c, 0, 0x410, 0x7c); /* enable merged mode for analog int-mic */
		spec->gen.hp_jack_present = false;
	} else {
		snd_hda_codec_write_cache(codec, 0x1c, 0, 0x410, 0x54); /* disable merged mode for analog int-mic */
		spec->gen.hp_jack_present = snd_hda_jack_detect(codec, spec->gen.autocfg.hp_pins[0]);
	}

	snd_hda_gen_update_outputs(codec);
}

static void cxt_update_headset_mode_hook(struct hda_codec *codec,
					 struct snd_kcontrol *kcontrol,
					 struct snd_ctl_elem_value *ucontrol)
{
	cxt_update_headset_mode(codec);
}

static void cxt_fixup_headphone_mic(struct hda_codec *codec,
				    const struct hda_fixup *fix, int action)
{
	struct conexant_spec *spec = codec->spec;

	switch (action) {
	case HDA_FIXUP_ACT_PRE_PROBE:
		spec->parse_flags |= HDA_PINCFG_HEADPHONE_MIC;
		snd_hdac_regmap_add_vendor_verb(&codec->core, 0x410);
		break;
	case HDA_FIXUP_ACT_PROBE:
		spec->gen.cap_sync_hook = cxt_update_headset_mode_hook;
		spec->gen.automute_hook = cxt_update_headset_mode;
		break;
	case HDA_FIXUP_ACT_INIT:
		cxt_update_headset_mode(codec);
		break;
	}
}

/* OPLC XO 1.5 fixup */

/* OLPC XO-1.5 supports DC input mode (e.g. for use with analog sensors)
 * through the microphone jack.
 * When the user enables this through a mixer switch, both internal and
 * external microphones are disabled. Gain is fixed at 0dB. In this mode,
 * we also allow the bias to be configured through a separate mixer
 * control. */

#define update_mic_pin(codec, nid, val)					\
	snd_hda_codec_update_cache(codec, nid, 0,			\
				   AC_VERB_SET_PIN_WIDGET_CONTROL, val)

static const struct hda_input_mux olpc_xo_dc_bias = {
	.num_items = 3,
	.items = {
		{ "Off", PIN_IN },
		{ "50%", PIN_VREF50 },
		{ "80%", PIN_VREF80 },
	},
};

static void olpc_xo_update_mic_boost(struct hda_codec *codec)
{
	struct conexant_spec *spec = codec->spec;
	int ch, val;

	for (ch = 0; ch < 2; ch++) {
		val = AC_AMP_SET_OUTPUT |
			(ch ? AC_AMP_SET_RIGHT : AC_AMP_SET_LEFT);
		if (!spec->dc_enable)
			val |= snd_hda_codec_amp_read(codec, 0x17, ch, HDA_OUTPUT, 0);
		snd_hda_codec_write(codec, 0x17, 0,
				    AC_VERB_SET_AMP_GAIN_MUTE, val);
	}
}

static void olpc_xo_update_mic_pins(struct hda_codec *codec)
{
	struct conexant_spec *spec = codec->spec;
	int cur_input, val;
	struct nid_path *path;

	cur_input = spec->gen.input_paths[0][spec->gen.cur_mux[0]];

	/* Set up mic pins for port-B, C and F dynamically as the recording
	 * LED is turned on/off by these pin controls
	 */
	if (!spec->dc_enable) {
		/* disable DC bias path and pin for port F */
		update_mic_pin(codec, 0x1e, 0);
		snd_hda_activate_path(codec, spec->dc_mode_path, false, false);

		/* update port B (ext mic) and C (int mic) */
		/* OLPC defers mic widget control until when capture is
		 * started because the microphone LED comes on as soon as
		 * these settings are put in place. if we did this before
		 * recording, it would give the false indication that
		 * recording is happening when it is not.
		 */
		update_mic_pin(codec, 0x1a, spec->recording ?
			       snd_hda_codec_get_pin_target(codec, 0x1a) : 0);
		update_mic_pin(codec, 0x1b, spec->recording ?
			       snd_hda_codec_get_pin_target(codec, 0x1b) : 0);
		/* enable normal mic path */
		path = snd_hda_get_path_from_idx(codec, cur_input);
		if (path)
			snd_hda_activate_path(codec, path, true, false);
	} else {
		/* disable normal mic path */
		path = snd_hda_get_path_from_idx(codec, cur_input);
		if (path)
			snd_hda_activate_path(codec, path, false, false);

		/* Even though port F is the DC input, the bias is controlled
		 * on port B.  We also leave that port as an active input (but
		 * unselected) in DC mode just in case that is necessary to
		 * make the bias setting take effect.
		 */
		if (spec->recording)
			val = olpc_xo_dc_bias.items[spec->dc_input_bias].index;
		else
			val = 0;
		update_mic_pin(codec, 0x1a, val);
		update_mic_pin(codec, 0x1b, 0);
		/* enable DC bias path and pin */
		update_mic_pin(codec, 0x1e, spec->recording ? PIN_IN : 0);
		snd_hda_activate_path(codec, spec->dc_mode_path, true, false);
	}
}

/* mic_autoswitch hook */
static void olpc_xo_automic(struct hda_codec *codec,
			    struct hda_jack_callback *jack)
{
	struct conexant_spec *spec = codec->spec;

	/* in DC mode, we don't handle automic */
	if (!spec->dc_enable)
		snd_hda_gen_mic_autoswitch(codec, jack);
	olpc_xo_update_mic_pins(codec);
	if (spec->dc_enable)
		olpc_xo_update_mic_boost(codec);
}

/* pcm_capture hook */
static void olpc_xo_capture_hook(struct hda_pcm_stream *hinfo,
				 struct hda_codec *codec,
				 struct snd_pcm_substream *substream,
				 int action)
{
	struct conexant_spec *spec = codec->spec;

	/* toggle spec->recording flag and update mic pins accordingly
	 * for turning on/off LED
	 */
	switch (action) {
	case HDA_GEN_PCM_ACT_PREPARE:
		spec->recording = 1;
		olpc_xo_update_mic_pins(codec);
		break;
	case HDA_GEN_PCM_ACT_CLEANUP:
		spec->recording = 0;
		olpc_xo_update_mic_pins(codec);
		break;
	}
}

static int olpc_xo_dc_mode_get(struct snd_kcontrol *kcontrol,
			       struct snd_ctl_elem_value *ucontrol)
{
	struct hda_codec *codec = snd_kcontrol_chip(kcontrol);
	struct conexant_spec *spec = codec->spec;
	ucontrol->value.integer.value[0] = spec->dc_enable;
	return 0;
}

static int olpc_xo_dc_mode_put(struct snd_kcontrol *kcontrol,
			       struct snd_ctl_elem_value *ucontrol)
{
	struct hda_codec *codec = snd_kcontrol_chip(kcontrol);
	struct conexant_spec *spec = codec->spec;
	int dc_enable = !!ucontrol->value.integer.value[0];

	if (dc_enable == spec->dc_enable)
		return 0;

	spec->dc_enable = dc_enable;
	olpc_xo_update_mic_pins(codec);
	olpc_xo_update_mic_boost(codec);
	return 1;
}

static int olpc_xo_dc_bias_enum_get(struct snd_kcontrol *kcontrol,
				    struct snd_ctl_elem_value *ucontrol)
{
	struct hda_codec *codec = snd_kcontrol_chip(kcontrol);
	struct conexant_spec *spec = codec->spec;
	ucontrol->value.enumerated.item[0] = spec->dc_input_bias;
	return 0;
}

static int olpc_xo_dc_bias_enum_info(struct snd_kcontrol *kcontrol,
				     struct snd_ctl_elem_info *uinfo)
{
	return snd_hda_input_mux_info(&olpc_xo_dc_bias, uinfo);
}

static int olpc_xo_dc_bias_enum_put(struct snd_kcontrol *kcontrol,
				    struct snd_ctl_elem_value *ucontrol)
{
	struct hda_codec *codec = snd_kcontrol_chip(kcontrol);
	struct conexant_spec *spec = codec->spec;
	const struct hda_input_mux *imux = &olpc_xo_dc_bias;
	unsigned int idx;

	idx = ucontrol->value.enumerated.item[0];
	if (idx >= imux->num_items)
		idx = imux->num_items - 1;
	if (spec->dc_input_bias == idx)
		return 0;

	spec->dc_input_bias = idx;
	if (spec->dc_enable)
		olpc_xo_update_mic_pins(codec);
	return 1;
}

static const struct snd_kcontrol_new olpc_xo_mixers[] = {
	{
		.iface = SNDRV_CTL_ELEM_IFACE_MIXER,
		.name = "DC Mode Enable Switch",
		.info = snd_ctl_boolean_mono_info,
		.get = olpc_xo_dc_mode_get,
		.put = olpc_xo_dc_mode_put,
	},
	{
		.iface = SNDRV_CTL_ELEM_IFACE_MIXER,
		.name = "DC Input Bias Enum",
		.info = olpc_xo_dc_bias_enum_info,
		.get = olpc_xo_dc_bias_enum_get,
		.put = olpc_xo_dc_bias_enum_put,
	},
	{}
};

/* overriding mic boost put callback; update mic boost volume only when
 * DC mode is disabled
 */
static int olpc_xo_mic_boost_put(struct snd_kcontrol *kcontrol,
				 struct snd_ctl_elem_value *ucontrol)
{
	struct hda_codec *codec = snd_kcontrol_chip(kcontrol);
	struct conexant_spec *spec = codec->spec;
	int ret = snd_hda_mixer_amp_volume_put(kcontrol, ucontrol);
	if (ret > 0 && spec->dc_enable)
		olpc_xo_update_mic_boost(codec);
	return ret;
}

static void cxt_fixup_olpc_xo(struct hda_codec *codec,
				    const struct hda_fixup *fix, int action)
{
	struct conexant_spec *spec = codec->spec;
	int i;

	if (action != HDA_FIXUP_ACT_PROBE)
		return;

	spec->gen.mic_autoswitch_hook = olpc_xo_automic;
	spec->gen.pcm_capture_hook = olpc_xo_capture_hook;
	spec->dc_mode_path = snd_hda_add_new_path(codec, 0x1e, 0x14, 0);

	snd_hda_add_new_ctls(codec, olpc_xo_mixers);

	/* OLPC's microphone port is DC coupled for use with external sensors,
	 * therefore we use a 50% mic bias in order to center the input signal
	 * with the DC input range of the codec.
	 */
	snd_hda_codec_set_pin_target(codec, 0x1a, PIN_VREF50);

	/* override mic boost control */
	for (i = 0; i < spec->gen.kctls.used; i++) {
		struct snd_kcontrol_new *kctl =
			snd_array_elem(&spec->gen.kctls, i);
		if (!strcmp(kctl->name, "Mic Boost Volume")) {
			kctl->put = olpc_xo_mic_boost_put;
			break;
		}
	}
}

static void cxt_fixup_mute_led_eapd(struct hda_codec *codec,
				    const struct hda_fixup *fix, int action)
{
	struct conexant_spec *spec = codec->spec;

	if (action == HDA_FIXUP_ACT_PRE_PROBE) {
		spec->mute_led_eapd = 0x1b;
		spec->dynamic_eapd = 1;
		spec->gen.vmaster_mute.hook = cx_auto_vmaster_hook_mute_led;
	}
}

/*
 * Fix max input level on mixer widget to 0dB
 * (originally it has 0x2b steps with 0dB offset 0x14)
 */
static void cxt_fixup_cap_mix_amp(struct hda_codec *codec,
				  const struct hda_fixup *fix, int action)
{
	snd_hda_override_amp_caps(codec, 0x17, HDA_INPUT,
				  (0x14 << AC_AMPCAP_OFFSET_SHIFT) |
				  (0x14 << AC_AMPCAP_NUM_STEPS_SHIFT) |
				  (0x05 << AC_AMPCAP_STEP_SIZE_SHIFT) |
				  (1 << AC_AMPCAP_MUTE_SHIFT));
}

/*
 * Fix max input level on mixer widget to 0dB
 * (originally it has 0x1e steps with 0 dB offset 0x17)
 */
static void cxt_fixup_cap_mix_amp_5047(struct hda_codec *codec,
				  const struct hda_fixup *fix, int action)
{
	snd_hda_override_amp_caps(codec, 0x10, HDA_INPUT,
				  (0x17 << AC_AMPCAP_OFFSET_SHIFT) |
				  (0x17 << AC_AMPCAP_NUM_STEPS_SHIFT) |
				  (0x05 << AC_AMPCAP_STEP_SIZE_SHIFT) |
				  (1 << AC_AMPCAP_MUTE_SHIFT));
}

static void cxt_fixup_hp_gate_mic_jack(struct hda_codec *codec,
				       const struct hda_fixup *fix,
				       int action)
{
	/* the mic pin (0x19) doesn't give an unsolicited event;
	 * probe the mic pin together with the headphone pin (0x16)
	 */
	if (action == HDA_FIXUP_ACT_PROBE)
		snd_hda_jack_set_gating_jack(codec, 0x19, 0x16);
}

/* ThinkPad X200 & co with cxt5051 */
static const struct hda_pintbl cxt_pincfg_lenovo_x200[] = {
	{ 0x16, 0x042140ff }, /* HP (seq# overridden) */
	{ 0x17, 0x21a11000 }, /* dock-mic */
	{ 0x19, 0x2121103f }, /* dock-HP */
	{ 0x1c, 0x21440100 }, /* dock SPDIF out */
	{}
};

/* ThinkPad 410/420/510/520, X201 & co with cxt5066 */
static const struct hda_pintbl cxt_pincfg_lenovo_tp410[] = {
	{ 0x19, 0x042110ff }, /* HP (seq# overridden) */
	{ 0x1a, 0x21a190f0 }, /* dock-mic */
	{ 0x1c, 0x212140ff }, /* dock-HP */
	{}
};

/* Lemote A1004/A1205 with cxt5066 */
static const struct hda_pintbl cxt_pincfg_lemote[] = {
	{ 0x1a, 0x90a10020 }, /* Internal mic */
	{ 0x1b, 0x03a11020 }, /* External mic */
	{ 0x1d, 0x400101f0 }, /* Not used */
	{ 0x1e, 0x40a701f0 }, /* Not used */
	{ 0x20, 0x404501f0 }, /* Not used */
	{ 0x22, 0x404401f0 }, /* Not used */
	{ 0x23, 0x40a701f0 }, /* Not used */
	{}
};

static const struct hda_fixup cxt_fixups[] = {
	[CXT_PINCFG_LENOVO_X200] = {
		.type = HDA_FIXUP_PINS,
		.v.pins = cxt_pincfg_lenovo_x200,
	},
	[CXT_PINCFG_LENOVO_TP410] = {
		.type = HDA_FIXUP_PINS,
		.v.pins = cxt_pincfg_lenovo_tp410,
		.chained = true,
		.chain_id = CXT_FIXUP_THINKPAD_ACPI,
	},
	[CXT_PINCFG_LEMOTE_A1004] = {
		.type = HDA_FIXUP_PINS,
		.chained = true,
		.chain_id = CXT_FIXUP_INC_MIC_BOOST,
		.v.pins = cxt_pincfg_lemote,
	},
	[CXT_PINCFG_LEMOTE_A1205] = {
		.type = HDA_FIXUP_PINS,
		.v.pins = cxt_pincfg_lemote,
	},
	[CXT_PINCFG_COMPAQ_CQ60] = {
		.type = HDA_FIXUP_PINS,
		.v.pins = (const struct hda_pintbl[]) {
			/* 0x17 was falsely set up as a mic, it should 0x1d */
			{ 0x17, 0x400001f0 },
			{ 0x1d, 0x97a70120 },
			{ }
		}
	},
	[CXT_FIXUP_STEREO_DMIC] = {
		.type = HDA_FIXUP_FUNC,
		.v.func = cxt_fixup_stereo_dmic,
	},
	[CXT_FIXUP_INC_MIC_BOOST] = {
		.type = HDA_FIXUP_FUNC,
		.v.func = cxt5066_increase_mic_boost,
	},
	[CXT_FIXUP_HEADPHONE_MIC_PIN] = {
		.type = HDA_FIXUP_PINS,
		.chained = true,
		.chain_id = CXT_FIXUP_HEADPHONE_MIC,
		.v.pins = (const struct hda_pintbl[]) {
			{ 0x18, 0x03a1913d }, /* use as headphone mic, without its own jack detect */
			{ }
		}
	},
	[CXT_FIXUP_HEADPHONE_MIC] = {
		.type = HDA_FIXUP_FUNC,
		.v.func = cxt_fixup_headphone_mic,
	},
	[CXT_FIXUP_GPIO1] = {
		.type = HDA_FIXUP_VERBS,
		.v.verbs = (const struct hda_verb[]) {
			{ 0x01, AC_VERB_SET_GPIO_MASK, 0x01 },
			{ 0x01, AC_VERB_SET_GPIO_DIRECTION, 0x01 },
			{ 0x01, AC_VERB_SET_GPIO_DATA, 0x01 },
			{ }
		},
	},
	[CXT_FIXUP_ASPIRE_DMIC] = {
		.type = HDA_FIXUP_FUNC,
		.v.func = cxt_fixup_stereo_dmic,
		.chained = true,
		.chain_id = CXT_FIXUP_GPIO1,
	},
	[CXT_FIXUP_THINKPAD_ACPI] = {
		.type = HDA_FIXUP_FUNC,
		.v.func = hda_fixup_thinkpad_acpi,
	},
	[CXT_FIXUP_OLPC_XO] = {
		.type = HDA_FIXUP_FUNC,
		.v.func = cxt_fixup_olpc_xo,
	},
	[CXT_FIXUP_CAP_MIX_AMP] = {
		.type = HDA_FIXUP_FUNC,
		.v.func = cxt_fixup_cap_mix_amp,
	},
	[CXT_FIXUP_TOSHIBA_P105] = {
		.type = HDA_FIXUP_PINS,
		.v.pins = (const struct hda_pintbl[]) {
			{ 0x10, 0x961701f0 }, /* speaker/hp */
			{ 0x12, 0x02a1901e }, /* ext mic */
			{ 0x14, 0x95a70110 }, /* int mic */
			{}
		},
	},
	[CXT_FIXUP_HP_530] = {
		.type = HDA_FIXUP_PINS,
		.v.pins = (const struct hda_pintbl[]) {
			{ 0x12, 0x90a60160 }, /* int mic */
			{}
		},
		.chained = true,
		.chain_id = CXT_FIXUP_CAP_MIX_AMP,
	},
	[CXT_FIXUP_CAP_MIX_AMP_5047] = {
		.type = HDA_FIXUP_FUNC,
		.v.func = cxt_fixup_cap_mix_amp_5047,
	},
	[CXT_FIXUP_MUTE_LED_EAPD] = {
		.type = HDA_FIXUP_FUNC,
		.v.func = cxt_fixup_mute_led_eapd,
	},
	[CXT_FIXUP_HP_SPECTRE] = {
		.type = HDA_FIXUP_PINS,
		.v.pins = (const struct hda_pintbl[]) {
			/* enable NID 0x1d for the speaker on top */
			{ 0x1d, 0x91170111 },
			{ }
		}
	},
<<<<<<< HEAD
=======
	[CXT_FIXUP_HP_GATE_MIC] = {
		.type = HDA_FIXUP_FUNC,
		.v.func = cxt_fixup_hp_gate_mic_jack,
	},
>>>>>>> 0a5766a6
};

static const struct snd_pci_quirk cxt5045_fixups[] = {
	SND_PCI_QUIRK(0x103c, 0x30d5, "HP 530", CXT_FIXUP_HP_530),
	SND_PCI_QUIRK(0x1179, 0xff31, "Toshiba P105", CXT_FIXUP_TOSHIBA_P105),
	/* HP, Packard Bell, Fujitsu-Siemens & Lenovo laptops have
	 * really bad sound over 0dB on NID 0x17.
	 */
	SND_PCI_QUIRK_VENDOR(0x103c, "HP", CXT_FIXUP_CAP_MIX_AMP),
	SND_PCI_QUIRK_VENDOR(0x1631, "Packard Bell", CXT_FIXUP_CAP_MIX_AMP),
	SND_PCI_QUIRK_VENDOR(0x1734, "Fujitsu", CXT_FIXUP_CAP_MIX_AMP),
	SND_PCI_QUIRK_VENDOR(0x17aa, "Lenovo", CXT_FIXUP_CAP_MIX_AMP),
	{}
};

static const struct hda_model_fixup cxt5045_fixup_models[] = {
	{ .id = CXT_FIXUP_CAP_MIX_AMP, .name = "cap-mix-amp" },
	{ .id = CXT_FIXUP_TOSHIBA_P105, .name = "toshiba-p105" },
	{ .id = CXT_FIXUP_HP_530, .name = "hp-530" },
	{}
};

static const struct snd_pci_quirk cxt5047_fixups[] = {
	/* HP laptops have really bad sound over 0 dB on NID 0x10.
	 */
	SND_PCI_QUIRK_VENDOR(0x103c, "HP", CXT_FIXUP_CAP_MIX_AMP_5047),
	{}
};

static const struct hda_model_fixup cxt5047_fixup_models[] = {
	{ .id = CXT_FIXUP_CAP_MIX_AMP_5047, .name = "cap-mix-amp" },
	{}
};

static const struct snd_pci_quirk cxt5051_fixups[] = {
	SND_PCI_QUIRK(0x103c, 0x360b, "Compaq CQ60", CXT_PINCFG_COMPAQ_CQ60),
	SND_PCI_QUIRK(0x17aa, 0x20f2, "Lenovo X200", CXT_PINCFG_LENOVO_X200),
	{}
};

static const struct hda_model_fixup cxt5051_fixup_models[] = {
	{ .id = CXT_PINCFG_LENOVO_X200, .name = "lenovo-x200" },
	{}
};

static const struct snd_pci_quirk cxt5066_fixups[] = {
	SND_PCI_QUIRK(0x1025, 0x0543, "Acer Aspire One 522", CXT_FIXUP_STEREO_DMIC),
	SND_PCI_QUIRK(0x1025, 0x054c, "Acer Aspire 3830TG", CXT_FIXUP_ASPIRE_DMIC),
	SND_PCI_QUIRK(0x1025, 0x054f, "Acer Aspire 4830T", CXT_FIXUP_ASPIRE_DMIC),
	SND_PCI_QUIRK(0x103c, 0x8174, "HP Spectre x360", CXT_FIXUP_HP_SPECTRE),
<<<<<<< HEAD
=======
	SND_PCI_QUIRK(0x103c, 0x8115, "HP Z1 Gen3", CXT_FIXUP_HP_GATE_MIC),
>>>>>>> 0a5766a6
	SND_PCI_QUIRK(0x1043, 0x138d, "Asus", CXT_FIXUP_HEADPHONE_MIC_PIN),
	SND_PCI_QUIRK(0x152d, 0x0833, "OLPC XO-1.5", CXT_FIXUP_OLPC_XO),
	SND_PCI_QUIRK(0x17aa, 0x20f2, "Lenovo T400", CXT_PINCFG_LENOVO_TP410),
	SND_PCI_QUIRK(0x17aa, 0x215e, "Lenovo T410", CXT_PINCFG_LENOVO_TP410),
	SND_PCI_QUIRK(0x17aa, 0x215f, "Lenovo T510", CXT_PINCFG_LENOVO_TP410),
	SND_PCI_QUIRK(0x17aa, 0x21ce, "Lenovo T420", CXT_PINCFG_LENOVO_TP410),
	SND_PCI_QUIRK(0x17aa, 0x21cf, "Lenovo T520", CXT_PINCFG_LENOVO_TP410),
	SND_PCI_QUIRK(0x17aa, 0x21da, "Lenovo X220", CXT_PINCFG_LENOVO_TP410),
	SND_PCI_QUIRK(0x17aa, 0x21db, "Lenovo X220-tablet", CXT_PINCFG_LENOVO_TP410),
	SND_PCI_QUIRK(0x17aa, 0x38af, "Lenovo IdeaPad Z560", CXT_FIXUP_MUTE_LED_EAPD),
	SND_PCI_QUIRK(0x17aa, 0x390b, "Lenovo G50-80", CXT_FIXUP_STEREO_DMIC),
	SND_PCI_QUIRK(0x17aa, 0x3975, "Lenovo U300s", CXT_FIXUP_STEREO_DMIC),
	SND_PCI_QUIRK(0x17aa, 0x3977, "Lenovo IdeaPad U310", CXT_FIXUP_STEREO_DMIC),
	SND_PCI_QUIRK(0x17aa, 0x397b, "Lenovo S205", CXT_FIXUP_STEREO_DMIC),
	SND_PCI_QUIRK_VENDOR(0x17aa, "Thinkpad", CXT_FIXUP_THINKPAD_ACPI),
	SND_PCI_QUIRK(0x1c06, 0x2011, "Lemote A1004", CXT_PINCFG_LEMOTE_A1004),
	SND_PCI_QUIRK(0x1c06, 0x2012, "Lemote A1205", CXT_PINCFG_LEMOTE_A1205),
	{}
};

static const struct hda_model_fixup cxt5066_fixup_models[] = {
	{ .id = CXT_FIXUP_STEREO_DMIC, .name = "stereo-dmic" },
	{ .id = CXT_FIXUP_GPIO1, .name = "gpio1" },
	{ .id = CXT_FIXUP_HEADPHONE_MIC_PIN, .name = "headphone-mic-pin" },
	{ .id = CXT_PINCFG_LENOVO_TP410, .name = "tp410" },
	{ .id = CXT_FIXUP_THINKPAD_ACPI, .name = "thinkpad" },
	{ .id = CXT_PINCFG_LEMOTE_A1004, .name = "lemote-a1004" },
	{ .id = CXT_PINCFG_LEMOTE_A1205, .name = "lemote-a1205" },
	{ .id = CXT_FIXUP_OLPC_XO, .name = "olpc-xo" },
	{ .id = CXT_FIXUP_MUTE_LED_EAPD, .name = "mute-led-eapd" },
	{}
};

/* add "fake" mute amp-caps to DACs on cx5051 so that mixer mute switches
 * can be created (bko#42825)
 */
static void add_cx5051_fake_mutes(struct hda_codec *codec)
{
	struct conexant_spec *spec = codec->spec;
	static hda_nid_t out_nids[] = {
		0x10, 0x11, 0
	};
	hda_nid_t *p;

	for (p = out_nids; *p; p++)
		snd_hda_override_amp_caps(codec, *p, HDA_OUTPUT,
					  AC_AMPCAP_MIN_MUTE |
					  query_amp_caps(codec, *p, HDA_OUTPUT));
	spec->gen.dac_min_mute = true;
}

static int patch_conexant_auto(struct hda_codec *codec)
{
	struct conexant_spec *spec;
	int err;

	codec_info(codec, "%s: BIOS auto-probing.\n", codec->core.chip_name);

	spec = kzalloc(sizeof(*spec), GFP_KERNEL);
	if (!spec)
		return -ENOMEM;
	snd_hda_gen_spec_init(&spec->gen);
	codec->spec = spec;
	codec->patch_ops = cx_auto_patch_ops;

	cx_auto_parse_beep(codec);
	cx_auto_parse_eapd(codec);
	spec->gen.own_eapd_ctl = 1;
	if (spec->dynamic_eapd)
		spec->gen.vmaster_mute.hook = cx_auto_vmaster_hook;

	switch (codec->core.vendor_id) {
	case 0x14f15045:
		codec->single_adc_amp = 1;
		spec->gen.mixer_nid = 0x17;
		spec->gen.add_stereo_mix_input = HDA_HINT_STEREO_MIX_AUTO;
		snd_hda_pick_fixup(codec, cxt5045_fixup_models,
				   cxt5045_fixups, cxt_fixups);
		break;
	case 0x14f15047:
		codec->pin_amp_workaround = 1;
		spec->gen.mixer_nid = 0x19;
		spec->gen.add_stereo_mix_input = HDA_HINT_STEREO_MIX_AUTO;
		snd_hda_pick_fixup(codec, cxt5047_fixup_models,
				   cxt5047_fixups, cxt_fixups);
		break;
	case 0x14f15051:
		add_cx5051_fake_mutes(codec);
		codec->pin_amp_workaround = 1;
		snd_hda_pick_fixup(codec, cxt5051_fixup_models,
				   cxt5051_fixups, cxt_fixups);
		break;
	default:
		codec->pin_amp_workaround = 1;
		snd_hda_pick_fixup(codec, cxt5066_fixup_models,
				   cxt5066_fixups, cxt_fixups);
		break;
	}

	/* Show mute-led control only on HP laptops
	 * This is a sort of white-list: on HP laptops, EAPD corresponds
	 * only to the mute-LED without actualy amp function.  Meanwhile,
	 * others may use EAPD really as an amp switch, so it might be
	 * not good to expose it blindly.
	 */
	switch (codec->core.subsystem_id >> 16) {
	case 0x103c:
		spec->gen.vmaster_mute_enum = 1;
		break;
	}

	snd_hda_apply_fixup(codec, HDA_FIXUP_ACT_PRE_PROBE);

	err = snd_hda_parse_pin_defcfg(codec, &spec->gen.autocfg, NULL,
				       spec->parse_flags);
	if (err < 0)
		goto error;

	err = snd_hda_gen_parse_auto_config(codec, &spec->gen.autocfg);
	if (err < 0)
		goto error;

	/* Some laptops with Conexant chips show stalls in S3 resume,
	 * which falls into the single-cmd mode.
	 * Better to make reset, then.
	 */
	if (!codec->bus->core.sync_write) {
		codec_info(codec,
			   "Enable sync_write for stable communication\n");
		codec->bus->core.sync_write = 1;
		codec->bus->allow_bus_reset = 1;
	}

	snd_hda_apply_fixup(codec, HDA_FIXUP_ACT_PROBE);

	return 0;

 error:
	cx_auto_free(codec);
	return err;
}

/*
 */

static const struct hda_device_id snd_hda_id_conexant[] = {
	HDA_CODEC_ENTRY(0x14f12008, "CX8200", patch_conexant_auto),
	HDA_CODEC_ENTRY(0x14f15045, "CX20549 (Venice)", patch_conexant_auto),
	HDA_CODEC_ENTRY(0x14f15047, "CX20551 (Waikiki)", patch_conexant_auto),
	HDA_CODEC_ENTRY(0x14f15051, "CX20561 (Hermosa)", patch_conexant_auto),
	HDA_CODEC_ENTRY(0x14f15066, "CX20582 (Pebble)", patch_conexant_auto),
	HDA_CODEC_ENTRY(0x14f15067, "CX20583 (Pebble HSF)", patch_conexant_auto),
	HDA_CODEC_ENTRY(0x14f15068, "CX20584", patch_conexant_auto),
	HDA_CODEC_ENTRY(0x14f15069, "CX20585", patch_conexant_auto),
	HDA_CODEC_ENTRY(0x14f1506c, "CX20588", patch_conexant_auto),
	HDA_CODEC_ENTRY(0x14f1506e, "CX20590", patch_conexant_auto),
	HDA_CODEC_ENTRY(0x14f15097, "CX20631", patch_conexant_auto),
	HDA_CODEC_ENTRY(0x14f15098, "CX20632", patch_conexant_auto),
	HDA_CODEC_ENTRY(0x14f150a1, "CX20641", patch_conexant_auto),
	HDA_CODEC_ENTRY(0x14f150a2, "CX20642", patch_conexant_auto),
	HDA_CODEC_ENTRY(0x14f150ab, "CX20651", patch_conexant_auto),
	HDA_CODEC_ENTRY(0x14f150ac, "CX20652", patch_conexant_auto),
	HDA_CODEC_ENTRY(0x14f150b8, "CX20664", patch_conexant_auto),
	HDA_CODEC_ENTRY(0x14f150b9, "CX20665", patch_conexant_auto),
	HDA_CODEC_ENTRY(0x14f150f1, "CX21722", patch_conexant_auto),
	HDA_CODEC_ENTRY(0x14f150f2, "CX20722", patch_conexant_auto),
	HDA_CODEC_ENTRY(0x14f150f3, "CX21724", patch_conexant_auto),
	HDA_CODEC_ENTRY(0x14f150f4, "CX20724", patch_conexant_auto),
	HDA_CODEC_ENTRY(0x14f1510f, "CX20751/2", patch_conexant_auto),
	HDA_CODEC_ENTRY(0x14f15110, "CX20751/2", patch_conexant_auto),
	HDA_CODEC_ENTRY(0x14f15111, "CX20753/4", patch_conexant_auto),
	HDA_CODEC_ENTRY(0x14f15113, "CX20755", patch_conexant_auto),
	HDA_CODEC_ENTRY(0x14f15114, "CX20756", patch_conexant_auto),
	HDA_CODEC_ENTRY(0x14f15115, "CX20757", patch_conexant_auto),
	HDA_CODEC_ENTRY(0x14f151d7, "CX20952", patch_conexant_auto),
	{} /* terminator */
};
MODULE_DEVICE_TABLE(hdaudio, snd_hda_id_conexant);

MODULE_LICENSE("GPL");
MODULE_DESCRIPTION("Conexant HD-audio codec");

static struct hda_codec_driver conexant_driver = {
	.id = snd_hda_id_conexant,
};

module_hda_codec_driver(conexant_driver);<|MERGE_RESOLUTION|>--- conflicted
+++ resolved
@@ -262,10 +262,7 @@
 	CXT_FIXUP_CAP_MIX_AMP_5047,
 	CXT_FIXUP_MUTE_LED_EAPD,
 	CXT_FIXUP_HP_SPECTRE,
-<<<<<<< HEAD
-=======
 	CXT_FIXUP_HP_GATE_MIC,
->>>>>>> 0a5766a6
 };
 
 /* for hda_fixup_thinkpad_acpi() */
@@ -789,13 +786,10 @@
 			{ }
 		}
 	},
-<<<<<<< HEAD
-=======
 	[CXT_FIXUP_HP_GATE_MIC] = {
 		.type = HDA_FIXUP_FUNC,
 		.v.func = cxt_fixup_hp_gate_mic_jack,
 	},
->>>>>>> 0a5766a6
 };
 
 static const struct snd_pci_quirk cxt5045_fixups[] = {
@@ -846,10 +840,7 @@
 	SND_PCI_QUIRK(0x1025, 0x054c, "Acer Aspire 3830TG", CXT_FIXUP_ASPIRE_DMIC),
 	SND_PCI_QUIRK(0x1025, 0x054f, "Acer Aspire 4830T", CXT_FIXUP_ASPIRE_DMIC),
 	SND_PCI_QUIRK(0x103c, 0x8174, "HP Spectre x360", CXT_FIXUP_HP_SPECTRE),
-<<<<<<< HEAD
-=======
 	SND_PCI_QUIRK(0x103c, 0x8115, "HP Z1 Gen3", CXT_FIXUP_HP_GATE_MIC),
->>>>>>> 0a5766a6
 	SND_PCI_QUIRK(0x1043, 0x138d, "Asus", CXT_FIXUP_HEADPHONE_MIC_PIN),
 	SND_PCI_QUIRK(0x152d, 0x0833, "OLPC XO-1.5", CXT_FIXUP_OLPC_XO),
 	SND_PCI_QUIRK(0x17aa, 0x20f2, "Lenovo T400", CXT_PINCFG_LENOVO_TP410),
