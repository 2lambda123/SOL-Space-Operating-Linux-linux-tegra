/*
 * Atmel maXTouch Touchscreen driver
 *
 * Copyright (C) 2010 Samsung Electronics Co.Ltd
 * Author: Joonyoung Shim <jy0922.shim@samsung.com>
 *
 * This program is free software; you can redistribute  it and/or modify it
 * under  the terms of  the GNU General  Public License as published by the
 * Free Software Foundation;  either version 2 of the  License, or (at your
 * option) any later version.
 */

#ifndef __LINUX_ATMEL_MXT_TS_H
#define __LINUX_ATMEL_MXT_TS_H

#include <linux/types.h>

<<<<<<< HEAD
#define MXT224_I2C_ADDR1        0x4A
#define MXT224_I2C_ADDR2        0x4B
#define MXT1386_I2C_ADDR1       0x4C
#define MXT1386_I2C_ADDR2       0x4D
#define MXT1386_I2C_ADDR3       0x5A
#define MXT1386_I2C_ADDR4       0x5B

/* For key_map array */
#define MXT_NUM_GPIO		4

/* Orient */
#define MXT_NORMAL		0x0
#define MXT_DIAGONAL		0x1
#define MXT_HORIZONTAL_FLIP	0x2
#define MXT_ROTATED_90_COUNTER	0x3
#define MXT_VERTICAL_FLIP	0x4
#define MXT_ROTATED_90		0x5
#define MXT_ROTATED_180		0x6
#define MXT_DIAGONAL_COUNTER	0x7

#define CFG_NAME_SIZE		64

/* The platform data for the Atmel maXTouch touchscreen driver */
struct mxt_platform_data {
	unsigned long irqflags;
	bool is_tp;
	const unsigned int key_map[MXT_NUM_GPIO];
	u8(*read_chg) (void);
	const char *input_name;
	char mxt_cfg_name[CFG_NAME_SIZE];
=======
/* The platform data for the Atmel maXTouch touchscreen driver */
struct mxt_platform_data {
	unsigned long irqflags;
	u8 t19_num_keys;
	const unsigned int *t19_keymap;
	int t15_num_keys;
	const unsigned int *t15_keymap;
	unsigned long gpio_reset;
	const char *cfg_name;
	const char *input_name;
>>>>>>> 15fd4c42
};

#endif /* __LINUX_ATMEL_MXT_TS_H */
<|MERGE_RESOLUTION|>--- conflicted
+++ resolved
@@ -15,38 +15,6 @@
 
 #include <linux/types.h>
 
-<<<<<<< HEAD
-#define MXT224_I2C_ADDR1        0x4A
-#define MXT224_I2C_ADDR2        0x4B
-#define MXT1386_I2C_ADDR1       0x4C
-#define MXT1386_I2C_ADDR2       0x4D
-#define MXT1386_I2C_ADDR3       0x5A
-#define MXT1386_I2C_ADDR4       0x5B
-
-/* For key_map array */
-#define MXT_NUM_GPIO		4
-
-/* Orient */
-#define MXT_NORMAL		0x0
-#define MXT_DIAGONAL		0x1
-#define MXT_HORIZONTAL_FLIP	0x2
-#define MXT_ROTATED_90_COUNTER	0x3
-#define MXT_VERTICAL_FLIP	0x4
-#define MXT_ROTATED_90		0x5
-#define MXT_ROTATED_180		0x6
-#define MXT_DIAGONAL_COUNTER	0x7
-
-#define CFG_NAME_SIZE		64
-
-/* The platform data for the Atmel maXTouch touchscreen driver */
-struct mxt_platform_data {
-	unsigned long irqflags;
-	bool is_tp;
-	const unsigned int key_map[MXT_NUM_GPIO];
-	u8(*read_chg) (void);
-	const char *input_name;
-	char mxt_cfg_name[CFG_NAME_SIZE];
-=======
 /* The platform data for the Atmel maXTouch touchscreen driver */
 struct mxt_platform_data {
 	unsigned long irqflags;
@@ -57,7 +25,6 @@
 	unsigned long gpio_reset;
 	const char *cfg_name;
 	const char *input_name;
->>>>>>> 15fd4c42
 };
 
-#endif /* __LINUX_ATMEL_MXT_TS_H */
+#endif /* __LINUX_ATMEL_MXT_TS_H */