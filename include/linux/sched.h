--- conflicted
+++ resolved
@@ -1429,18 +1429,10 @@
 	} memcg_batch;
 	unsigned int memcg_kmem_skip_account;
 	struct memcg_oom_info {
-<<<<<<< HEAD
 		unsigned int may_oom:1;
-		unsigned int in_memcg_oom:1;
-		unsigned int oom_locked:1;
-		int wakeups;
-		struct mem_cgroup *wait_on_memcg;
-=======
 		struct mem_cgroup *memcg;
 		gfp_t gfp_mask;
 		int order;
-		unsigned int may_oom:1;
->>>>>>> 252f23ea
 	} memcg_oom;
 #endif
 #ifdef CONFIG_HAVE_HW_BREAKPOINT
