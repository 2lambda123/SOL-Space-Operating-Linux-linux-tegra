/* include/linux/wlan_plat.h
 *
 * Copyright (c) 2010 Google, Inc.
 * Copyright (c) 2013 NVIDIA Corporation. All rights reserved.
 *
 * This software is licensed under the terms of the GNU General Public
 * License version 2, as published by the Free Software Foundation, and
 * may be copied, distributed, and modified under those terms.
 *
 * This program is distributed in the hope that it will be useful,
 * but WITHOUT ANY WARRANTY; without even the implied warranty of
 * MERCHANTABILITY or FITNESS FOR A PARTICULAR PURPOSE.  See the
 * GNU General Public License for more details.
 *
 */
#ifndef _LINUX_WLAN_PLAT_H_
#define _LINUX_WLAN_PLAT_H_

<<<<<<< HEAD
#include <linux/sysedp.h>
=======
#define WLAN_PLAT_NODFS_FLAG	0x01
>>>>>>> 42df511d

struct wifi_platform_data {
	int (*set_power)(int val);
	int (*set_reset)(int val);
	int (*set_carddetect)(int val);
	void *(*mem_prealloc)(int section, unsigned long size);
	int (*get_mac_addr)(unsigned char *buf);
<<<<<<< HEAD
	void *(*get_country_code)(char *ccode);
	struct sysedp_consumer *sysedpc;
=======
	void *(*get_country_code)(char *ccode, u32 flags);
>>>>>>> 42df511d
};

#endif<|MERGE_RESOLUTION|>--- conflicted
+++ resolved
@@ -16,11 +16,8 @@
 #ifndef _LINUX_WLAN_PLAT_H_
 #define _LINUX_WLAN_PLAT_H_
 
-<<<<<<< HEAD
 #include <linux/sysedp.h>
-=======
 #define WLAN_PLAT_NODFS_FLAG	0x01
->>>>>>> 42df511d
 
 struct wifi_platform_data {
 	int (*set_power)(int val);
@@ -28,12 +25,8 @@
 	int (*set_carddetect)(int val);
 	void *(*mem_prealloc)(int section, unsigned long size);
 	int (*get_mac_addr)(unsigned char *buf);
-<<<<<<< HEAD
 	void *(*get_country_code)(char *ccode);
 	struct sysedp_consumer *sysedpc;
-=======
-	void *(*get_country_code)(char *ccode, u32 flags);
->>>>>>> 42df511d
 };
 
 #endif