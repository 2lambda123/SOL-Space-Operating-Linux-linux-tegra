--- conflicted
+++ resolved
@@ -36,11 +36,8 @@
 	PSTORE_TYPE_MCE		= 1,
 	PSTORE_TYPE_CONSOLE	= 2,
 	PSTORE_TYPE_FTRACE	= 3,
-<<<<<<< HEAD
 	PSTORE_TYPE_RTRACE	= 4,
-=======
-	PSTORE_TYPE_PMSG	= 4, /* Backport: 7 in upstream 3.19.0-rc3 */
->>>>>>> 0f708442
+	PSTORE_TYPE_PMSG	= 5, /* Backport: 7 in upstream 3.19.0-rc3 */
 	PSTORE_TYPE_UNKNOWN	= 255
 };
 
