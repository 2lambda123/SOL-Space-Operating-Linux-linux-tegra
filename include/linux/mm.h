--- conflicted
+++ resolved
@@ -1294,13 +1294,17 @@
 
 int get_cmdline(struct task_struct *task, char *buffer, int buflen);
 
+/* Is the vma a continuation of the stack vma above it? */
+static inline int vma_growsdown(struct vm_area_struct *vma, unsigned long addr)
+{
+	return vma && (vma->vm_end == addr) && (vma->vm_flags & VM_GROWSDOWN);
+}
+
 static inline bool vma_is_anonymous(struct vm_area_struct *vma)
 {
 	return !vma->vm_ops;
 }
 
-<<<<<<< HEAD
-=======
 static inline int stack_guard_page_start(struct vm_area_struct *vma,
 					     unsigned long addr)
 {
@@ -1323,7 +1327,6 @@
 		!vma_growsup(vma->vm_next, addr);
 }
 
->>>>>>> 0a5766a6
 int vma_is_stack_for_task(struct vm_area_struct *vma, struct task_struct *t);
 
 extern unsigned long move_page_tables(struct vm_area_struct *vma,
@@ -2151,10 +2154,7 @@
 #define FOLL_MIGRATION	0x400	/* wait for page to replace migration entry */
 #define FOLL_TRIED	0x800	/* a retry, previous pass started an IO */
 #define FOLL_MLOCK	0x1000	/* lock present pages */
-<<<<<<< HEAD
 #define FOLL_DURABLE	0x2000	/* get the page reference for a long time */
-=======
->>>>>>> 0a5766a6
 #define FOLL_COW	0x4000	/* internal GUP flag */
 
 typedef int (*pte_fn_t)(pte_t *pte, pgtable_t token, unsigned long addr,
