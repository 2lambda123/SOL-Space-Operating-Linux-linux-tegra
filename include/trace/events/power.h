--- conflicted
+++ resolved
@@ -41,25 +41,24 @@
 #define PWR_EVENT_EXIT -1
 
 enum {
-<<<<<<< HEAD
 	CPU_SUSPEND_START,
 	CPU_SUSPEND_DONE
 };
 
 enum {
-	POWER_CPU_CLUSTER_START,
-	POWER_CPU_CLUSTER_DONE,
-=======
 	POWER_CPU_UP_START,
 	POWER_CPU_UP_DONE,
 	POWER_CPU_DOWN_START,
 	POWER_CPU_DOWN_DONE,
->>>>>>> 90c5c20f
 };
 
+enum {
+	POWER_CPU_CLUSTER_START,
+	POWER_CPU_CLUSTER_DONE,
+};
+
 #endif
 
-<<<<<<< HEAD
 TRACE_EVENT(cpu_suspend,
 
 	TP_PROTO(unsigned int state),
@@ -67,7 +66,16 @@
 	TP_ARGS(state),
 
 	TP_STRUCT__entry(
-=======
+		__field(u32, state)
+	),
+
+	TP_fast_assign(
+		__entry->state = state;
+	),
+
+	TP_printk("state=%lu", (unsigned long)__entry->state)
+);
+
 TRACE_EVENT(cpu_hotplug,
 
 	TP_PROTO(unsigned int cpu_id, int state),
@@ -76,41 +84,34 @@
 
 	TP_STRUCT__entry(
 		__field(u32, cpu_id)
->>>>>>> 90c5c20f
 		__field(u32, state)
 	),
 
 	TP_fast_assign(
-<<<<<<< HEAD
-		__entry->state = state;
-	),
-
-	TP_printk("state=%lu", (unsigned long)__entry->state)
-);
-
-TRACE_EVENT(cpu_cluster,
-
-	TP_PROTO(int state),
-
-	TP_ARGS(state),
-
-	TP_STRUCT__entry(
-		__field(u64, state)
-	),
-
-	TP_fast_assign(
-		__entry->state = state;
-	),
-
-	TP_printk("state=%lu",
-=======
 		__entry->cpu_id = cpu_id;
 		__entry->state = state;
 	),
 
 	TP_printk("cpu_id=%lu, state=%lu",
 		  (unsigned long)__entry->cpu_id,
->>>>>>> 90c5c20f
+		  (unsigned long)__entry->state)
+);
+
+TRACE_EVENT(cpu_cluster,
+
+	TP_PROTO(int state),
+
+	TP_ARGS(state),
+
+	TP_STRUCT__entry(
+		__field(u64, state)
+	),
+
+	TP_fast_assign(
+		__entry->state = state;
+	),
+
+	TP_printk("state=%lu",
 		  (unsigned long)__entry->state)
 );
 
